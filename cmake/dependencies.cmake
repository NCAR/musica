include(FetchContent)


################################################################################
# Function to reduce repeated code, set a value to a variable only if the
# variable is not already defined. 
function(set_git_default git_var git_val)

  if(NOT ${git_var})
    set(${git_var} ${git_val} PARENT_SCOPE)
  endif()

endfunction(set_git_default)

################################################################################
# NetCDF library
if (MUSICA_BUILD_FORTRAN_INTERFACE)
  find_package(PkgConfig REQUIRED)
  pkg_check_modules(netcdff IMPORTED_TARGET REQUIRED netcdf-fortran)
endif()

################################################################################
# google test
if(MUSICA_ENABLE_TESTS)

  set_git_default(GOOGLETEST_GIT_REPOSITORY https://github.com/google/googletest.git)
  set_git_default(GOOGLETEST_GIT_TAG be03d00f5f0cc3a997d1a368bee8a1fe93651f48)

  FetchContent_Declare(googletest
    GIT_REPOSITORY ${GOOGLETEST_GIT_REPOSITORY}
    GIT_TAG ${GOOGLETEST_GIT_TAG}
    GIT_PROGRESS NOT ${FETCHCONTENT_QUIET}
  )

  set(INSTALL_GTEST OFF CACHE BOOL "" FORCE)
  set(BUILD_GMOCK OFF CACHE BOOL "" FORCE)

  FetchContent_MakeAvailable(googletest)
endif()

################################################################################
# OpenMP
if(MUSICA_ENABLE_OPENMP)
  find_package(OpenMP REQUIRED)
endif()

################################################################################
# MICM

if (MUSICA_ENABLE_MICM AND MUSICA_BUILD_C_CXX_INTERFACE)

  set_git_default(MICM_GIT_REPOSITORY https://github.com/NCAR/micm.git)
  set_git_default(MICM_GIT_TAG 2a5cd4e11a6973974f3c584dfa9841d70e0a42d5)

  FetchContent_Declare(micm
<<<<<<< HEAD
      GIT_REPOSITORY ${MICM_GIT_REPOSITORY}
      GIT_TAG ${MICM_GIT_TAG}
      GIT_PROGRESS NOT ${FETCHCONTENT_QUIET}
=======
      GIT_REPOSITORY https://github.com/NCAR/micm.git
      GIT_TAG 8c4cff0d
>>>>>>> 7536fbcd
  )
  set(MICM_ENABLE_TESTS OFF)
  set(MICM_ENABLE_EXAMPLES OFF)

  FetchContent_MakeAvailable(micm)
endif()

################################################################################
# TUV-x

if (MUSICA_ENABLE_TUVX AND MUSICA_BUILD_C_CXX_INTERFACE)
  set(TUVX_ENABLE_TESTS OFF CACHE BOOL "" FORCE)
  set(TUVX_MOD_DIR ${MUSICA_MOD_DIR} CACHE STRING "" FORCE)
  set(TUVX_INSTALL_MOD_DIR ${MUSICA_INSTALL_INCLUDE_DIR} CACHE STRING "" FORCE)
  set(TUVX_INSTALL_INCLUDE_DIR ${MUSICA_INSTALL_INCLUDE_DIR} CACHE STRING "" FORCE)

  set_git_default(TUVX_GIT_REPOSITORY https://github.com/NCAR/tuv-x.git)
  set_git_default(TUVX_GIT_TAG 6ff27992da1485392329208b736d2ec1522dafa3)

  FetchContent_Declare(tuvx
    GIT_REPOSITORY ${TUVX_GIT_REPOSITORY}
    GIT_TAG ${TUVX_GIT_TAG}
    GIT_PROGRESS NOT ${FETCHCONTENT_QUIET}
  )

  FetchContent_MakeAvailable(tuvx)
endif()

################################################################################
# pybind11
if(MUSICA_ENABLE_PYTHON_LIBRARY)
  set(PYBIND11_NEWPYTHON ON)

  set_git_default(PYBIND11_GIT_REPOSITORY https://github.com/pybind/pybind11)
  set_git_default(PYBIND11_GIT_TAG v2.12.0)

  FetchContent_Declare(pybind11
      GIT_REPOSITORY ${PYBIND11_GIT_REPOSITORY}
      GIT_TAG        ${PYBIND11_GIT_TAG}
      GIT_PROGRESS  NOT ${FETCHCONTENT_QUIET}
  )

  FetchContent_GetProperties(pybind11)
  if(NOT pybind11_POPULATED)
      FetchContent_Populate(pybind11)
      add_subdirectory(${pybind11_SOURCE_DIR} ${pybind11_BINARY_DIR})
  endif()
endif()

################################################################################
# Docs

if(MUSICA_BUILD_DOCS)
  find_package(Sphinx REQUIRED)
endif()<|MERGE_RESOLUTION|>--- conflicted
+++ resolved
@@ -53,14 +53,9 @@
   set_git_default(MICM_GIT_TAG 2a5cd4e11a6973974f3c584dfa9841d70e0a42d5)
 
   FetchContent_Declare(micm
-<<<<<<< HEAD
       GIT_REPOSITORY ${MICM_GIT_REPOSITORY}
       GIT_TAG ${MICM_GIT_TAG}
       GIT_PROGRESS NOT ${FETCHCONTENT_QUIET}
-=======
-      GIT_REPOSITORY https://github.com/NCAR/micm.git
-      GIT_TAG 8c4cff0d
->>>>>>> 7536fbcd
   )
   set(MICM_ENABLE_TESTS OFF)
   set(MICM_ENABLE_EXAMPLES OFF)
