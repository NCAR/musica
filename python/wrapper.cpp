--- conflicted
+++ resolved
@@ -15,13 +15,8 @@
 
     m.def("create_micm", [](const char *config_path)
           {
-<<<<<<< HEAD
-        int error_code;
-        musica::MICM* micm = musica::create_micm(config_path, &error_code);
-=======
-        Error error;
-        MICM* micm = create_micm(config_path, &error);
->>>>>>> c833bdaf
+        musica::Error error;
+        musica::MICM* micm = musica::create_micm(config_path, &error);
         return micm; });
 
     m.def("delete_micm", &musica::delete_micm);
@@ -42,12 +37,8 @@
             }
         }
 
-<<<<<<< HEAD
+        musica::Error error;
         musica::micm_solve(micm, time_step, temperature, pressure, 
-=======
-        Error error;
-        micm_solve(micm, time_step, temperature, pressure, 
->>>>>>> c833bdaf
             concentrations_cpp.size(), concentrations_cpp.data(), 
             custom_rate_parameters_cpp.size(), custom_rate_parameters_cpp.data(),
             &error);
@@ -59,24 +50,14 @@
         "Solve the system");
 
     m.def(
-<<<<<<< HEAD
         "species_ordering", [](musica::MICM *micm)
-        { return micm->get_species_ordering(); },
-        "Return map of get_species_ordering rates");
-
-    m.def(
-        "user_defined_reaction_rates", [](musica::MICM *micm)
-        { return micm->get_user_defined_reaction_rates_ordering(); },
-=======
-        "species_ordering", [](MICM *micm)
         {   Error error;
             return micm->get_species_ordering(&error); },
         "Return map of get_species_ordering rates");
 
     m.def(
-        "user_defined_reaction_rates", [](MICM *micm)
+        "user_defined_reaction_rates", [](musica::MICM *micm)
         {   Error error;
             return micm->get_user_defined_reaction_rates_ordering(&error); },
->>>>>>> c833bdaf
         "Return map of reaction rates");
 }