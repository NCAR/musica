--- conflicted
+++ resolved
@@ -39,7 +39,7 @@
          py::object custom_rate_parameters = py::none())
       {
         std::vector<double> concentrations_cpp;
-<<<<<<< HEAD
+        concentrations_cpp.reserve(len(concentrations));
         for (auto item : concentrations)
         {
           concentrations_cpp.push_back(item.cast<double>());
@@ -49,24 +49,11 @@
         if (!custom_rate_parameters.is_none())
         {
           py::list parameters = custom_rate_parameters.cast<py::list>();
+          custom_rate_parameters_cpp.reserve(len(parameters));
           for (auto item : parameters)
           {
             custom_rate_parameters_cpp.push_back(item.cast<double>());
           }
-=======
-        concentrations_cpp.reserve(len(concentrations));
-        for (auto item : concentrations) {
-            concentrations_cpp.push_back(item.cast<double>());
-        }
-
-        std::vector<double> custom_rate_parameters_cpp;
-        if (!custom_rate_parameters.is_none()) {
-            py::list parameters = custom_rate_parameters.cast<py::list>();
-            custom_rate_parameters_cpp.reserve(len(parameters));
-            for (auto item : parameters) {
-                custom_rate_parameters_cpp.push_back(item.cast<double>());
-            }
->>>>>>> 7536fbcd
         }
         musica::Error error;
         musica::micm_solve(
@@ -79,7 +66,6 @@
             custom_rate_parameters_cpp.size(),
             custom_rate_parameters_cpp.data(),
             &error);
-<<<<<<< HEAD
 
         // Update the concentrations list after solving
         for (size_t i = 0; i < concentrations_cpp.size(); ++i)
@@ -106,24 +92,4 @@
         return micm->get_user_defined_reaction_rates_ordering(&error);
       },
       "Return map of reaction rates");
-=======
-        
-        // Update the concentrations list after solving
-        for (size_t i = 0; i < concentrations_cpp.size(); ++i) {
-            concentrations[i] = concentrations_cpp[i];
-        } },
-        "Solve the system");
-
-    m.def(
-        "species_ordering", [](musica::MICM *micm)
-        {   musica::Error error;
-            return micm->get_species_ordering(&error); },
-        "Return map of get_species_ordering rates");
-
-    m.def(
-        "user_defined_reaction_rates", [](musica::MICM *micm)
-        {   musica::Error error;
-            return micm->get_user_defined_reaction_rates_ordering(&error); },
-        "Return map of reaction rates");
->>>>>>> 7536fbcd
 }