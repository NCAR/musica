{
  "version": "1.0.0",
  "name": "Full Configuration",
  "species": [
    {
      "name": "A",
      "diffusion coefficient [m2 s-1]": 1.0e-05,
      "molecular weight [kg mol-1]": 0.02897,
      "__absolute tolerance": 1.0e-30
    },
    {
      "name": "B",
      "tracer type": "AEROSOL"
    },
    {
      "name": "C",
      "tracer type": "THIRD_BODY"
    },
    {
      "name": "M"
    },
    {
      "name": "H2O2",
      "HLC(298K) [mol m-3 Pa-1]": 1.011596348,
      "HLC exponential factor [K]": 6340,
      "diffusion coefficient [m2 s-1]": 1.46E-05,
      "N star": 1.74,
      "molecular weight [kg mol-1]": 0.0340147,
      "density [kg m-3]": 1000.0,
      "__absolute tolerance": 1.0e-10
    },
    {
      "name": "ethanol",
      "diffusion coefficient [m2 s-1]": 0.95E-05,
      "N star": 2.55,
      "molecular weight [kg mol-1]": 0.04607,
      "__absolute tolerance": 1.0e-20
    },
    {
      "name": "ethanol_aq",
      "molecular weight [kg mol-1]": 0.04607,
      "density [kg m-3]": 1000.0,
      "__absolute tolerance": 1.0e-20
    },
    {
      "name": "H2O2_aq",
      "molecular weight [kg mol-1]": 0.0340147,
      "density [kg m-3]": 1000.0,
      "__absolute tolerance": 1.0e-10
    },
    {
      "name": "H2O",
      "density [kg m-3]": 1000.0,
      "molecular weight [kg mol-1]": 0.01801
    },
    {
      "name": "aerosol stuff",
      "molecular weight [kg mol-1]": 0.5,
      "density [kg m-3]": 1000.0,
      "__absolute tolerance": 1.0e-20
    },
    {
      "name": "more aerosol stuff",
      "molecular weight [kg mol-1]": 0.2,
      "density [kg m-3]": 1000.0,
      "__absolute tolerance": 1.0e-20
    }
  ],
  "phases": [
    {
      "name": "gas",
      "species": [
        "A",
        "B",
        "C",
        "ethanol",
        "H2O2"
      ]
    },
    {
      "name": "aqueous",
      "species": [
        "H2O2_aq",
        "H2O",
        "ethanol_aq",
        "A",
        "B",
        "C"
      ]
    },
    {
      "name": "surface reacting phase",
      "species": [
        "aerosol stuff",
        "more aerosol stuff"
      ]
    },
    {
      "name": "organic",
      "species": [
        "B",
        "C"
      ]
    }
  ],
  "models": [
    {
<<<<<<< HEAD
      "type": "HL_PHASE_TRANSFER",
      "gas": {
        "name": "gas",
        "species": [
          "H2O2"
        ]
      },
      "particle": {
        "phase": "aqueous",
        "solutes": [
          "H2O2_aq"
        ],
        "solvent": "H2O"
      },
      "name": "my henry's law"
=======
      "name": "gas",
      "type": "GAS_PHASE",
      "phase": "gas"
>>>>>>> 5c5a1256
    },
    {
      "name": "aqueous",
      "type": "MODAL",
      "modes": [
        {
          "name": "aitken",
          "geometric mean diameter [m]": 2.6e-8,
          "geometric standard deviation": 1.6,
          "phases": "aqueous"
        },
        {
          "name": "accumulation",
          "geometric mean diameter [m]": 1.1e-7,
          "geometric standard deviation": 1.8,
          "phases": [
            "aqueous",
            "organic"
          ]
        }
      ]
    }
  ],
  "reactions": [
    {
      "type": "SIMPOL_PHASE_TRANSFER",
      "gas phase": "gas",
      "gas-phase species": "ethanol",
      "condensed phase": "aqueous",
      "condensed-phase species": "ethanol_aq",
      "B": [
        -1.97E+03,
        2.91E+00,
        1.96E-03,
        -4.96E-01
      ],
      "name": "my simpol"
    },
    {
      "type": "AQUEOUS_EQUILIBRIUM",
      "condensed phase": "aqueous",
      "condensed-phase water": "H2O",
      "A": 1.14e-2,
      "C": 2300.0,
      "k_reverse": 0.32,
      "reactants": [
        {
          "species name": "A",
          "coefficient": 2
        }
      ],
      "products": [
        {
          "species name": "B",
          "coefficient": 1
        },
        {
          "species name": "C",
          "coefficient": 1
        }
      ],
      "name": "my aqueous eq"
    },
    {
      "type": "CONDENSED_PHASE_ARRHENIUS",
      "condensed phase": "aqueous",
      "A": 123.45,
      "Ea": 123.45,
      "B": 1.3,
      "D": 300.0,
      "E": 0.6E-5,
      "reactants": [
        {
          "species name": "H2O2_aq",
          "coefficient": 1
        },
        {
          "species name": "H2O",
          "coefficient": 1
        }
      ],
      "products": [
        {
          "species name": "ethanol_aq",
          "coefficient": 1
        }
      ],
      "name": "my condensed arrhenius"
    },
    {
      "type": "CONDENSED_PHASE_ARRHENIUS",
      "condensed phase": "aqueous",
      "A": 123.45,
      "C": 123.45,
      "B": 1.3,
      "D": 300.0,
      "E": 0.6E-5,
      "reactants": [
        {
          "species name": "H2O2_aq",
          "coefficient": 1
        },
        {
          "species name": "H2O",
          "coefficient": 1
        }
      ],
      "products": [
        {
          "species name": "ethanol_aq",
          "coefficient": 1
        }
      ],
      "name": "my other condensed arrhenius"
    },
    {
      "type": "CONDENSED_PHASE_PHOTOLYSIS",
      "condensed phase": "aqueous",
      "reactants": [
        {
          "species name": "H2O2_aq",
          "coefficient": 1
        }
      ],
      "products": [
        {
          "species name": "ethanol_aq",
          "coefficient": 1
        }
      ],
      "scaling factor": 12.3,
      "name": "condensed photo B"
    },
    {
      "type": "EMISSION",
      "gas phase": "gas",
      "products": [
        {
          "species name": "B",
          "coefficient": 1
        }
      ],
      "name": "my emission",
      "scaling factor": 12.3
    },
    {
      "type": "FIRST_ORDER_LOSS",
      "gas phase": "gas",
      "reactants": [
        {
          "species name": "C",
          "coefficient": 1
        }
      ],
      "name": "my first order loss",
      "scaling factor": 12.3
    },
    {
      "type": "PHOTOLYSIS",
      "gas phase": "gas",
      "reactants": [
        {
          "species name": "B",
          "coefficient": 1
        }
      ],
      "products": [
        {
          "species name": "C",
          "coefficient": 1
        }
      ],
      "name": "photo B",
      "scaling factor": 12.3
    },
    {
      "type": "SURFACE",
      "gas phase": "gas",
      "gas-phase species": "A",
      "reaction probability": 2.0e-2,
      "gas-phase products": [
        {
          "species name": "B",
          "coefficient": 1
        },
        {
          "species name": "C",
          "coefficient": 1
        }
      ],
      "condensed phase": "surface reacting phase",
      "name": "my surface"
    },
    {
      "type": "TROE",
      "gas phase": "gas",
      "reactants": [
        {
          "species name": "B",
          "coefficient": 1
        },
        {
          "species name": "M",
          "coefficient": 1
        }
      ],
      "products": [
        {
          "species name": "C",
          "coefficient": 1
        }
      ],
      "k0_A": 1.2e-12,
      "k0_B": 167,
      "k0_C": 3,
      "kinf_A": 136,
      "kinf_B": 5,
      "kinf_C": 24,
      "Fc": 0.9,
      "N": 0.8,
      "name": "my troe"
    },
    {
      "type": "BRANCHED_NO_RO2",
      "gas phase": "gas",
      "reactants": [
        {
          "species name": "A",
          "coefficient": 1
        }
      ],
      "alkoxy products": [
        {
          "species name": "B",
          "coefficient": 1
        }
      ],
      "nitrate products": [
        {
          "species name": "C",
          "coefficient": 1
        }
      ],
      "X": 1.2e-4,
      "Y": 167,
      "a0": 0.15,
      "n": 9,
      "name": "my branched"
    },
    {
      "gas phase": "gas",
      "name": "my tunneling",
      "type": "TUNNELING",
      "A": 123.45,
      "B": 1200.0,
      "C": 1.0e8,
      "reactants": [
        {
          "species name": "B",
          "coefficient": 1
        }
      ],
      "products": [
        {
          "species name": "C",
          "coefficient": 1
        }
      ]
    },
    {
      "type": "WET_DEPOSITION",
      "condensed phase": "aqueous",
      "name": "rxn cloud",
      "scaling factor": 12.3
    },
    {
      "type": "ARRHENIUS",
      "gas phase": "gas",
      "reactants": [
        {
          "species name": "B",
          "coefficient": 1
        }
      ],
      "products": [
        {
          "species name": "C",
          "coefficient": 1
        }
      ],
      "A": 32.1,
      "B": -2.3,
      "C": 102.3,
      "D": 63.4,
      "E": -1.3,
      "name": "my arrhenius"
    },
    {
      "type": "ARRHENIUS",
      "gas phase": "gas",
      "reactants": [
        {
          "species name": "A",
          "coefficient": 1
        }
      ],
      "products": [
        {
          "species name": "B",
          "coefficient": 1.2
        }
      ],
      "A": 29.3,
      "B": -1.5,
      "Ea": 101.2,
      "D": 82.6,
      "E": -0.98,
      "name": "my other arrhenius"
    },
    {
      "type": "USER_DEFINED",
      "gas phase": "gas",
      "reactants": [
        {
          "species name": "A",
          "coefficient": 1
        },
        {
          "species name": "B",
          "coefficient": 1
        }
      ],
      "products": [
        {
          "species name": "C",
          "coefficient": 1.3
        }
      ],
      "name": "my user defined",
      "scaling factor": 12.3
    }
  ]
}<|MERGE_RESOLUTION|>--- conflicted
+++ resolved
@@ -105,27 +105,9 @@
   ],
   "models": [
     {
-<<<<<<< HEAD
-      "type": "HL_PHASE_TRANSFER",
-      "gas": {
-        "name": "gas",
-        "species": [
-          "H2O2"
-        ]
-      },
-      "particle": {
-        "phase": "aqueous",
-        "solutes": [
-          "H2O2_aq"
-        ],
-        "solvent": "H2O"
-      },
-      "name": "my henry's law"
-=======
       "name": "gas",
       "type": "GAS_PHASE",
       "phase": "gas"
->>>>>>> 5c5a1256
     },
     {
       "name": "aqueous",
