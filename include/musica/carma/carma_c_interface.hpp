// Copyright (C) 2023-2025 National Center for Atmospheric Research
// SPDX-License-Identifier: Apache-2.0
#pragma once

#include <musica/carma/carma.hpp>

namespace musica
{
#ifdef __cplusplus
  extern "C"
  {
#endif

    struct CARMAWavelengthBinC
    {
      double center;     // Center of the wavelength bin [m]
      double width;      // Width of the wavelength bin [m]
      bool do_emission;  // Flag to indicate if emission is considered for this bin
    };

    struct CARMAComplexC
    {
      double real;      // Real part
      double imaginary; // Imaginary part
    };

    struct CARMAGroupConfigC
    {
<<<<<<< HEAD
      int name_length;       // length of name string
      char name[256];        // 255 chars + null terminator
      int shortname_length;  // length of shortname string
      char shortname[7];     // 6 chars + null terminator
      double rmin;           // minimum radius [m]
      double rmrat;          // volume ratio between bins
      double rmassmin;       // minimum mass [kg] (When rmassmin > 0, rmin is ignored)
      int ishape;            // Particle shape (enum value)
      double eshape;         // aspect ratio
      int swelling_algorithm; // Swelling algorithm (enum value)
      int swelling_composition; // Composition for swelling (enum value)
      int fall_velocity_routine; // Fall velocity algorithm (enum value)
      int mie_calculation_algorithm; // Mie calculation algorithm (enum value)
      int optics_algorithm;  // Optics algorithm (enum value)
=======
      int name_length;                // length of name string
      char name[256];                 // 255 chars + null terminator
      int shortname_length;           // length of shortname string
      char shortname[7];              // 6 chars + null terminator
      double rmin;                    // minimum radius [m]
      double rmrat;                   // volume ratio between bins
      double rmassmin;                // minimum mass [kg] (When rmassmin > 0, rmin is ignored)
      int ishape;                     // Particle shape (enum value)
      double eshape;                  // aspect ratio
      int swelling_algorithm;         // Swelling algorithm (enum value)
      int swelling_composition;       // Composition for swelling (enum value)
      int fall_velocity_routine;      // Fall velocity algorithm (enum value)
      int mie_calculation_algorithm;  // Mie calculation algorithm (enum value)
      int optics_algorithm;           // Optics algorithm (enum value)
>>>>>>> 614e3379
      bool is_ice;
      bool is_fractal;
      bool is_cloud;
      bool is_sulfate;
      bool do_wetdep;
      bool do_drydep;
      bool do_vtran;
<<<<<<< HEAD
      double solfac; // Solubility factor for wet deposition
      double scavcoef; // Scavenging coefficient for wet deposition
      double dpc_threshold; // convergence criteria for particle concentration [fraction]
      double rmon; // monomer radius [m]
      double* df;   // fractal dimension per bin (allocated separately)
      int df_size;  // size of df array
      double falpha; // fractal packing coefficient
      double neutral_volfrc; // neutral volume fraction for fractal particles
=======
      double solfac;          // Solubility factor for wet deposition
      double scavcoef;        // Scavenging coefficient for wet deposition
      double dpc_threshold;   // convergence criteria for particle concentration [fraction]
      double rmon;            // monomer radius [m]
      double* df;             // fractal dimension per bin (allocated separately)
      int df_size;            // size of df array
      double falpha;          // fractal packing coefficient
      double neutral_volfrc;  // neutral volume fraction for fractal particles
>>>>>>> 614e3379
    };

    struct CARMAElementConfigC
    {
      int igroup;
      int isolute;
      int name_length;       // length of name string
      char name[256];        // 255 chars + null terminator
      int shortname_length;  // length of shortname string
      char shortname[7];     // 6 chars + null terminator
      int itype;
      int icomposition;
      bool isShell;
      double rho;
      double* rhobin;   // density per bin (allocated separately)
      int rhobin_size;  // size of rhobin array
      double* arat;     // area ratio per bin (allocated separately)
      int arat_size;    // size of arat array
      double kappa;     // hygroscopicity parameter
      CARMAComplexC* refidx;  // pointer to refractive indices array
      int refidx_dim_1_size;  // size of refractive indices array first dimension
      int refidx_dim_2_size;  // size of refractive indices array second dimension
    };

    // C-compatible structure for CARMA parameters
    // MUST match the exact order and types of the Fortran carma_parameters_t struct
    struct CCARMAParameters
    {
      // Model dimensions
      int nz;
      int ny;
      int nx;
      int nbin;
      int nsolute;
      int ngas;

      // Time stepping parameters
      double dtime;
      int nstep;

      // Spatial parameters
      double deltaz;
      double zmin;

      // Wavelength grid
      CARMAWavelengthBinC* wavelength_bins;  // Pointer to wavelength bins array
      int wavelength_bin_size;               // Size of wavelength bin arrays
      int number_of_refractive_indices;      // Number of refractive indices per wavelength

      // Group and element configurations
      CARMAGroupConfigC* groups;      // Pointer to groups array
      int groups_size;                // Number of groups
      CARMAElementConfigC* elements;  // Pointer to elements array
      int elements_size;              // Number of elements
    };

    struct CARMAOutputDataC
    {
      void* c_output_ptr;

      // Grid and atmospheric data
      const double* lat;
      const double* lon;
      const double* vertical_center;
      const double* vertical_levels;
      const double* pressure;
      const double* temperature;
      const double* air_density;

      // Fundamental particle state data [nz, nbin, nelem]
      const double* particle_concentration;  // number density [#/cm³]
      const double* mass_mixing_ratio;       // mass mixing ratio [kg/kg]

      // Bin-level particle properties [nz, nbin, ngroup]
      const double* wet_radius;           // wet particle radius [cm]
      const double* wet_density;          // wet particle density [g/cm³]
      const double* fall_velocity;        // fall velocity [cm/s] (nz+1, nbin, ngroup)
      const double* nucleation_rate;      // nucleation rate [1/cm³/s]
      const double* deposition_velocity;  // deposition velocity [cm/s]

      // Group configuration data [nbin, ngroup]
      const double* dry_radius;    // dry particle radius [cm]
      const double* mass_per_bin;  // particle mass [g]
      const double* radius_ratio;  // radius ratio
      const double* area_ratio;    // area ratio

      // Group mapping and properties (integer data stored as doubles)
      const double* group_particle_number_concentration;  // concentration element per group [ngroup]
      const double* constituent_type;                     // constituent type per group [ngroup]
      const double* max_prognostic_bin;                   // max prognostic bin per group [ngroup]
    };

    // The external C API for CARMA
    // callable by wrappers in other languages

    char* GetCarmaVersion();

    // for use by musica internally.
    void InternalGetCarmaVersion(char** version_ptr, int* version_length);
    void InternalFreeCarmaVersion(char* version_ptr, int version_length);

    // CARMA instance management functions
    void* InternalCreateCarma(const CCARMAParameters& params, int* rc);
    void InternalDestroyCarma(void* carma_instance, int* rc);

    // CARMA driver interface functions
    void InternalRunCarma(const CCARMAParameters& params, void* carma_instance, void* output, int* rc);

    // Transfer function called from Fortran
    void
    TransferCarmaOutputToCpp(const CARMAOutputDataC* output_data, int nz, int ny, int nx, int nbin, int nelem, int ngroup);

#ifdef __cplusplus
  }  // extern "C"
#endif
}  // namespace musica<|MERGE_RESOLUTION|>--- conflicted
+++ resolved
@@ -26,22 +26,6 @@
 
     struct CARMAGroupConfigC
     {
-<<<<<<< HEAD
-      int name_length;       // length of name string
-      char name[256];        // 255 chars + null terminator
-      int shortname_length;  // length of shortname string
-      char shortname[7];     // 6 chars + null terminator
-      double rmin;           // minimum radius [m]
-      double rmrat;          // volume ratio between bins
-      double rmassmin;       // minimum mass [kg] (When rmassmin > 0, rmin is ignored)
-      int ishape;            // Particle shape (enum value)
-      double eshape;         // aspect ratio
-      int swelling_algorithm; // Swelling algorithm (enum value)
-      int swelling_composition; // Composition for swelling (enum value)
-      int fall_velocity_routine; // Fall velocity algorithm (enum value)
-      int mie_calculation_algorithm; // Mie calculation algorithm (enum value)
-      int optics_algorithm;  // Optics algorithm (enum value)
-=======
       int name_length;                // length of name string
       char name[256];                 // 255 chars + null terminator
       int shortname_length;           // length of shortname string
@@ -56,7 +40,6 @@
       int fall_velocity_routine;      // Fall velocity algorithm (enum value)
       int mie_calculation_algorithm;  // Mie calculation algorithm (enum value)
       int optics_algorithm;           // Optics algorithm (enum value)
->>>>>>> 614e3379
       bool is_ice;
       bool is_fractal;
       bool is_cloud;
@@ -64,16 +47,6 @@
       bool do_wetdep;
       bool do_drydep;
       bool do_vtran;
-<<<<<<< HEAD
-      double solfac; // Solubility factor for wet deposition
-      double scavcoef; // Scavenging coefficient for wet deposition
-      double dpc_threshold; // convergence criteria for particle concentration [fraction]
-      double rmon; // monomer radius [m]
-      double* df;   // fractal dimension per bin (allocated separately)
-      int df_size;  // size of df array
-      double falpha; // fractal packing coefficient
-      double neutral_volfrc; // neutral volume fraction for fractal particles
-=======
       double solfac;          // Solubility factor for wet deposition
       double scavcoef;        // Scavenging coefficient for wet deposition
       double dpc_threshold;   // convergence criteria for particle concentration [fraction]
@@ -82,7 +55,6 @@
       int df_size;            // size of df array
       double falpha;          // fractal packing coefficient
       double neutral_volfrc;  // neutral volume fraction for fractal particles
->>>>>>> 614e3379
     };
 
     struct CARMAElementConfigC
