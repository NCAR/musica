--- conflicted
+++ resolved
@@ -268,13 +268,6 @@
   {
     // Model dimensions
     int nz = 1;
-<<<<<<< HEAD
-    int nelem = 1;
-    int ngroup = 1;
-=======
-    int ny = 1;
-    int nx = 1;
->>>>>>> f51f1377
     int nbin = 5;
 
     // Time stepping parameters
