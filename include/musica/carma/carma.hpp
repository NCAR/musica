--- conflicted
+++ resolved
@@ -45,46 +45,24 @@
   enum class FallVelocityAlgorithm
   {
     NONE = 0,
-<<<<<<< HEAD
-    STANDARD_SPHERICAL_ONLY = 1, // Standard algorithm for spherical particles only
-    STANDARD_SHAPE_SUPPORT = 2,  // Standard algorithm with support for different shapes
-    HEYMSFIELD_2010 = 3          // Heymsfield and Westbrook 2010
-=======
     STANDARD_SPHERICAL_ONLY = 1,  // Standard algorithm for spherical particles only
     STANDARD_SHAPE_SUPPORT = 2,   // Standard algorithm with support for different shapes
     HEYMSFIELD_2010 = 3           // Heymsfield and Westbrook 2010
->>>>>>> 614e3379
   };
 
   // Enumeration for Mie calculation methods
   enum class MieCalculationAlgorithm
   {
     NONE = 0,
-<<<<<<< HEAD
-    TOON_1981 = 1,   // Shell/Core Toon & Ackerman 1981 Mie calculation
-    BOHREN_1983 = 2, // Homogeneous Sphere Bohren and Huffman 1983 Mie calculation
-    BOTET_1997 = 3   // Fractal Mean-Field Botet et al. 1997 Mie calculation
-=======
     TOON_1981 = 1,    // Shell/Core Toon & Ackerman 1981 Mie calculation
     BOHREN_1983 = 2,  // Homogeneous Sphere Bohren and Huffman 1983 Mie calculation
     BOTET_1997 = 3    // Fractal Mean-Field Botet et al. 1997 Mie calculation
->>>>>>> 614e3379
   };
 
   // Enumeration for optics algorithms
   enum class OpticsAlgorithm
   {
     NONE = 0,
-<<<<<<< HEAD
-    FIXED = 1,             // Fixed composition
-    MIXED_YU_2015 = 2,     // Yu (2015) mixed composition
-    SULFATE_YU_2015 = 3,   // Yu (2015) pure sulfate composition
-    MIXED_H2O_YU_2015 = 4, // Yu (2015) mixed composition with water in shell
-    MIXED_CORE_SHELL = 5,  // Core-Shell mixed composition
-    MIXED_VOLUME = 6,      // Volume mixed composition
-    MIXED_MAXWELL = 7,     // Maxwell-Garnett mixed composition
-    SULFATE = 8            // Sulfate, refractive index varies with WTP/RH
-=======
     FIXED = 1,              // Fixed composition
     MIXED_YU_2015 = 2,      // Yu (2015) mixed composition
     SULFATE_YU_2015 = 3,    // Yu (2015) pure sulfate composition
@@ -93,7 +71,6 @@
     MIXED_VOLUME = 6,       // Volume mixed composition
     MIXED_MAXWELL = 7,      // Maxwell-Garnett mixed composition
     SULFATE = 8             // Sulfate, refractive index varies with WTP/RH
->>>>>>> 614e3379
   };
 
   // Enumeration for particle types
@@ -130,9 +107,8 @@
   // Structure defining an approach to particle swelling
   struct CARMASwellingApproach
   {
-<<<<<<< HEAD
-    ParticleSwellingAlgorithm algorithm = ParticleSwellingAlgorithm::NONE; // Swelling algorithm
-    ParticleSwellingComposition composition = ParticleSwellingComposition::NONE; // Composition for swelling
+    ParticleSwellingAlgorithm algorithm = ParticleSwellingAlgorithm::NONE;        // Swelling algorithm
+    ParticleSwellingComposition composition = ParticleSwellingComposition::NONE;  // Composition for swelling
   };
 
   // Structure representing a complex number
@@ -140,10 +116,6 @@
   {
     double real;        // Real part
     double imaginary;   // Imaginary part
-=======
-    ParticleSwellingAlgorithm algorithm = ParticleSwellingAlgorithm::NONE;        // Swelling algorithm
-    ParticleSwellingComposition composition = ParticleSwellingComposition::NONE;  // Composition for swelling
->>>>>>> 614e3379
   };
 
   // Structure representing a CARMA group configuration
@@ -151,17 +123,6 @@
   {
     std::string name = "default_group";
     std::string shortname = "";
-<<<<<<< HEAD
-    double rmin = 1e-9;  // minimum radius [m]
-    double rmrat = 2.0;  // volume ratio between bins
-    double rmassmin = 0.0; // minimum mass [kg] (When rmassmin > 0, rmin is ignored)
-    ParticleShape ishape = ParticleShape::SPHERE;
-    double eshape = 1.0;  // aspect ratio (length/width)
-    CARMASwellingApproach swelling_approach; // Swelling from RH approach
-    FallVelocityAlgorithm fall_velocity_routine = FallVelocityAlgorithm::STANDARD_SPHERICAL_ONLY;
-    MieCalculationAlgorithm mie_calculation_algorithm = MieCalculationAlgorithm::NONE;
-    OpticsAlgorithm optics_algorithm = OpticsAlgorithm::FIXED; // Optics algorithm
-=======
     double rmin = 1e-9;     // minimum radius [m]
     double rmrat = 2.0;     // volume ratio between bins
     double rmassmin = 0.0;  // minimum mass [kg] (When rmassmin > 0, rmin is ignored)
@@ -171,7 +132,6 @@
     FallVelocityAlgorithm fall_velocity_routine = FallVelocityAlgorithm::STANDARD_SPHERICAL_ONLY;
     MieCalculationAlgorithm mie_calculation_algorithm = MieCalculationAlgorithm::NONE;
     OpticsAlgorithm optics_algorithm = OpticsAlgorithm::FIXED;  // Optics algorithm
->>>>>>> 614e3379
     bool is_ice = false;
     bool is_fractal = false;
     bool is_cloud = false;
@@ -179,15 +139,6 @@
     bool do_wetdep = false;
     bool do_drydep = false;
     bool do_vtran = true;
-<<<<<<< HEAD
-    double solfac = 0.0;        // Solubility factor for wet deposition
-    double scavcoef = 0.0;      // Scavenging coefficient for wet deposition
-    double dpc_threshold = 0.0; // convergence criteria for particle concentration [fraction]
-    double rmon = 0.0;          // monomer radius [m]
-    std::vector<double> df;     // fractal dimension per bin
-    double falpha = 1.0;        // fractal packing coefficient
-    double neutral_volfrc = 0.0; // neutral volume fraction for fractal particles
-=======
     double solfac = 0.0;          // Solubility factor for wet deposition
     double scavcoef = 0.0;        // Scavenging coefficient for wet deposition
     double dpc_threshold = 0.0;   // convergence criteria for particle concentration [fraction]
@@ -195,7 +146,6 @@
     std::vector<double> df;       // fractal dimension per bin
     double falpha = 1.0;          // fractal packing coefficient
     double neutral_volfrc = 0.0;  // neutral volume fraction for fractal particles
->>>>>>> 614e3379
   };
 
   // Structure representing a CARMA element configuration
