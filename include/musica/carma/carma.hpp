// Copyright (C) 2023-2025 National Center for Atmospheric Research
// SPDX-License-Identifier: Apache-2.0
//
// This file contains the definition of the CARMA class, which represents an aerosol model
// and includes functions for creating and deleting CARMA instances with C binding.
#pragma once

#include <string>
#include <vector>

namespace musica
{
  // Forward declarations for C interface types
  struct CCARMAParameters;

  // Enumeration for particle shapes
  enum class ParticleShape
  {
    SPHERE = 1,
    HEXAGON = 2,
    CYLINDER = 3
  };

  // Enumeration for particle swelling algorithms
  enum class ParticleSwellingAlgorithm
  {
    NONE = 0,
    FITZGERALD = 1,
    GERBER = 2,
    WEIGHT_PERCENT_H2SO4 = 3,
    PETTERS = 4
  };

  // Enumeration for particle swelling composition
  enum class ParticleSwellingComposition
  {
    NONE = 0,
    AMMONIUM_SULFATE = 1,
    SEA_SALT = 2,
    URBAN = 3,
    RURAL = 4
  };

  // Enumeration for fall velocity algorithms
  enum class FallVelocityAlgorithm
  {
    NONE = 0,
    STANDARD_SPHERICAL_ONLY = 1,  // Standard algorithm for spherical particles only
    STANDARD_SHAPE_SUPPORT = 2,   // Standard algorithm with support for different shapes
    HEYMSFIELD_2010 = 3           // Heymsfield and Westbrook 2010
  };

  // Enumeration for Mie calculation methods
  enum class MieCalculationAlgorithm
  {
    NONE = 0,
    TOON_1981 = 1,    // Shell/Core Toon & Ackerman 1981 Mie calculation
    BOHREN_1983 = 2,  // Homogeneous Sphere Bohren and Huffman 1983 Mie calculation
    BOTET_1997 = 3    // Fractal Mean-Field Botet et al. 1997 Mie calculation
  };

  // Enumeration for optics algorithms
  enum class OpticsAlgorithm
  {
    NONE = 0,
    FIXED = 1,              // Fixed composition
    MIXED_YU_2015 = 2,      // Yu (2015) mixed composition
    SULFATE_YU_2015 = 3,    // Yu (2015) pure sulfate composition
    MIXED_H2O_YU_2015 = 4,  // Yu (2015) mixed composition with water in shell
    MIXED_CORE_SHELL = 5,   // Core-Shell mixed composition
    MIXED_VOLUME = 6,       // Volume mixed composition
    MIXED_MAXWELL = 7,      // Maxwell-Garnett mixed composition
    SULFATE = 8             // Sulfate, refractive index varies with WTP/RH
  };

  // Enumeration for vaporization algorithms
  enum class VaporizationAlgorithm
  {
    NONE = 0,
    H2O_BUCK_1981 = 1,    // Buck 1981 for water vaporization
    H2O_MURPHY_2005 = 2,  // Murphy and Koop 2005 for water vaporization
    H2O_GOFF_1946 = 3,    // Goff 1946 for water vaporization (used in CAM)
    H2SO4_AYERS_1980 = 4  // Ayers 1980 & Kumala 1990 for sulfuric acid vaporization
  };

  // Enumeration for particle types
  enum class ParticleType
  {
    INVOLATILE = 1,
    VOLATILE = 2,
    COREMASS = 3,
    VOLCORE = 4,
    CORE2MOM = 5
  };

  // Enumeration for gas compositions
  enum GasComposition
  {
    OTHER = 0,  // Other gas composition
    H2O = 1,    // Water vapor
    H2SO4 = 2,  // Sulfuric acid
    SO2 = 3,    // Sulfur dioxide
  };

  // Enumeration for particle compositions
  enum class ParticleComposition
  {
    ALUMINUM = 1,
    H2SO4 = 2,
    DUST = 3,
    ICE = 4,
    H2O = 5,
    BLACKCARBON = 6,
    ORGANICCARBON = 7,
    OTHER = 8
  };

  // Structure representing a wavelength bin
  struct CARMAWavelengthBin
  {
    double center;            // Center of the wavelength bin [m]
    double width;             // Width of the wavelength bin [m]
    bool do_emission = true;  // Flag to indicate if emission is considered for this bin
  };

  // Structure defining an approach to particle swelling
  struct CARMASwellingApproach
  {
    ParticleSwellingAlgorithm algorithm = ParticleSwellingAlgorithm::NONE;        // Swelling algorithm
    ParticleSwellingComposition composition = ParticleSwellingComposition::NONE;  // Composition for swelling
  };

  // Structure representing a complex number
  struct CARMAComplex
  {
<<<<<<< HEAD
    double real;        // Real part
    double imaginary;   // Imaginary part
=======
    double real;       // Real part
    double imaginary;  // Imaginary part
>>>>>>> 243db0ec
  };

  // Structure representing a CARMA group configuration
  struct CARMAGroupConfig
  {
    std::string name = "default_group";
    std::string shortname = "";
    double rmin = 1e-9;     // minimum radius [m]
    double rmrat = 2.0;     // volume ratio between bins
    double rmassmin = 0.0;  // minimum mass [kg] (When rmassmin > 0, rmin is ignored)
    ParticleShape ishape = ParticleShape::SPHERE;
    double eshape = 1.0;                      // aspect ratio (length/width)
    CARMASwellingApproach swelling_approach;  // Swelling from RH approach
    FallVelocityAlgorithm fall_velocity_routine = FallVelocityAlgorithm::STANDARD_SPHERICAL_ONLY;
    MieCalculationAlgorithm mie_calculation_algorithm = MieCalculationAlgorithm::NONE;
    OpticsAlgorithm optics_algorithm = OpticsAlgorithm::FIXED;  // Optics algorithm
    bool is_ice = false;
    bool is_fractal = false;
    bool is_cloud = false;
    bool is_sulfate = false;
    bool do_wetdep = false;
    bool do_drydep = false;
    bool do_vtran = true;
    double solfac = 0.0;          // Solubility factor for wet deposition
    double scavcoef = 0.0;        // Scavenging coefficient for wet deposition
    double dpc_threshold = 0.0;   // convergence criteria for particle concentration [fraction]
    double rmon = 0.0;            // monomer radius [m]
    std::vector<double> df;       // fractal dimension per bin
    double falpha = 1.0;          // fractal packing coefficient
    double neutral_volfrc = 0.0;  // neutral volume fraction for fractal particles
  };

  // Structure representing a CARMA element configuration
  struct CARMAElementConfig
  {
<<<<<<< HEAD
    int igroup = 1;              // group this element belongs to
    int isolute = 0;             // solute index
=======
    int igroup = 1;   // group this element belongs to
    int isolute = 0;  // solute index
>>>>>>> 243db0ec
    std::string name = "default_element";
    std::string shortname = "";
    ParticleType itype = ParticleType::INVOLATILE;
    ParticleComposition icomposition = ParticleComposition::ALUMINUM;
<<<<<<< HEAD
    bool isShell = true;         // is this part of shell or core
    double rho = 1000.0;         // bulk density [kg/m3]
    std::vector<double> rhobin;  // density per bin [kg/m3]
    std::vector<double> arat;    // projected area ratio per bin
    double kappa = 0.0;          // hygroscopicity parameter
    std::vector<std::vector<CARMAComplex>> refidx; // wavelength-resolved refractive indices (n_ref_idx, n_wave)
  };

  // Structure representing a CARMA solute configuration
  struct CARMASoluteConfig
  {
    std::string name = "default_solute";
    std::string shortname = "";
    int ions = 0;        // number of ions the solute dissociates into
    double wtmol = 0.0;  // molar mass of the solute [kg/mol]
    double rho = 0.0;    // mass density of the solute [kg/m3]
  };

  // Structure representing a CARMA gas species configuration
  struct CARMAGasConfig
  {
    std::string name = "default_gas";
    std::string shortname = "";
    double wtmol = 0.0;                                           // molar mass of the gas [kg/mol]
    VaporizationAlgorithm ivaprtn = VaporizationAlgorithm::NONE;  // vaporization routine
    GasComposition icomposition = GasComposition::OTHER;          // composition of the gas
    double dgc_threshold = 0.0;                                   // convergence criteria for gas concentration [0 : off; > 0 : fraction]
    double ds_threshold = 0.0;                                    // convergence criteria for gas saturation [0 : off; > 0 : fraction; < 0 : amount past 0 crossing]
    std::vector<std::vector<CARMAComplex>> refidx;                // wavelength-resolved refractive indices (n_ref_idx, n_wave)
=======
    bool isShell = true;                            // is this part of shell or core
    double rho = 1000.0;                            // bulk density [kg/m3]
    std::vector<double> rhobin;                     // density per bin [kg/m3]
    std::vector<double> arat;                       // projected area ratio per bin
    double kappa = 0.0;                             // hygroscopicity parameter
    std::vector<std::vector<CARMAComplex>> refidx;  // wavelength-resolved refractive indices (n_ref_idx, n_wave)
>>>>>>> 243db0ec
  };

  struct CARMAParameters
  {
    // Model dimensions
    int nz = 1;
    int ny = 1;
    int nx = 1;
    int nelem = 1;
    int ngroup = 1;
    int nbin = 5;
    int nsolute = 0;
    int ngas = 0;

    // Time stepping parameters
    double dtime = 1800.0;
    int nstep = 100;

    // Spatial parameters
    double deltaz = 1000.0;
    double zmin = 16500.0;

    // Wavelength grid
    std::vector<CARMAWavelengthBin> wavelength_bins;  // Wavelength bins
    int number_of_refractive_indices = 0;             // Number of refractive indices per wavelength

    std::vector<CARMAGroupConfig> groups;
    std::vector<CARMAElementConfig> elements;
    std::vector<CARMASoluteConfig> solutes;
    std::vector<CARMAGasConfig> gases;
  };

  struct CARMAOutput
  {
    // Grid and coordinate arrays
    std::vector<double> lat;              // Latitude [degrees]
    std::vector<double> lon;              // Longitude [degrees]
    std::vector<double> vertical_center;  // Height at cell centers [m]
    std::vector<double> vertical_levels;  // Height at cell interfaces [m]

    // Atmospheric state variables (nz elements)
    std::vector<double> pressure;     // Pressure [Pa]
    std::vector<double> temperature;  // Temperature [K]
    std::vector<double> air_density;  // Air density [kg/m3]

    // Fundamental CARMA data for Python calculations
    // Particle state arrays (3D: nz x nbin x nelem)
    std::vector<std::vector<std::vector<double>>> particle_concentration;  // particle concentration [# cm-3]
    std::vector<std::vector<std::vector<double>>> mass_mixing_ratio;       // mass mixing ratio [kg kg-1]

    // Particle properties (3D: nz x nbin x ngroup)
    std::vector<std::vector<std::vector<double>>> wet_radius;           // wet radius [cm]
    std::vector<std::vector<std::vector<double>>> wet_density;          // wet density [g cm-3]
    std::vector<std::vector<std::vector<double>>> fall_velocity;        // fall velocity [cm s-1] (nz+1 x nbin x ngroup)
    std::vector<std::vector<std::vector<double>>> nucleation_rate;      // nucleation rate [cm-3 s-1] (nz x nbin x ngroup)
    std::vector<std::vector<std::vector<double>>> deposition_velocity;  // deposition velocity [cm s-1] (nz x nbin x ngroup)

    // Group configuration arrays (2D: nbin x ngroup)
    std::vector<std::vector<double>> dry_radius;    // dry radius [cm]
    std::vector<std::vector<double>> mass_per_bin;  // mass per bin [g]
    std::vector<std::vector<double>> radius_ratio;  // radius ratio
    std::vector<std::vector<double>> aspect_ratio;  // area ratio

    // Group mapping and properties (1D arrays)
    std::vector<double> group_particle_number_concentration;  // concentration element per group [ngroup]
    std::vector<double> constituent_type;                     // constituent type per group [ngroup]
    std::vector<double> max_prognostic_bin;                   // max prognostic bin per group [ngroup]
  };

  class CARMA
  {
   public:
    /// @brief Constructor for CARMA
    /// @param params The CARMA parameters to initialize the model
    /// @throws std::runtime_error if the CARMA instance cannot be created
    explicit CARMA(const CARMAParameters& params);

    ~CARMA();

    /// @brief Get the version of CARMA
    /// @return The version string of the CARMA instance
    static std::string GetVersion();

    /// @brief Run CARMA with the specified parameters and configuration
    /// @return The CARMA output data
    CARMAOutput Run();

    /// @brief Convert CARMAParameters to C-compatible CCARMAParameters
    /// @param params The C++ CARMA parameters to convert
    /// @return The C-compatible CARMA parameters structure
    static struct CCARMAParameters* ToCCompatible(const CARMAParameters& params);

    /// @brief Free memory allocated in CCARMAParameters
    /// @param c_params The C-compatible parameters to clean up
    static void FreeCCompatible(struct CCARMAParameters* c_params);

    /// @brief Returns a set of test parameters for the aluminum test case
    /// @return A CARMAParameters object with the aluminum test case configuration
    static CARMAParameters CreateAluminumTestParams();

   private:
    CCARMAParameters* carma_parameters_;  // C-compatible parameters
    void* f_carma_type_ = nullptr;        // Pointer to the Fortran CARMA type
  };

}  // namespace musica<|MERGE_RESOLUTION|>--- conflicted
+++ resolved
@@ -133,13 +133,8 @@
   // Structure representing a complex number
   struct CARMAComplex
   {
-<<<<<<< HEAD
-    double real;        // Real part
-    double imaginary;   // Imaginary part
-=======
     double real;       // Real part
     double imaginary;  // Imaginary part
->>>>>>> 243db0ec
   };
 
   // Structure representing a CARMA group configuration
@@ -175,24 +170,18 @@
   // Structure representing a CARMA element configuration
   struct CARMAElementConfig
   {
-<<<<<<< HEAD
-    int igroup = 1;              // group this element belongs to
-    int isolute = 0;             // solute index
-=======
     int igroup = 1;   // group this element belongs to
     int isolute = 0;  // solute index
->>>>>>> 243db0ec
     std::string name = "default_element";
     std::string shortname = "";
     ParticleType itype = ParticleType::INVOLATILE;
     ParticleComposition icomposition = ParticleComposition::ALUMINUM;
-<<<<<<< HEAD
-    bool isShell = true;         // is this part of shell or core
-    double rho = 1000.0;         // bulk density [kg/m3]
-    std::vector<double> rhobin;  // density per bin [kg/m3]
-    std::vector<double> arat;    // projected area ratio per bin
-    double kappa = 0.0;          // hygroscopicity parameter
-    std::vector<std::vector<CARMAComplex>> refidx; // wavelength-resolved refractive indices (n_ref_idx, n_wave)
+    bool isShell = true;                            // is this part of shell or core
+    double rho = 1000.0;                            // bulk density [kg/m3]
+    std::vector<double> rhobin;                     // density per bin [kg/m3]
+    std::vector<double> arat;                       // projected area ratio per bin
+    double kappa = 0.0;                             // hygroscopicity parameter
+    std::vector<std::vector<CARMAComplex>> refidx;  // wavelength-resolved refractive indices (n_ref_idx, n_wave)
   };
 
   // Structure representing a CARMA solute configuration
@@ -216,14 +205,6 @@
     double dgc_threshold = 0.0;                                   // convergence criteria for gas concentration [0 : off; > 0 : fraction]
     double ds_threshold = 0.0;                                    // convergence criteria for gas saturation [0 : off; > 0 : fraction; < 0 : amount past 0 crossing]
     std::vector<std::vector<CARMAComplex>> refidx;                // wavelength-resolved refractive indices (n_ref_idx, n_wave)
-=======
-    bool isShell = true;                            // is this part of shell or core
-    double rho = 1000.0;                            // bulk density [kg/m3]
-    std::vector<double> rhobin;                     // density per bin [kg/m3]
-    std::vector<double> arat;                       // projected area ratio per bin
-    double kappa = 0.0;                             // hygroscopicity parameter
-    std::vector<std::vector<CARMAComplex>> refidx;  // wavelength-resolved refractive indices (n_ref_idx, n_wave)
->>>>>>> 243db0ec
   };
 
   struct CARMAParameters
