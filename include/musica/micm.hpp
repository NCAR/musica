--- conflicted
+++ resolved
@@ -44,11 +44,7 @@
     /// @param config_path Path to configuration file or directory containing configuration file
     /// @param error Error struct to indicate success or failure
     /// @return 0 on success, 1 on failure in parsing configuration file
-<<<<<<< HEAD
-    int create(const std::string &config_path);
-=======
-    void create_solver(const std::string &config_path, Error *error);
->>>>>>> c833bdaf
+    void create(const std::string &config_path, Error *error);
 
     /// @brief Solve the system
     /// @param time_step Time [s] to advance the state by
@@ -105,15 +101,10 @@
             return species.GetProperty<T>(property_name);
         }
     }
-<<<<<<< HEAD
-   throw std::runtime_error("Species '" + species_name + "' not found");
-}
-
-=======
     std::string msg = "Species '" + species_name + "' not found";
     *error = ToError(MUSICA_ERROR_CATEGORY,
                      MUSICA_ERROR_CODE_SPECIES_NOT_FOUND,
                      msg.c_str());
     return T();
->>>>>>> c833bdaf
+}
 }