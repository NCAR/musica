// Copyright (C) 2023-2024 National Center for Atmospheric Research
// SPDX-License-Identifier: Apache-2.0
//
// This file contains the defintion of the MICM class, which represents a multi-component reactive transport model.
// It also includes functions for creating and deleting MICM instances with c bindings.
#pragma once

#include <musica/util.hpp>

#include <micm/configure/solver_config.hpp>
#include <micm/process/process_set.hpp>
#include <micm/solver/rosenbrock.hpp>
#include <micm/solver/rosenbrock_solver_parameters.hpp>
#include <micm/solver/solver.hpp>
#include <micm/solver/solver_builder.hpp>
#include <micm/util/matrix.hpp>
#include <micm/util/sparse_matrix_vector_ordering.hpp>
#include <micm/util/vector_matrix.hpp>

#include <cstddef>
#include <map>
#include <memory>
#include <string>
#include <vector>

#ifndef MICM_VECTOR_MATRIX_SIZE
  #define MICM_VECTOR_MATRIX_SIZE 1
#endif

namespace musica
{

  class MICM;

#ifdef __cplusplus
  extern "C"
  {
#endif
    /// @brief Types of MICM solver
    enum MICMSolver
    {
      Rosenbrock = 1,              // Vector-ordered Rosenbrock solver
      RosenbrockStandardOrder,     // Standard-ordered Rosenbrock solver
      BackwardEuler,               // Vector-ordered BackwardEuler solver
      BackwardEulerStandardOrder,  // Standard-ordered BackwardEuler solver
    };

    struct SolverResultStats
    {
      /// @brief The number of forcing function calls
      int64_t function_calls_{};
      /// @brief The number of jacobian function calls
      int64_t jacobian_updates_{};
      /// @brief The total number of internal time steps taken
      int64_t number_of_steps_{};
      /// @brief The number of accepted integrations
      int64_t accepted_{};
      /// @brief The number of rejected integrations
      int64_t rejected_{};
      /// @brief The number of LU decompositions
      int64_t decompositions_{};
      /// @brief The number of linear solves
      int64_t solves_{};
      /// @brief The number of times a singular matrix is detected.
      int64_t singular_{};
      /// @brief The final time the solver iterated to
      double final_time_{};
      /// @brief The final state the solver was in

      SolverResultStats()
          : function_calls_(0),
            jacobian_updates_(0),
            number_of_steps_(0),
            accepted_(0),
            rejected_(0),
            decompositions_(0),
            solves_(0),
            singular_(0),
            final_time_(0.0)
      {
      }

      SolverResultStats(
          int64_t func_calls,
          int64_t jacobian,
          int64_t num_steps,
          int64_t accepted,
          int64_t rejected,
          int64_t decompositions,
          int64_t solves,
          int64_t singular,
          double final_time)
          : function_calls_(func_calls),
            jacobian_updates_(jacobian),
            number_of_steps_(num_steps),
            accepted_(accepted),
            rejected_(rejected),
            decompositions_(decompositions),
            solves_(solves),
            singular_(singular),
            final_time_(final_time)
      {
      }
    };

    /// @brief Create a MICM object by specifying solver type to use
    /// @param config_path Path to configuration file or directory containing configuration file
    /// @param solver_type Type of MICMSolver
    /// @param num_grid_cells Number of grid cells
    /// @param error Error struct to indicate success or failure
    MICM *CreateMicm(const char *config_path, MICMSolver solver_type, int num_grid_cells, Error *error);

    /// @brief Deletes a MICM object
    /// @param micm Pointer to MICM object
    /// @param error Error struct to indicate success or failure
    void DeleteMicm(const MICM *micm, Error *error);

    /// @brief Solve the system
    /// @param micm Pointer to MICM object
    /// @param time_step Time [s] to advance the state by
    /// @param temperature Temperature [grid cell] (K)
    /// @param pressure Pressure [grid cell] (Pa)
    /// @param air_density Air density [grid cell] (mol m-3)
    /// @param concentrations Array of species' concentrations [grid cell][species] (mol m-3)
    /// @param custom_rate_parameters Array of custom rate parameters [grid cell][parameter] (various units)
    /// @param solver_state State of the solver
    /// @param solver_stats Statistics of the solver
    /// @param error Error struct to indicate success or failure
    void MicmSolve(
        MICM *micm,
        double time_step,
        double *temperature,
        double *pressure,
        double *air_density,
        double *concentrations,
        double *custom_rate_parameters,
        String *solver_state,
        SolverResultStats *solver_stats,
        Error *error);

    /// @brief Get the MICM version
    /// @return MICM version
    String MicmVersion();

    /// @brief Get the ordering of species
    /// @param micm Pointer to MICM object
    /// @param array_size Size of the array
    /// @param error Error struct to indicate success or failure
    /// @return Array of species' name-index pairs
    Mapping *GetSpeciesOrdering(MICM *micm, std::size_t *array_size, Error *error);

    /// @brief Get the ordering of user-defined reaction rates
    /// @param micm Pointer to MICM object
    /// @param array_size Size of the array
    /// @param error Error struct to indicate success or failure
    /// @return Array of reaction rate name-index pairs
    Mapping *GetUserDefinedReactionRatesOrdering(MICM *micm, std::size_t *array_size, Error *error);

    /// @brief Get a property for a chemical species
    /// @param micm Pointer to MICM object
    /// @param species_name Name of the species
    /// @param property_name Name of the property
    /// @param error Error struct to indicate success or failure
    /// @return Value of the property
    String GetSpeciesPropertyString(MICM *micm, const char *species_name, const char *property_name, Error *error);
    double GetSpeciesPropertyDouble(MICM *micm, const char *species_name, const char *property_name, Error *error);
    int GetSpeciesPropertyInt(MICM *micm, const char *species_name, const char *property_name, Error *error);
    bool GetSpeciesPropertyBool(MICM *micm, const char *species_name, const char *property_name, Error *error);
#ifdef __cplusplus
  }
#endif

  class MICM
  {
   public:
    /// @brief Create a Rosenbrock solver of vector-ordered matrix type by reading and parsing configuration file
    /// @param config_path Path to configuration file or directory containing configuration file
    /// @param error Error struct to indicate success or failure
    void CreateRosenbrock(const std::string &config_path, Error *error);

    /// @brief Create a Rosenbrock solver of standard-ordered matrix type by reading and parsing configuration file
    /// @param config_path Path to configuration file or directory containing configuration file
    /// @param error Error struct to indicate success or failure
    void CreateRosenbrockStandardOrder(const std::string &config_path, Error *error);

    /// @brief Create a BackwardEuler solver of vector-ordered matrix type by reading and parsing configuration file
    /// @param config_path Path to configuration file or directory containing configuration file
    /// @param error Error struct to indicate success or failure
    void CreateBackwardEuler(const std::string &config_path, Error *error);

    /// @brief Create a BackwardEuler solver of standard-ordered matrix type by reading and parsing configuration file
    /// @param config_path Path to configuration file or directory containing configuration file
    /// @param error Error struct to indicate success or failure
    void CreateBackwardEulerStandardOrder(const std::string &config_path, Error *error);

    /// @brief Solve the system
    /// @param solver Pointer to solver
    /// @param time_step Time [s] to advance the state by
    /// @param temperature Temperature [grid cell] (K)
    /// @param pressure Pressure [grid cell] (Pa)
    /// @param air_density Air density [grid cell] (mol m-3)
    /// @param concentrations Array of species' concentrations [grid cell][species] (mol m-3)
    /// @param custom_rate_parameters Array of custom rate parameters [grid cell][parameter] (various units)
    /// @param error Error struct to indicate success or failure
    void Solve(
        auto &solver,
        double time_step,
        double *temperature,
        double *pressure,
        double *air_density,
        double *concentrations,
        double *custom_rate_parameters,
        String *solver_state,
        SolverResultStats *solver_stats,
        Error *error);

    /// @brief Set solver type
    /// @param MICMSolver Type of MICMSolver
    void SetSolverType(MICMSolver solver_type)
    {
      solver_type_ = solver_type;
    }

    /// @brief Set number of grid cells
    /// @param num_grid_cells Number of grid cells
    void SetNumGridCells(int num_grid_cells)
    {
      num_grid_cells_ = num_grid_cells;
    }

    /// @brief Get the ordering of species
    /// @param solver Pointer to solver
    /// @param error Error struct to indicate success or failure
    /// @return Map of species names to their indices
    // std::map<std::string, std::size_t> GetSpeciesOrdering(auto &solver, Error *error);
    template<class T>
    std::map<std::string, std::size_t> GetSpeciesOrdering(T &solver, Error *error);

    /// @brief Get the ordering of user-defined reaction rates
    /// @param solver Pointer to solver
    /// @param error Error struct to indicate success or failure
    /// @return Map of reaction rate names to their indices
    template<class T>
    std::map<std::string, std::size_t> GetUserDefinedReactionRatesOrdering(T &solver, Error *error);

    /// @brief Get a property for a chemical species
    /// @param species_name Name of the species
    /// @param property_name Name of the property
    /// @param error Error struct to indicate success or failure
    /// @return Value of the property
    template<class T>
    T GetSpeciesProperty(const std::string &species_name, const std::string &property_name, Error *error);

   public:
    MICMSolver solver_type_;

    /// @brief Vector-ordered Rosenbrock
    using DenseMatrixVector = micm::VectorMatrix<double, MICM_VECTOR_MATRIX_SIZE>;
    using SparseMatrixVector = micm::SparseMatrix<double, micm::SparseMatrixVectorOrdering<MICM_VECTOR_MATRIX_SIZE>>;
    using RosenbrockVectorType = typename micm::RosenbrockSolverParameters::
        template SolverType<micm::ProcessSet, micm::LinearSolver<SparseMatrixVector, micm::LuDecomposition>>;
    using Rosenbrock = micm::Solver<RosenbrockVectorType, micm::State<DenseMatrixVector, SparseMatrixVector>>;
    using VectorState = micm::State<DenseMatrixVector, SparseMatrixVector>;
    std::unique_ptr<Rosenbrock> rosenbrock_;

    /// @brief Standard-ordered Rosenbrock solver type
    using DenseMatrixStandard = micm::Matrix<double>;
    using SparseMatrixStandard = micm::SparseMatrix<double, micm::SparseMatrixStandardOrdering>;
    using RosenbrockStandardType = typename micm::RosenbrockSolverParameters::
        template SolverType<micm::ProcessSet, micm::LinearSolver<SparseMatrixStandard, micm::LuDecomposition>>;
    using RosenbrockStandard = micm::Solver<RosenbrockStandardType, micm::State<DenseMatrixStandard, SparseMatrixStandard>>;
    using StandardState = micm::State<DenseMatrixStandard, SparseMatrixStandard>;
    std::unique_ptr<RosenbrockStandard> rosenbrock_standard_;

    /// @brief Vector-ordered Backward Euler
    using BackwardEulerVectorType = typename micm::BackwardEulerSolverParameters::
        template SolverType<micm::ProcessSet, micm::LinearSolver<SparseMatrixVector, micm::LuDecomposition>>;
    using BackwardEuler = micm::Solver<BackwardEulerVectorType, micm::State<DenseMatrixVector, SparseMatrixVector>>;
    std::unique_ptr<BackwardEuler> backward_euler_;

    /// @brief Standard-ordered Backward Euler
    using BackwardEulerStandardType = typename micm::BackwardEulerSolverParameters::
        template SolverType<micm::ProcessSet, micm::LinearSolver<SparseMatrixStandard, micm::LuDecomposition>>;
<<<<<<< HEAD
    using BackwardEulerStandard = micm::Solver<BackwardEulerStandardType, micm::State<DenseMatrixStandard, SparseMatrixStandard>>;
=======
    using BackwardEulerStandard =
        micm::Solver<BackwardEulerStandardType, micm::State<DenseMatrixStandard, SparseMatrixStandard>>;
>>>>>>> aa0854ec
    std::unique_ptr<BackwardEulerStandard> backward_euler_standard_;

    /// @brief Returns the number of grid cells
    /// @return Number of grid cells
    int NumGridCells() const
    {
      return num_grid_cells_;
    }

   private:
    int num_grid_cells_;
    std::unique_ptr<micm::SolverParameters> solver_parameters_;
  };

  template<class T>
  inline std::map<std::string, std::size_t> MICM::GetSpeciesOrdering(T &solver, Error *error)
  {
    try
    {
      micm::State state = solver->GetState();
      DeleteError(error);
      *error = NoError();
      return state.variable_map_;
    }
    catch (const std::system_error &e)
    {
      DeleteError(error);
      *error = ToError(e);
      return std::map<std::string, std::size_t>();
    }
  }

  template<class T>
  inline std::map<std::string, std::size_t> MICM::GetUserDefinedReactionRatesOrdering(T &solver, Error *error)
  {
    try
    {
      micm::State state = solver->GetState();
      DeleteError(error);
      *error = NoError();
      return state.custom_rate_parameter_map_;
    }
    catch (const std::system_error &e)
    {
      DeleteError(error);
      *error = ToError(e);
      return std::map<std::string, std::size_t>();
    }
  }

  template<class T>
  inline T MICM::GetSpeciesProperty(const std::string &species_name, const std::string &property_name, Error *error)
  {
    *error = NoError();
    for (const auto &species : solver_parameters_->system_.gas_phase_.species_)
    {
      if (species.name_ == species_name)
      {
        try
        {
          return species.GetProperty<T>(property_name);
        }
        catch (const std::system_error &e)
        {
          DeleteError(error);
          *error = ToError(e);
          return T();
        }
      }
    }
    std::string msg = "Species '" + species_name + "' not found";
    DeleteError(error);
    *error = ToError(MUSICA_ERROR_CATEGORY, MUSICA_ERROR_CODE_SPECIES_NOT_FOUND, msg.c_str());
    return T();
  }
}  // namespace musica<|MERGE_RESOLUTION|>--- conflicted
+++ resolved
@@ -281,12 +281,8 @@
     /// @brief Standard-ordered Backward Euler
     using BackwardEulerStandardType = typename micm::BackwardEulerSolverParameters::
         template SolverType<micm::ProcessSet, micm::LinearSolver<SparseMatrixStandard, micm::LuDecomposition>>;
-<<<<<<< HEAD
-    using BackwardEulerStandard = micm::Solver<BackwardEulerStandardType, micm::State<DenseMatrixStandard, SparseMatrixStandard>>;
-=======
     using BackwardEulerStandard =
         micm::Solver<BackwardEulerStandardType, micm::State<DenseMatrixStandard, SparseMatrixStandard>>;
->>>>>>> aa0854ec
     std::unique_ptr<BackwardEulerStandard> backward_euler_standard_;
 
     /// @brief Returns the number of grid cells
