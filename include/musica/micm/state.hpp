// Copyright (C) 2023-2025 National Center for Atmospheric Research
// SPDX-License-Identifier: Apache-2.0
//
// This file defines the State class.It includes state representations for different
// solver configurations, leveraging both vector-ordered and standard-ordered state type.
// It also includes functions for creating and deleting State instances with c bindings.
#pragma once

#include <musica/util.hpp>

#include <micm/CPU.hpp>

#include <any>
#include <chrono>
#include <cstddef>
#include <map>
#include <memory>
#include <string>
#include <utility>
#include <variant>
#include <vector>

#ifndef MICM_VECTOR_MATRIX_SIZE
  #define MICM_VECTOR_MATRIX_SIZE 4
#endif

namespace musica
{

  class MICM;
  class State;

<<<<<<< HEAD
  /// @brief Create a state object by specifying micm solver object using the solver variant
  /// @param micm Pointer to MICM object
  /// @param error Error struct to indicate success or failure
  State *CreateMicmState(musica::MICM *micm, Error *error);
=======
#ifdef __cplusplus
  extern "C"
  {
#endif
>>>>>>> b9a02c56

    /// @brief Create a state object by specifying micm solver object using the solver variant
    /// @param micm Pointer to MICM object
    /// @param error Error struct to indicate success or failure
    State* CreateMicmState(musica::MICM* micm, Error* error);

    /// @brief Deletes a state object
    /// @param state Pointer to state object
    /// @param error Error struct to indicate success or failure
    void DeleteState(const State* state, Error* error);

    /// @brief Defines matrix types for vector-based and standard matrices.
    using DenseMatrixVector = micm::VectorMatrix<double, MICM_VECTOR_MATRIX_SIZE>;
    using SparseMatrixVector = micm::SparseMatrix<double, micm::SparseMatrixVectorOrdering<MICM_VECTOR_MATRIX_SIZE>>;
    using VectorState = micm::State<DenseMatrixVector, SparseMatrixVector>;
    using DenseMatrixStandard = micm::Matrix<double>;
    using SparseMatrixStandard = micm::SparseMatrix<double, micm::SparseMatrixStandardOrdering>;
    using StandardState = micm::State<DenseMatrixStandard, SparseMatrixStandard>;

    using ConditionsVector = std::vector<micm::Conditions>;

    /// @brief Get the pointer to the conditions struct
    /// @param state Pointer to state object
    /// @param number_of_grid_cells Pointer to num of grid cells
    /// @param error Error struct to indicate success or failure
    micm::Conditions* GetConditionsToStateFortran(musica::State* state, int* number_of_grid_cells, Error* error);

    /// @brief Get the point to the vector of the concentrations for Fortran interface
    /// @param state Pointer to state object
    /// @param number_of_species Pointer to number of species
    /// @param number_of_grid_cells Pointer to num of grid cells
    /// @param error Error struct to indicate success or failure
    /// @return Pointer to the vector
    double* GetOrderedConcentrationsToStateFortran(
        musica::State* state,
        int* number_of_species,
        int* number_of_grid_cells,
        Error* error);

    /// @brief Get the point to the vector of the rates for Fortran interface
    /// @param state Pointer to state object
    /// @param number_of_species Pointer to number of rate constants
    /// @param number_of_grid_cells Pointer to num of grid cells
    /// @param error Error struct to indicate success or failure
    /// @return Pointer to the vector
    double* GetOrderedRateConstantsToStateFortran(
        musica::State* state,
        int* number_of_rate_constants,
        int* number_of_grid_cells,
        Error* error);

#ifdef __cplusplus
  }
#endif

  class State
  {
   public:
    State() = default;

    /// @brief Define the variant that holds all state types
    using StateVariant = std::variant<micm::VectorState, micm::StandardState>;

    /// @brief Get the vector of conditions struct
    /// @return Vector of conditions struct
    std::vector<micm::Conditions>& GetConditions();

    /// @brief Set the conditions struct to the state variant
    /// @param conditions Vector of conditions
    void SetConditions(const std::vector<micm::Conditions>& conditions);

    /// @brief Get the vector of concentrations
    /// @return Vector of doubles
    std::vector<double>& GetOrderedConcentrations();

    /// @brief Set the concentrations to the state variant
    /// @param concentrations Vector of concentrations
    void SetOrderedConcentrations(const std::vector<double>& concentrations);

    /// @brief Get the vector of rate constants
    /// @return Vector of doubles
    std::vector<double>& GetOrderedRateConstants();

    /// @brief Set the rate constants to the state variant
    /// @param rateConstant Vector of Rate constants
    void SetOrderedRateConstants(const std::vector<double>& rateConstant);

    /// @brief Get the pointer to the conditions struct
    /// @param state Pointer to state object
    /// @param number_of_grid_cells Pointer to num of grid cells
    /// @param error Error struct to indicate success or failure
    ConditionsVector* GetConditionsToState(musica::State* state, int* number_of_grid_cells, Error* error);

    /// @brief Get the point to the vector of the concentrations
    /// @param state Pointer to state object
    /// @param number_of_species Pointer to number of species
    /// @param number_of_grid_cells Pointer to num of grid cells
    /// @param error Error struct to indicate success or failure
    /// @return Pointer to the vector
    double*
    GetOrderedConcentrationsToState(musica::State* state, int* number_of_species, int* number_of_grid_cells, Error* error);

    /// @brief Get the point to the vector of the rates
    /// @param state Pointer to state object
    /// @param number_of_species Pointer to number of rate constants
    /// @param number_of_grid_cells Pointer to num of grid cells
    /// @param error Error struct to indicate success or failure
    /// @return Pointer to the vector
    double* GetOrderedRateConstantsToState(
        musica::State* state,
        int* number_of_rate_constants,
        int* number_of_grid_cells,
        Error* error);

    StateVariant state_variant_;
  };

}  // namespace musica<|MERGE_RESOLUTION|>--- conflicted
+++ resolved
@@ -30,17 +30,10 @@
   class MICM;
   class State;
 
-<<<<<<< HEAD
-  /// @brief Create a state object by specifying micm solver object using the solver variant
-  /// @param micm Pointer to MICM object
-  /// @param error Error struct to indicate success or failure
-  State *CreateMicmState(musica::MICM *micm, Error *error);
-=======
 #ifdef __cplusplus
   extern "C"
   {
 #endif
->>>>>>> b9a02c56
 
     /// @brief Create a state object by specifying micm solver object using the solver variant
     /// @param micm Pointer to MICM object
