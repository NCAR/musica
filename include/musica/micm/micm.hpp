--- conflicted
+++ resolved
@@ -6,17 +6,14 @@
 #pragma once
 
 #include <musica/micm/chemistry.hpp>
+#include <musica/micm/state.hpp>
 #include <musica/micm/parse.hpp>
-#include <musica/micm/state.hpp>
 #include <musica/util.hpp>
 
 #include <micm/CPU.hpp>
-<<<<<<< HEAD
 #ifdef MUSICA_ENABLE_CUDA
   #include <micm/GPU.hpp>
 #endif
-=======
->>>>>>> 976ade68
 
 #include <chrono>
 #include <cstddef>
@@ -67,17 +64,10 @@
       }
     }
   };
-<<<<<<< HEAD
 
   const MusicaErrorCategory MUSICA_ERROR{};
 }  // namespace
 
-=======
-
-  const MusicaErrorCategory MUSICA_ERROR{};
-}  // namespace
-
->>>>>>> 976ade68
 inline std::error_code make_error_code(MusicaErrCode e)
 {
   return { static_cast<int>(e), MUSICA_ERROR };
@@ -93,12 +83,9 @@
     RosenbrockStandardOrder,     // Standard-ordered Rosenbrock solver
     BackwardEuler,               // Vector-ordered BackwardEuler solver
     BackwardEulerStandardOrder,  // Standard-ordered BackwardEuler solver
-<<<<<<< HEAD
     #ifdef MUSICA_ENABLE_CUDA
       CudaRosenbrock,            // Cuda Rosenbrock solver
     #endif
-=======
->>>>>>> 976ade68
   };
 
   struct SolverResultStats
@@ -128,30 +115,23 @@
         std::unique_ptr<micm::Rosenbrock>,
         std::unique_ptr<micm::RosenbrockStandard>,
         std::unique_ptr<micm::BackwardEuler>,
-<<<<<<< HEAD
-        std::unique_ptr<micm::BackwardEulerStandard>,
+        std::unique_ptr<micm::BackwardEulerStandard>
         #ifdef MUSICA_ENABLE_CUDA
+          ,
           std::unique_ptr<micm::CudaRosenbrock>,
         #endif
         >;
-=======
-        std::unique_ptr<micm::BackwardEulerStandard>>;
->>>>>>> 976ade68
 
    public:
     SolverVariant solver_variant_;
 
     MICM(const Chemistry &chemistry, MICMSolver solver_type, int num_grid_cells);
     MICM() = default;
-<<<<<<< HEAD
     ~MICM() {
       #ifdef MUSICA_ENABLE_CUDA
         micm::cuda::CudaStreamSingleton::GetInstance().CleanUp();
       #endif
     }
-=======
-    ~MICM() = default;
->>>>>>> 976ade68
 
     /// @brief Solve the system
     /// @param micm Pointer to MICM object
@@ -159,11 +139,7 @@
     /// @param time_step Time [s] to advance the state by
     /// @param solver_state State of the solver
     /// @param solver_stats Statistics of the solver
-<<<<<<< HEAD
     void Solve(musica::State *state, double time_step, String *solver_state, SolverResultStats *solver_stats);
-=======
-    void Solve(MICM *micm, musica::State *state, double time_step, String *solver_state, SolverResultStats *solver_stats);
->>>>>>> 976ade68
 
     /// @brief Get a property for a chemical species
     /// @param species_name Name of the species
