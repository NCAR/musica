/// Copyright (C) 2023-2024 National Center for Atmospheric Research
/// SPDX-License-Identifier: Apache-2.0
#pragma once

#include <cstddef>

#define MUSICA_ERROR_CATEGORY "MUSICA Error"
#define MUSICA_ERROR_CODE_SPECIES_NOT_FOUND 1

#ifdef __cplusplus
#include <system_error>

namespace musica {

extern "C"
{
#endif

/// @brief A struct to represent a string
struct String
{
  char* value_ = nullptr;
  size_t size_ = 0;
};

/// @brief A struct to describe failure conditions
struct Error
{
  int code_;
  String category_;
  String message_;
};

/// @brief A struct to represent a mapping between a string and an index
struct Mapping
{
    String name_;
    size_t index_;
};

/// @brief Casts a char* to a String
/// @param value The char* to cast
/// @return The casted String
String CreateString(const char* value);

/// @brief Deletes a String
/// @param str The String to delete
<<<<<<< HEAD
void DeleteString(String* str);
=======
void DeleteString(String str);

#ifdef __cplusplus
} // extern "C"

>>>>>>> a735c3e2

/// @brief Creates an Error indicating no error
/// @return The Error
Error NoError();

/// @brief Creates an Error from a category, code, and message
/// @param category The category of the Error
/// @param code The code of the Error
/// @param message The message of the Error
/// @return The Error
Error ToError(const char* category, int code, const char* message);

<<<<<<< HEAD
/// @brief Deletes an Error
/// @param error The Error to delete
void DeleteError(Error* error);

/// @brief Deletes a Mapping
/// @param mapping The Mapping to delete
void DeleteMapping(Mapping* mapping);

/// @brief Deletes an array of Mappings
/// @param mappings The array of Mappings to delete
/// @param size The size of the array
void DeleteMappings(Mapping* mappings, size_t size);

#ifdef __cplusplus
}
/// @brief Creates an Error from a category and code
=======

/// @brief Creates an Error from a category, code, and message
>>>>>>> a735c3e2
/// @param category The category of the Error
/// @param code The code of the Error
/// @return The Error
Error ToError(const char* category, int code);

/// @brief Creates an Error from syd::system_error
/// @param e The std::system_error to convert
/// @return The Error
Error ToError(const std::system_error& e);

<<<<<<< HEAD
/// @brief Checks for success
/// @param error The Error to check
/// @return True if the Error is successful, false otherwise
bool IsSuccess(const Error& error);

/// @brief Checks for a specific error
/// @param error The Error to check
/// @param category The category of the Error
/// @param code The code of the Error
/// @return True if the Error matches the category and code, false otherwise
bool IsError(const Error& error, const char* category, int code);
=======
>>>>>>> a735c3e2

/// @brief Overloads the equality operator for Error types
/// @param lhs The left-hand side Error
/// @param rhs The right-hand side Error
/// @return True if the Errors are equal, false otherwise
bool operator==(const Error& lhs, const Error& rhs);

/// @brief Overloads the inequality operator for Error types
/// @param lhs The left-hand side Error
/// @param rhs The right-hand side Error
/// @return True if the Errors are not equal, false otherwise
bool operator!=(const Error& lhs, const Error& rhs);

<<<<<<< HEAD
/// @brief Creates a Mapping from a name and index
/// @param name The name of the Mapping
/// @param index The index of the Mapping
/// @return The Mapping
Mapping ToMapping(const char* name, size_t index);
=======
} // namespace musica
>>>>>>> a735c3e2

#endif<|MERGE_RESOLUTION|>--- conflicted
+++ resolved
@@ -45,15 +45,7 @@
 
 /// @brief Deletes a String
 /// @param str The String to delete
-<<<<<<< HEAD
 void DeleteString(String* str);
-=======
-void DeleteString(String str);
-
-#ifdef __cplusplus
-} // extern "C"
-
->>>>>>> a735c3e2
 
 /// @brief Creates an Error indicating no error
 /// @return The Error
@@ -66,7 +58,6 @@
 /// @return The Error
 Error ToError(const char* category, int code, const char* message);
 
-<<<<<<< HEAD
 /// @brief Deletes an Error
 /// @param error The Error to delete
 void DeleteError(Error* error);
@@ -83,10 +74,6 @@
 #ifdef __cplusplus
 }
 /// @brief Creates an Error from a category and code
-=======
-
-/// @brief Creates an Error from a category, code, and message
->>>>>>> a735c3e2
 /// @param category The category of the Error
 /// @param code The code of the Error
 /// @return The Error
@@ -97,7 +84,6 @@
 /// @return The Error
 Error ToError(const std::system_error& e);
 
-<<<<<<< HEAD
 /// @brief Checks for success
 /// @param error The Error to check
 /// @return True if the Error is successful, false otherwise
@@ -109,8 +95,6 @@
 /// @param code The code of the Error
 /// @return True if the Error matches the category and code, false otherwise
 bool IsError(const Error& error, const char* category, int code);
-=======
->>>>>>> a735c3e2
 
 /// @brief Overloads the equality operator for Error types
 /// @param lhs The left-hand side Error
@@ -124,14 +108,12 @@
 /// @return True if the Errors are not equal, false otherwise
 bool operator!=(const Error& lhs, const Error& rhs);
 
-<<<<<<< HEAD
 /// @brief Creates a Mapping from a name and index
 /// @param name The name of the Mapping
 /// @param index The index of the Mapping
 /// @return The Mapping
 Mapping ToMapping(const char* name, size_t index);
-=======
-} // namespace musica
->>>>>>> a735c3e2
 
-#endif+#endif
+
+} // namespace musica