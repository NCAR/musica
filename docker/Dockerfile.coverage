<<<<<<< HEAD
FROM fedora:39
=======
FROM fedora:41
>>>>>>> c1e08ad0

ARG MUSICA_GIT_TAG=main
ARG BUILD_TYPE=Release

RUN dnf -y update \
    && dnf -y install \
        cmake \
        gcc-c++ \
        gfortran \
        gdb \
        git \
        lapack-devel \
        lcov \
        make \
        netcdf-fortran-devel \
        python \
        valgrind \
        tree \
    && dnf clean all

# Copy the musica code
COPY . musica

RUN mkdir /build \
      && cd /build \
      && cmake \
        -D CMAKE_BUILD_TYPE=${BUILD_TYPE} \
        -D MUSICA_ENABLE_COVERAGE:BOOL=TRUE \
        ../musica \
      && make install -j 8

WORKDIR /build<|MERGE_RESOLUTION|>--- conflicted
+++ resolved
@@ -1,8 +1,4 @@
-<<<<<<< HEAD
-FROM fedora:39
-=======
 FROM fedora:41
->>>>>>> c1e08ad0
 
 ARG MUSICA_GIT_TAG=main
 ARG BUILD_TYPE=Release
