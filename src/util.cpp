// Copyright (C) 2023-2025 National Center for Atmospheric Research
// SPDX-License-Identifier: Apache-2.0
#include <musica/util.hpp>

#include <cstddef>
#include <cstring>
#include <iostream>

namespace
{
  struct Yaml
  {
    YAML::Node node_;
  };
}  // namespace

namespace musica
{

  void CreateString(const char* value, String* str)
  {
    str->size_ = std::strlen(value);
    str->value_ = new char[str->size_ + 1];
    std::strcpy(str->value_, value);
  }

  void DeleteString(String* str)
  {
    if (str->value_ != nullptr)
      delete[] str->value_;
    str->value_ = nullptr;
    str->size_ = 0;
  }

  void NoError(Error* error)
  {
    ToError("", 0, "Success", error);
  }

  void ToError(const char* category, int code, Error* error)
  {
    ToError(category, code, "", error);
  }

  void ToError(const char* category, int code, const char* message, Error* error)
  {
    error->code_ = code;
    CreateString(category, &error->category_);
    CreateString(message, &error->message_);
  }

  void ToError(const std::system_error& e, Error* error)
  {
    ToError(e.code().category().name(), e.code().value(), e.what(), error);
  }

  bool IsSuccess(const Error& error)
  {
    return error.code_ == 0;
  }

  bool IsError(const Error& error, const char* category, int code)
  {
    return error.code_ == code && (error.category_.value_ == nullptr && category == nullptr) ||
           std::strcmp(error.category_.value_, category) == 0;
  }

  void DeleteError(Error* error)
  {
    DeleteString(&(error->category_));
    DeleteString(&(error->message_));
  }

  bool operator==(const Error& lhs, const Error& rhs)
  {
    if (lhs.code_ == 0 && rhs.code_ == 0)
    {
      return true;
    }
    return lhs.code_ == rhs.code_ && (lhs.category_.value_ == nullptr && rhs.category_.value_ == nullptr) ||
           std::strcmp(lhs.category_.value_, rhs.category_.value_) == 0;
  }

  bool operator!=(const Error& lhs, const Error& rhs)
  {
    return !(lhs == rhs);
  }

  void LoadConfigurationFromString(const char* data, Configuration* configuration, Error* error)
  {
    DeleteError(error);
    try
    {
      configuration->data_ = new YAML::Node(YAML::Load(data));
      NoError(error);
    }
    catch (const std::exception& e)
    {
      configuration->data_ = nullptr;
      ToError(MUSICA_ERROR_CATEGORY, MUSICA_PARSE_PARSING_FAILED, e.what(), error);
    }
  }

  void LoadConfigurationFromFile(const char* filename, Configuration* configuration, Error* error)
  {
    DeleteError(error);
    try
    {
      configuration->data_ = new YAML::Node(YAML::LoadFile(filename));
      NoError(error);
    }
    catch (const std::exception& e)
    {
      configuration->data_ = nullptr;
      ToError(MUSICA_ERROR_CATEGORY, MUSICA_PARSE_PARSING_FAILED, e.what(), error);
    }
  }

  void DeleteConfiguration(Configuration* config)
  {
    if (config->data_ != nullptr)
      delete config->data_;
    config->data_ = nullptr;
  }

  void ToMapping(const char* name, std::size_t index, Mapping* mapping)
  {
    CreateString(name, &mapping->name_);
    mapping->index_ = index;
  }

  Mapping* AllocateMappingArray(const std::size_t size)
  {
    return new Mapping[size];
  }

  void CreateMappings(std::size_t size, Mappings* mapping)
  {
    mapping->mappings_ = new Mapping[size];
    mapping->size_ = size;
  }

  std::size_t FindMappingIndex(const Mappings mappings, const char* name, Error* error)
  {
    DeleteError(error);
    for (std::size_t i = 0; i < mappings.size_; i++)
    {
      if (std::strcmp(mappings.mappings_[i].name_.value_, name) == 0)
      {
        NoError(error);
        return mappings.mappings_[i].index_;
      }
    }
<<<<<<< HEAD
    std::string msg = "Mapping element '" + std::string(name) + "' not found";
    ToError(MUSICA_ERROR_CATEGORY, MUSICA_ERROR_CODE_MAPPING_NOT_FOUND, msg.c_str(), error);
=======
    std::string const msg = "Mapping element '" + std::string(name) + "' not found";
    *error = ToError(MUSICA_ERROR_CATEGORY, MUSICA_ERROR_CODE_MAPPING_NOT_FOUND, msg.c_str());
>>>>>>> ff6e4d38
    return 0;
  }

  void DeleteMapping(Mapping* mapping)
  {
    DeleteString(&(mapping->name_));
  }

  void DeleteMappings(Mappings* mappings)
  {
    if (mappings->mappings_ == nullptr)
      return;
    for (std::size_t i = 0; i < mappings->size_; i++)
    {
      DeleteMapping(&(mappings->mappings_[i]));
    }
    delete[] mappings->mappings_;
  }

  void CreateIndexMappings(
      const Configuration configuration,
      const IndexMappingOptions map_options,
      const Mappings source,
      const Mappings target,
      IndexMappings* index_mapping,
      Error* error)
  {
    DeleteError(error);
    std::size_t const size = configuration.data_->size();
    std::vector<IndexMapping> mappings;
    index_mapping->size_ = 0;
    if (map_options == IndexMappingOptions::UndefinedMapping)
    {
      ToError(MUSICA_ERROR_CATEGORY, MUSICA_ERROR_CODE_MAPPING_OPTIONS_UNDEFINED, "Mapping options are undefined", error);
      return;
    }
    for (std::size_t i = 0; i < size; i++)
    {
      const YAML::Node& node = (*configuration.data_)[i];
      std::string const source_name = node["source"].as<std::string>();
      std::string const target_name = node["target"].as<std::string>();
      std::size_t const source_index = FindMappingIndex(source, source_name.c_str(), error);
      if (error->code_ == MUSICA_ERROR_CODE_MAPPING_NOT_FOUND)
      {
        if (map_options == IndexMappingOptions::MapAll)
        {
          return;
        }
        else
        {
          DeleteError(error);
          NoError(error);
          continue;
        }
      }
      else if (!IsSuccess(*error))
      {
        return;
      }
      std::size_t const target_index = FindMappingIndex(target, target_name.c_str(), error);
      if (error->code_ == MUSICA_ERROR_CODE_MAPPING_NOT_FOUND)
      {
        if (map_options == IndexMappingOptions::MapAll)
        {
          return;
        }
        else
        {
          DeleteError(error);
          NoError(error);
          continue;
        }
      }
      else if (!IsSuccess(*error))
      {
        return;
      }
      double scale_factor = 1.0;
      if (node["scale factor"].IsDefined())
      {
        scale_factor = node["scale factor"].as<double>();
      }
      mappings.push_back({ source_index, target_index, scale_factor });
    }
    index_mapping->mappings_ = new IndexMapping[mappings.size()];
    index_mapping->size_ = mappings.size();
    for (std::size_t i = 0; i < mappings.size(); i++)
    {
      index_mapping->mappings_[i] = mappings[i];
    }
    return;
  }

  std::size_t GetIndexMappingsSize(const IndexMappings mappings)
  {
    return mappings.size_;
  }

  void CopyData(const IndexMappings mappings, const double* source, double* target)
  {
    for (std::size_t i = 0; i < mappings.size_; i++)
    {
      target[mappings.mappings_[i].target_] = source[mappings.mappings_[i].source_] * mappings.mappings_[i].scale_factor_;
    }
  }

  void DeleteIndexMapping(IndexMapping* mapping)
  {
    // Nothing to do
  }

  void DeleteIndexMappings(IndexMappings* mappings)
  {
    if (mappings->mappings_ == nullptr)
      return;
    for (std::size_t i = 0; i < mappings->size_; i++)
    {
      DeleteIndexMapping(&(mappings->mappings_[i]));
    }
    delete[] mappings->mappings_;
  }

}  // namespace musica<|MERGE_RESOLUTION|>--- conflicted
+++ resolved
@@ -151,13 +151,8 @@
         return mappings.mappings_[i].index_;
       }
     }
-<<<<<<< HEAD
-    std::string msg = "Mapping element '" + std::string(name) + "' not found";
+    std::string const msg = "Mapping element '" + std::string(name) + "' not found";
     ToError(MUSICA_ERROR_CATEGORY, MUSICA_ERROR_CODE_MAPPING_NOT_FOUND, msg.c_str(), error);
-=======
-    std::string const msg = "Mapping element '" + std::string(name) + "' not found";
-    *error = ToError(MUSICA_ERROR_CATEGORY, MUSICA_ERROR_CODE_MAPPING_NOT_FOUND, msg.c_str());
->>>>>>> ff6e4d38
     return 0;
   }
 
