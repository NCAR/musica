/// Copyright (C) 2023-2024 National Center for Atmospheric Research
/// SPDX-License-Identifier: Apache-2.0

#include <cstring>
#include <musica/util.hpp>

namespace musica {

String ToString(char* value)
{
    String str;
    str.value_ = value;
    str.size_ = std::strlen(value);
    return str;
}

ConstString ToConstString(const char* value)
{
    ConstString str;
    str.value_ = value;
    str.size_ = std::strlen(value);
    return str;
}

void DeleteString(String str)
{
    delete[] str.value_;
}
<<<<<<< HEAD
=======

Error NoError()
{
    return ToError("", 0, "Success");
}

Error ToError(const char* category, int code)
{
    return ToError(category, code, "");
}

Error ToError(const char* category, int code, const char* message)
{
    Error error;
    error.code_ = code;
    error.category_ = ToConstString(category);
    error.message_ = ToConstString(message);
    return error;
}

Error ToError(const std::system_error& e)
{
    return ToError(e.code().category().name(), e.code().value(), e.what());
}

bool operator==(const Error& lhs, const Error& rhs)
{
    if (lhs.code_ == 0 && rhs.code_ == 0)
    {
        return true;
    }
    return lhs.code_ == rhs.code_ &&
           std::strcmp(lhs.category_.value_, rhs.category_.value_) == 0;
}

bool operator!=(const Error& lhs, const Error& rhs)
{
    return !(lhs == rhs);
>>>>>>> c833bdaf
}<|MERGE_RESOLUTION|>--- conflicted
+++ resolved
@@ -26,8 +26,6 @@
 {
     delete[] str.value_;
 }
-<<<<<<< HEAD
-=======
 
 Error NoError()
 {
@@ -66,5 +64,6 @@
 bool operator!=(const Error& lhs, const Error& rhs)
 {
     return !(lhs == rhs);
->>>>>>> c833bdaf
+}
+
 }