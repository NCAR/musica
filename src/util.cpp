--- conflicted
+++ resolved
@@ -4,13 +4,9 @@
 #include <cstring>
 #include <musica/util.hpp>
 
-<<<<<<< HEAD
-String CreateString(const char* value)
-=======
 namespace musica {
 
-String ToString(char* value)
->>>>>>> a735c3e2
+String CreateString(const char* value)
 {
     String str;
     str.size_ = std::strlen(value);
@@ -26,6 +22,16 @@
     str->size_ = 0;
 }
 
+Error NoError()
+{
+    return ToError("", 0, "Success");
+}
+
+Error ToError(const char* category, int code)
+{
+    return ToError(category, code, "");
+}
+
 Error ToError(const char* category, int code, const char* message)
 {
     Error error;
@@ -35,18 +41,11 @@
     return error;
 }
 
-
-Error ToError(const char* category, int code)
-{
-    return ToError(category, code, "");
-}
-
 Error ToError(const std::system_error& e)
 {
     return ToError(e.code().category().name(), e.code().value(), e.what());
 }
 
-<<<<<<< HEAD
 bool IsSuccess(const Error& error)
 {
     return error.code_ == 0;
@@ -63,11 +62,6 @@
 {
     DeleteString(&(error->category_));
     DeleteString(&(error->message_));
-=======
-Error NoError()
-{
-    return ToError("", 0, "Success");
->>>>>>> a735c3e2
 }
 
 bool operator==(const Error& lhs, const Error& rhs)
@@ -86,7 +80,6 @@
     return !(lhs == rhs);
 }
 
-<<<<<<< HEAD
 Mapping ToMapping(const char* name, size_t index)
 {
     Mapping mapping;
@@ -107,6 +100,6 @@
         DeleteMapping(&(mappings[i]));
     }
     delete[] mappings;
-=======
->>>>>>> a735c3e2
-}+}
+
+} // namespace musica