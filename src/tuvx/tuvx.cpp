/* Copyright (C) 2023-2024 National Center for Atmospheric Research
 *
 * SPDX-License-Identifier: Apache-2.0* creating solvers, and solving the model.
 *
 * This file contains the implementation of the TUVX class, which represents a multi-component
 * reactive transport model. It also includes functions for creating and deleting TUVX instances.
 */

#include <musica/tuvx.hpp>

#include <iostream>

<<<<<<< HEAD
TUVX *create_tuvx(const char *config_path, Error *error)
{
  DeleteError(error);
  TUVX *tuvx = new TUVX();
  tuvx->create(std::string(config_path), error);
  if (!IsSuccess(*error)) {
    delete tuvx;
    return nullptr;
  }
  return tuvx;
}

void delete_tuvx(const TUVX *tuvx, Error *error)
{
  DeleteError(error);
  if (tuvx == nullptr) {
    *error = NoError();
    return;
  }
  try {
    delete tuvx;
    *error = NoError();
  } catch (const std::system_error &e) {
    *error = ToError(e);
  }
}

void run_tuvx(const TUVX *tuvx, Error *error) {
    *error = NoError();
}

GridMap* get_grid_map(TUVX *tuvx, Error *error) {
    DeleteError(error);
    return tuvx->create_grid_map(error);
}

void delete_grid_map(GridMap* grid_map, Error *error) {
    *error = NoError();
    try {
        delete grid_map;
    } catch (const std::system_error &e) {
        *error = ToError(e);
    }
}

Grid* get_grid(GridMap* grid_map, const char* grid_name, const char* grid_units, Error *error) {
    *error = NoError();
    return grid_map->get_grid(grid_name, grid_units, error);
}
void delete_grid(Grid* grid, Error *error) {
    *error = NoError();
    try {
        delete grid;
    } catch (const std::system_error &e) {
        *error = ToError(e);
    }
}

void set_edges(Grid* grid, double edges[], std::size_t num_edges, Error *error) {
    grid->set_edges(edges, num_edges, error);
}

void set_midpoints(Grid* grid, double midpoints[], std::size_t num_midpoints, Error *error) {
    grid->set_midpoints(midpoints, num_midpoints, error);
}

TUVX::TUVX() : tuvx_(), grid_map_(nullptr) {}

TUVX::~TUVX()
{
    int error_code = 0;
    if (tuvx_ != nullptr) internal_delete_tuvx(tuvx_, &error_code);
    tuvx_ = nullptr;
}

void TUVX::create(const std::string &config_path, Error *error)
{
    int parsing_status = 0; // 0 on success, 1 on failure
    try {
        String config_path_str = CreateString(const_cast<char *>(config_path.c_str()));
        tuvx_ = internal_create_tuvx(config_path_str, &parsing_status);
        DeleteString(&config_path_str);
        if (parsing_status == 1) {
            *error = Error{1, CreateString(MUSICA_ERROR_CATEGORY), CreateString("Failed to create tuvx instance")};
        }
        else {
            *error = NoError();
        }
    }
    catch (const std::system_error &e) {
        *error = ToError(e);
    }
    catch(...) {
        *error = Error{1, CreateString(MUSICA_ERROR_CATEGORY), CreateString("Failed to create tuvx instance")};
    }
}

GridMap* TUVX::create_grid_map(Error *error)
{
    int error_code = 0;
    grid_map_ = std::make_unique<GridMap>(internal_get_grid_map(tuvx_, &error_code));
    *error = NoError();
    if (error_code != 0) {
        *error = Error{1, CreateString(MUSICA_ERROR_CATEGORY), CreateString("Failed to create grid map")};
        return nullptr;
    }
    return grid_map_.get();
}

GridMap::~GridMap()
{
    int error_code = 0;
    if (grid_map_ != nullptr) internal_delete_grid_map(grid_map_, &error_code);
    grid_map_ = nullptr;
}

Grid* GridMap::get_grid(const char* grid_name, const char* grid_units, Error *error) {
  int error_code = 0;
  auto name = CreateString(grid_name);
  auto units = CreateString(grid_units);

  Grid* grid = new Grid(internal_get_grid(grid_map_, name, units, &error_code));
  grids_.push_back(std::unique_ptr<Grid>(grid));

  *error = NoError();
  if (error_code != 0) {
      *error = Error{1, CreateString(MUSICA_ERROR_CATEGORY), CreateString("Failed to create grid map")};
      return nullptr;
  }
  return grid;
}

Grid::~Grid()
{
    int error_code = 0;
    if (grid_ != nullptr) internal_delete_grid(grid_, &error_code);
    grid_ = nullptr;
}


void Grid::set_edges(double edges[], std::size_t num_edges, Error *error) {
    int error_code = 0;
    internal_set_edges(grid_, edges, num_edges, &error_code);
    *error = NoError();
    if (error_code != 0) {
        *error = Error{1, CreateString(MUSICA_ERROR_CATEGORY), CreateString("Failed to set edges")};
    }
}

void Grid::set_midpoints(double midpoints[], std::size_t num_midpoints, Error *error) {
    int error_code = 0;
    internal_set_midpoints(grid_, midpoints, num_midpoints, &error_code);
    *error = NoError();
    if (error_code != 0) {
        *error = Error{1, CreateString(MUSICA_ERROR_CATEGORY), CreateString("Failed to set midpoints")};
    }
}

} // namespace musica
=======
namespace musica
{

  TUVX *create_tuvx(const char *config_path, int *error_code)
  {
    try
    {
      TUVX *tuvx = new TUVX();
      *error_code = tuvx->create(std::string(config_path));
      return tuvx;
    }
    catch (const std::bad_alloc &e)
    {
      *error_code = 1;
      return nullptr;
    }
    catch (const std::exception &e)
    {
      std::cerr << e.what() << std::endl;
      *error_code = 2;
      return nullptr;
    }
  }

  void delete_tuvx(const TUVX *tuvx)
  {
    delete tuvx;
  }

  TUVX::~TUVX()
  {
    int error_code = 0;
    internal_delete_tuvx(tuvx_.get(), &error_code);
  }

  int TUVX::create(const std::string &config_path)
  {
    int parsing_status = 0;  // 0 on success, 1 on failure
    String config_path_str = CreateString(const_cast<char *>(config_path.c_str()));
    tuvx_ = std::make_unique<void *>(internal_create_tuvx(config_path_str, &parsing_status));
    DeleteString(&config_path_str);
    return parsing_status;
  }
}  // namespace musica
>>>>>>> 94624cc6
<|MERGE_RESOLUTION|>--- conflicted
+++ resolved
@@ -10,7 +10,8 @@
 
 #include <iostream>
 
-<<<<<<< HEAD
+namespace musica {
+
 TUVX *create_tuvx(const char *config_path, Error *error)
 {
   DeleteError(error);
@@ -54,7 +55,7 @@
     } catch (const std::system_error &e) {
         *error = ToError(e);
     }
-}
+  }
 
 Grid* get_grid(GridMap* grid_map, const char* grid_name, const char* grid_units, Error *error) {
     *error = NoError();
@@ -79,8 +80,8 @@
 
 TUVX::TUVX() : tuvx_(), grid_map_(nullptr) {}
 
-TUVX::~TUVX()
-{
+  TUVX::~TUVX()
+  {
     int error_code = 0;
     if (tuvx_ != nullptr) internal_delete_tuvx(tuvx_, &error_code);
     tuvx_ = nullptr;
@@ -169,50 +170,4 @@
     }
 }
 
-} // namespace musica
-=======
-namespace musica
-{
-
-  TUVX *create_tuvx(const char *config_path, int *error_code)
-  {
-    try
-    {
-      TUVX *tuvx = new TUVX();
-      *error_code = tuvx->create(std::string(config_path));
-      return tuvx;
-    }
-    catch (const std::bad_alloc &e)
-    {
-      *error_code = 1;
-      return nullptr;
-    }
-    catch (const std::exception &e)
-    {
-      std::cerr << e.what() << std::endl;
-      *error_code = 2;
-      return nullptr;
-    }
-  }
-
-  void delete_tuvx(const TUVX *tuvx)
-  {
-    delete tuvx;
-  }
-
-  TUVX::~TUVX()
-  {
-    int error_code = 0;
-    internal_delete_tuvx(tuvx_.get(), &error_code);
-  }
-
-  int TUVX::create(const std::string &config_path)
-  {
-    int parsing_status = 0;  // 0 on success, 1 on failure
-    String config_path_str = CreateString(const_cast<char *>(config_path.c_str()));
-    tuvx_ = std::make_unique<void *>(internal_create_tuvx(config_path_str, &parsing_status));
-    DeleteString(&config_path_str);
-    return parsing_status;
-  }
-}  // namespace musica
->>>>>>> 94624cc6
+} // namespace musica