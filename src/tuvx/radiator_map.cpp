// Copyright (C) 2023-2025 University Corporation for Atmospheric Research
// SPDX-License-Identifier: Apache-2.0
#include <musica/tuvx/radiator_map.hpp>

#include <cstring>
#include <filesystem>
#include <iostream>

namespace
{
  constexpr int ERROR_NONE = 0;
  constexpr int ERROR_UNALLOCATED_RADIATOR_MAP = 3301;
  constexpr int ERROR_RADIATOR_NOT_FOUND = 3302;
  constexpr int ERROR_RADIATOR_TYPE_MISMATCH = 3303;
  constexpr int ERROR_INDEX_OUT_OF_BOUNDS = 3304;
  constexpr int ERROR_UNALLOCATED_RADIATOR = 3305;
  constexpr int ERROR_UNALLOCATED_RADIATOR_UPDATER = 3306;
  constexpr int INTERNAL_RADIATOR_MAP_ERROR = 3399;
  constexpr const char *GetErrorMessage(int error_code)
  {
    switch (error_code)
    {
      case ERROR_NONE: return "No error";
      case ERROR_UNALLOCATED_RADIATOR_MAP: return "Radiator map is unallocated";
      case ERROR_RADIATOR_NOT_FOUND: return "Radiator not found in map";
      case ERROR_RADIATOR_TYPE_MISMATCH: return "Radiator type mismatch";
      case ERROR_INDEX_OUT_OF_BOUNDS: return "Index out of bounds";
      case ERROR_UNALLOCATED_RADIATOR: return "Radiator is unallocated";
      case ERROR_UNALLOCATED_RADIATOR_UPDATER: return "Radiator updater is unallocated";
      case INTERNAL_RADIATOR_MAP_ERROR: return "Internal radiator map error";
      default: return "Unknown error";
    }
  }
}  // namespace

namespace musica
{

  // RadiatordMap external C API functions

  RadiatorMap *CreateRadiatorMap(Error *error)
  {
    DeleteError(error);
    return new RadiatorMap(error);
  }

  void DeleteRadiatorMap(RadiatorMap *radiator_map, Error *error)
  {
    DeleteError(error);
    try
    {
      delete radiator_map;
    }
    catch (const std::system_error &e)
    {
      ToError(e, error);
      return;
    }
    NoError(error);
  }

  void AddRadiator(RadiatorMap *radiator_map, Radiator *radiator, Error *error)
  {
    DeleteError(error);
    radiator_map->AddRadiator(radiator, error);
  }

  Radiator *GetRadiator(RadiatorMap *radiator_map, const char *radiator_name, Error *error)
  {
    DeleteError(error);
    return radiator_map->GetRadiator(radiator_name, error);
  }

  Radiator *GetRadiatorByIndex(RadiatorMap *radiator_map, std::size_t index, Error *error)
  {
    DeleteError(error);
    return radiator_map->GetRadiatorByIndex(index, error);
  }

  void RemoveRadiator(RadiatorMap *radiator_map, const char *radiator_name, Error *error)
  {
    DeleteError(error);
    radiator_map->RemoveRadiator(radiator_name, error);
  }

  void RemoveRadiatorByIndex(RadiatorMap *radiator_map, std::size_t index, Error *error)
  {
    DeleteError(error);
    radiator_map->RemoveRadiatorByIndex(index, error);
  }

  std::size_t GetNumberOfRadiators(RadiatorMap *radiator_map, Error *error)
  {
    DeleteError(error);
    return radiator_map->GetNumberOfRadiators(error);
  }

  // RadiatorMap class functions

  RadiatorMap::RadiatorMap(Error *error)
  {
    int error_code = ERROR_NONE;
    radiator_map_ = InternalCreateRadiatorMap(&error_code);
    if (error_code != ERROR_NONE)
    {
<<<<<<< HEAD
      ToError(MUSICA_ERROR_CATEGORY, 1, "Failed to create radiator map", error);
=======
      *error = Error{ error_code, CreateString(MUSICA_ERROR_CATEGORY), CreateString(GetErrorMessage(error_code)) };
>>>>>>> a2843ce3
    }
    owns_radiator_map_ = true;
    NoError(error);
  }

  RadiatorMap::~RadiatorMap()
  {
    int error_code = ERROR_NONE;
    if (radiator_map_ != nullptr && owns_radiator_map_)
    {
      InternalDeleteRadiatorMap(radiator_map_, &error_code);
    }
    radiator_map_ = nullptr;
    owns_radiator_map_ = false;
  }

  void RadiatorMap::AddRadiator(Radiator *radiator, Error *error)
  {
    if (radiator_map_ == nullptr)
    {
<<<<<<< HEAD
      ToError(MUSICA_ERROR_CATEGORY, 1, "Radiator map is null", error);
=======
      *error = Error{ ERROR_UNALLOCATED_RADIATOR_MAP,
                      CreateString(MUSICA_ERROR_CATEGORY),
                      CreateString(GetErrorMessage(ERROR_UNALLOCATED_RADIATOR_MAP)) };
>>>>>>> a2843ce3
      return;
    }
    if (radiator->radiator_ == nullptr)
    {
<<<<<<< HEAD
      ToError(MUSICA_ERROR_CATEGORY, 1, "Cannot add unallocated radiator to radiator map", error);
=======
      *error = Error{ ERROR_UNALLOCATED_RADIATOR,
                      CreateString(MUSICA_ERROR_CATEGORY),
                      CreateString(GetErrorMessage(ERROR_UNALLOCATED_RADIATOR)) };
>>>>>>> a2843ce3
      return;
    }
    if (radiator->updater_ == nullptr)
    {
<<<<<<< HEAD
      ToError(MUSICA_ERROR_CATEGORY, 1, "Cannot add radiator in invalid state", error);
=======
      *error = Error{ ERROR_UNALLOCATED_RADIATOR_UPDATER,
                      CreateString(MUSICA_ERROR_CATEGORY),
                      CreateString(GetErrorMessage(ERROR_UNALLOCATED_RADIATOR_UPDATER)) };
>>>>>>> a2843ce3
      return;
    }

    int error_code = ERROR_NONE;

    try
    {
      InternalAddRadiator(radiator_map_, radiator->radiator_, &error_code);
      if (error_code != ERROR_NONE)
      {
<<<<<<< HEAD
        ToError(MUSICA_ERROR_CATEGORY, 1, "Failed to add radiator to radiator map", error);
=======
        *error = Error{ error_code, CreateString(MUSICA_ERROR_CATEGORY), CreateString(GetErrorMessage(error_code)) };
>>>>>>> a2843ce3
        return;
      }
      InternalDeleteRadiatorUpdater(radiator->updater_, &error_code);
      if (error_code != ERROR_NONE)
      {
<<<<<<< HEAD
        ToError(MUSICA_ERROR_CATEGORY, 1, "Failed to delete updater after transfer of ownership to radiator map", error);
=======
        *error = Error{ error_code, CreateString(MUSICA_ERROR_CATEGORY), CreateString(GetErrorMessage(error_code)) };
>>>>>>> a2843ce3
        return;
      }
      radiator->updater_ = InternalGetRadiatorUpdaterFromMap(radiator_map_, radiator->radiator_, &error_code);
      if (error_code != ERROR_NONE)
      {
<<<<<<< HEAD
        ToError(MUSICA_ERROR_CATEGORY, 1, "Failed to get updater after transfer of ownership to radiator map", error);
=======
        *error = Error{ error_code, CreateString(MUSICA_ERROR_CATEGORY), CreateString(GetErrorMessage(error_code)) };
>>>>>>> a2843ce3
        return;
      }
      InternalDeleteRadiator(radiator->radiator_, &error_code);
      if (error_code != ERROR_NONE)
      {
<<<<<<< HEAD
        ToError(MUSICA_ERROR_CATEGORY, 1, "Failed to delete radiator during transfer of ownership to radiator map", error);
=======
        *error = Error{ error_code, CreateString(MUSICA_ERROR_CATEGORY), CreateString(GetErrorMessage(error_code)) };
>>>>>>> a2843ce3
        return;
      }
      radiator->radiator_ = nullptr;
    }
    catch (const std::system_error &e)
    {
<<<<<<< HEAD
      ToError(e, error);
    }
    catch (...)
    {
      ToError(MUSICA_ERROR_CATEGORY, 1, "Internal error adding radiator", error);
=======
      *error = ToError(e);
      return;
    }
    catch (...)
    {
      *error = Error{ INTERNAL_RADIATOR_MAP_ERROR,
                      CreateString(MUSICA_ERROR_CATEGORY),
                      CreateString(GetErrorMessage(INTERNAL_RADIATOR_MAP_ERROR)) };
      return;
>>>>>>> a2843ce3
    }
    NoError(error);
  }

  Radiator *RadiatorMap::GetRadiator(const char *radiator_name, Error *error)
  {
    DeleteError(error);
    if (radiator_map_ == nullptr)
    {
<<<<<<< HEAD
      ToError(MUSICA_ERROR_CATEGORY, 1, "Radiator map is null", error);
=======
      *error = Error{ ERROR_UNALLOCATED_RADIATOR_MAP,
                      CreateString(MUSICA_ERROR_CATEGORY),
                      CreateString(GetErrorMessage(ERROR_UNALLOCATED_RADIATOR_MAP)) };
>>>>>>> a2843ce3
      return nullptr;
    }

    Radiator *radiator = nullptr;

    try
    {
      int error_code = ERROR_NONE;
      void *radiator_ptr = InternalGetRadiator(radiator_map_, radiator_name, strlen(radiator_name), &error_code);
      if (error_code != ERROR_NONE)
      {
<<<<<<< HEAD
        ToError(MUSICA_ERROR_CATEGORY, 1, "Failed to get radiator from radiator map", error);
=======
        *error = Error{ error_code, CreateString(MUSICA_ERROR_CATEGORY), CreateString(GetErrorMessage(error_code)) };
>>>>>>> a2843ce3
        return nullptr;
      }
      void *updater_ptr = InternalGetRadiatorUpdaterFromMap(radiator_map_, radiator_ptr, &error_code);
      if (error_code != ERROR_NONE)
      {
<<<<<<< HEAD
        ToError(MUSICA_ERROR_CATEGORY, 1, "Failed to get radiator updater", error);
=======
        *error = Error{ error_code, CreateString(MUSICA_ERROR_CATEGORY), CreateString(GetErrorMessage(error_code)) };
>>>>>>> a2843ce3
        InternalDeleteRadiator(radiator_ptr, &error_code);
        return nullptr;
      }
      InternalDeleteRadiator(radiator_ptr, &error_code);
      if (error_code != ERROR_NONE)
      {
<<<<<<< HEAD
        ToError(MUSICA_ERROR_CATEGORY, 1, "Failed to delete radiator after getting updater", error);
=======
        *error = Error{ error_code, CreateString(MUSICA_ERROR_CATEGORY), CreateString(GetErrorMessage(error_code)) };
>>>>>>> a2843ce3
        InternalDeleteRadiatorUpdater(updater_ptr, &error_code);
        return nullptr;
      }
      radiator = new Radiator(updater_ptr);
    }
    catch (const std::system_error &e)
    {
<<<<<<< HEAD
      ToError(e, error);
    }
    catch (...)
    {
      ToError(MUSICA_ERROR_CATEGORY, 1, "Internal error getting radiator", error);
=======
      *error = ToError(e);
      return nullptr;
    }
    catch (...)
    {
      *error = Error{ INTERNAL_RADIATOR_MAP_ERROR,
                      CreateString(MUSICA_ERROR_CATEGORY),
                      CreateString(GetErrorMessage(INTERNAL_RADIATOR_MAP_ERROR)) };
      return nullptr;
>>>>>>> a2843ce3
    }
    NoError(error);
    return radiator;
  }

  Radiator *RadiatorMap::GetRadiatorByIndex(std::size_t index, Error *error)
  {
    DeleteError(error);
    if (radiator_map_ == nullptr)
    {
      *error = Error{ ERROR_UNALLOCATED_RADIATOR_MAP,
                      CreateString(MUSICA_ERROR_CATEGORY),
                      CreateString(GetErrorMessage(ERROR_UNALLOCATED_RADIATOR_MAP)) };
      return nullptr;
    }

    Radiator *radiator = nullptr;

    try
    {
      int error_code = ERROR_NONE;
      void *radiator_ptr = InternalGetRadiatorByIndex(radiator_map_, index, &error_code);
      if (error_code != ERROR_NONE)
      {
        *error = Error{ error_code, CreateString(MUSICA_ERROR_CATEGORY), CreateString(GetErrorMessage(error_code)) };
        return nullptr;
      }
      void *updater_ptr = InternalGetRadiatorUpdaterFromMap(radiator_map_, radiator_ptr, &error_code);
      if (error_code != ERROR_NONE)
      {
        *error = Error{ error_code, CreateString(MUSICA_ERROR_CATEGORY), CreateString(GetErrorMessage(error_code)) };
        InternalDeleteRadiator(radiator_ptr, &error_code);
        return nullptr;
      }
      InternalDeleteRadiator(radiator_ptr, &error_code);
      if (error_code != ERROR_NONE)
      {
        *error = Error{ error_code, CreateString(MUSICA_ERROR_CATEGORY), CreateString(GetErrorMessage(error_code)) };
        InternalDeleteRadiatorUpdater(updater_ptr, &error_code);
        return nullptr;
      }
      radiator = new Radiator(updater_ptr);
    }
    catch (const std::system_error &e)
    {
      *error = ToError(e);
      return nullptr;
    }
    catch (...)
    {
      *error = Error{ INTERNAL_RADIATOR_MAP_ERROR,
                      CreateString(MUSICA_ERROR_CATEGORY),
                      CreateString(GetErrorMessage(INTERNAL_RADIATOR_MAP_ERROR)) };
      return nullptr;
    }
    *error = NoError();
    return radiator;
  }

  void RadiatorMap::RemoveRadiator(const char *radiator_name, Error *error)
  {
    DeleteError(error);
    if (radiator_map_ == nullptr)
    {
      *error = Error{ ERROR_UNALLOCATED_RADIATOR_MAP,
                      CreateString(MUSICA_ERROR_CATEGORY),
                      CreateString(GetErrorMessage(ERROR_UNALLOCATED_RADIATOR_MAP)) };
      return;
    }

    int error_code = ERROR_NONE;

    try
    {
      InternalRemoveRadiator(radiator_map_, radiator_name, strlen(radiator_name), &error_code);
      if (error_code != ERROR_NONE)
      {
        *error = Error{ error_code, CreateString(MUSICA_ERROR_CATEGORY), CreateString(GetErrorMessage(error_code)) };
        return;
      }
    }
    catch (const std::system_error &e)
    {
      *error = ToError(e);
      return;
    }
    catch (...)
    {
      *error = Error{ INTERNAL_RADIATOR_MAP_ERROR,
                      CreateString(MUSICA_ERROR_CATEGORY),
                      CreateString(GetErrorMessage(INTERNAL_RADIATOR_MAP_ERROR)) };
      return;
    }
    *error = NoError();
  }

  void RadiatorMap::RemoveRadiatorByIndex(std::size_t index, Error *error)
  {
    DeleteError(error);
    if (radiator_map_ == nullptr)
    {
      *error = Error{ ERROR_UNALLOCATED_RADIATOR_MAP,
                      CreateString(MUSICA_ERROR_CATEGORY),
                      CreateString(GetErrorMessage(ERROR_UNALLOCATED_RADIATOR_MAP)) };
      return;
    }

    int error_code = ERROR_NONE;

    try
    {
      InternalRemoveRadiatorByIndex(radiator_map_, index, &error_code);
      if (error_code != ERROR_NONE)
      {
        *error = Error{ error_code, CreateString(MUSICA_ERROR_CATEGORY), CreateString(GetErrorMessage(error_code)) };
        return;
      }
    }
    catch (const std::system_error &e)
    {
      *error = ToError(e);
      return;
    }
    catch (...)
    {
      *error = Error{ INTERNAL_RADIATOR_MAP_ERROR,
                      CreateString(MUSICA_ERROR_CATEGORY),
                      CreateString(GetErrorMessage(INTERNAL_RADIATOR_MAP_ERROR)) };
      return;
    }
    *error = NoError();
  }

  std::size_t RadiatorMap::GetNumberOfRadiators(Error *error)
  {
    DeleteError(error);
    if (radiator_map_ == nullptr)
    {
      *error = Error{ ERROR_UNALLOCATED_RADIATOR_MAP,
                      CreateString(MUSICA_ERROR_CATEGORY),
                      CreateString(GetErrorMessage(ERROR_UNALLOCATED_RADIATOR_MAP)) };
      return 0;
    }

    std::size_t num_radiators = 0;

    try
    {
      int error_code = ERROR_NONE;
      num_radiators = InternalGetNumberOfRadiators(radiator_map_, &error_code);
      if (error_code != ERROR_NONE)
      {
        *error = Error{ error_code, CreateString(MUSICA_ERROR_CATEGORY), CreateString(GetErrorMessage(error_code)) };
        return 0;
      }
    }
    catch (const std::system_error &e)
    {
      *error = ToError(e);
      return 0;
    }
    catch (...)
    {
      *error = Error{ INTERNAL_RADIATOR_MAP_ERROR,
                      CreateString(MUSICA_ERROR_CATEGORY),
                      CreateString(GetErrorMessage(INTERNAL_RADIATOR_MAP_ERROR)) };
      return 0;
    }
    *error = NoError();
    return num_radiators;
  }

}  // namespace musica<|MERGE_RESOLUTION|>--- conflicted
+++ resolved
@@ -103,11 +103,7 @@
     radiator_map_ = InternalCreateRadiatorMap(&error_code);
     if (error_code != ERROR_NONE)
     {
-<<<<<<< HEAD
-      ToError(MUSICA_ERROR_CATEGORY, 1, "Failed to create radiator map", error);
-=======
-      *error = Error{ error_code, CreateString(MUSICA_ERROR_CATEGORY), CreateString(GetErrorMessage(error_code)) };
->>>>>>> a2843ce3
+      ToError(MUSICA_ERROR_CATEGORY, error_code, GetErrorMessage(error_code), error);
     }
     owns_radiator_map_ = true;
     NoError(error);
@@ -126,121 +122,74 @@
 
   void RadiatorMap::AddRadiator(Radiator *radiator, Error *error)
   {
-    if (radiator_map_ == nullptr)
-    {
-<<<<<<< HEAD
-      ToError(MUSICA_ERROR_CATEGORY, 1, "Radiator map is null", error);
-=======
-      *error = Error{ ERROR_UNALLOCATED_RADIATOR_MAP,
-                      CreateString(MUSICA_ERROR_CATEGORY),
-                      CreateString(GetErrorMessage(ERROR_UNALLOCATED_RADIATOR_MAP)) };
->>>>>>> a2843ce3
+    int error_code = ERROR_NONE;
+    if (radiator_map_ == nullptr)
+    {
+      error_code = ERROR_UNALLOCATED_RADIATOR_MAP;
+      ToError(MUSICA_ERROR_CATEGORY, error_code, GetErrorMessage(error_code), error);
       return;
     }
     if (radiator->radiator_ == nullptr)
     {
-<<<<<<< HEAD
-      ToError(MUSICA_ERROR_CATEGORY, 1, "Cannot add unallocated radiator to radiator map", error);
-=======
-      *error = Error{ ERROR_UNALLOCATED_RADIATOR,
-                      CreateString(MUSICA_ERROR_CATEGORY),
-                      CreateString(GetErrorMessage(ERROR_UNALLOCATED_RADIATOR)) };
->>>>>>> a2843ce3
+      error_code = ERROR_UNALLOCATED_RADIATOR;
+      ToError(MUSICA_ERROR_CATEGORY, error_code, GetErrorMessage(error_code), error);
       return;
     }
     if (radiator->updater_ == nullptr)
     {
-<<<<<<< HEAD
-      ToError(MUSICA_ERROR_CATEGORY, 1, "Cannot add radiator in invalid state", error);
-=======
-      *error = Error{ ERROR_UNALLOCATED_RADIATOR_UPDATER,
-                      CreateString(MUSICA_ERROR_CATEGORY),
-                      CreateString(GetErrorMessage(ERROR_UNALLOCATED_RADIATOR_UPDATER)) };
->>>>>>> a2843ce3
-      return;
-    }
-
-    int error_code = ERROR_NONE;
+      error_code = ERROR_UNALLOCATED_RADIATOR_UPDATER;
+      ToError(MUSICA_ERROR_CATEGORY, error_code, GetErrorMessage(error_code), error);
+      return;
+    }
 
     try
     {
       InternalAddRadiator(radiator_map_, radiator->radiator_, &error_code);
       if (error_code != ERROR_NONE)
       {
-<<<<<<< HEAD
-        ToError(MUSICA_ERROR_CATEGORY, 1, "Failed to add radiator to radiator map", error);
-=======
-        *error = Error{ error_code, CreateString(MUSICA_ERROR_CATEGORY), CreateString(GetErrorMessage(error_code)) };
->>>>>>> a2843ce3
+        ToError(MUSICA_ERROR_CATEGORY, error_code, GetErrorMessage(error_code), error);
         return;
       }
       InternalDeleteRadiatorUpdater(radiator->updater_, &error_code);
       if (error_code != ERROR_NONE)
       {
-<<<<<<< HEAD
-        ToError(MUSICA_ERROR_CATEGORY, 1, "Failed to delete updater after transfer of ownership to radiator map", error);
-=======
-        *error = Error{ error_code, CreateString(MUSICA_ERROR_CATEGORY), CreateString(GetErrorMessage(error_code)) };
->>>>>>> a2843ce3
+        ToError(MUSICA_ERROR_CATEGORY, error_code, GetErrorMessage(error_code), error);
         return;
       }
       radiator->updater_ = InternalGetRadiatorUpdaterFromMap(radiator_map_, radiator->radiator_, &error_code);
       if (error_code != ERROR_NONE)
       {
-<<<<<<< HEAD
-        ToError(MUSICA_ERROR_CATEGORY, 1, "Failed to get updater after transfer of ownership to radiator map", error);
-=======
-        *error = Error{ error_code, CreateString(MUSICA_ERROR_CATEGORY), CreateString(GetErrorMessage(error_code)) };
->>>>>>> a2843ce3
+        ToError(MUSICA_ERROR_CATEGORY, error_code, GetErrorMessage(error_code), error);
         return;
       }
       InternalDeleteRadiator(radiator->radiator_, &error_code);
       if (error_code != ERROR_NONE)
       {
-<<<<<<< HEAD
-        ToError(MUSICA_ERROR_CATEGORY, 1, "Failed to delete radiator during transfer of ownership to radiator map", error);
-=======
-        *error = Error{ error_code, CreateString(MUSICA_ERROR_CATEGORY), CreateString(GetErrorMessage(error_code)) };
->>>>>>> a2843ce3
+        ToError(MUSICA_ERROR_CATEGORY, error_code, GetErrorMessage(error_code), error);
         return;
       }
       radiator->radiator_ = nullptr;
     }
     catch (const std::system_error &e)
     {
-<<<<<<< HEAD
-      ToError(e, error);
-    }
-    catch (...)
-    {
-      ToError(MUSICA_ERROR_CATEGORY, 1, "Internal error adding radiator", error);
-=======
-      *error = ToError(e);
-      return;
-    }
-    catch (...)
-    {
-      *error = Error{ INTERNAL_RADIATOR_MAP_ERROR,
-                      CreateString(MUSICA_ERROR_CATEGORY),
-                      CreateString(GetErrorMessage(INTERNAL_RADIATOR_MAP_ERROR)) };
-      return;
->>>>>>> a2843ce3
+      ToError(e, error);
+    }
+    catch (...)
+    {
+      error_code = INTERNAL_RADIATOR_MAP_ERROR;
+      ToError(MUSICA_ERROR_CATEGORY, error_code, GetErrorMessage(error_code), error);
     }
     NoError(error);
   }
 
   Radiator *RadiatorMap::GetRadiator(const char *radiator_name, Error *error)
   {
-    DeleteError(error);
-    if (radiator_map_ == nullptr)
-    {
-<<<<<<< HEAD
-      ToError(MUSICA_ERROR_CATEGORY, 1, "Radiator map is null", error);
-=======
-      *error = Error{ ERROR_UNALLOCATED_RADIATOR_MAP,
-                      CreateString(MUSICA_ERROR_CATEGORY),
-                      CreateString(GetErrorMessage(ERROR_UNALLOCATED_RADIATOR_MAP)) };
->>>>>>> a2843ce3
+    int error_code = ERROR_NONE;
+    DeleteError(error);
+    if (radiator_map_ == nullptr)
+    {
+      error_code = ERROR_UNALLOCATED_RADIATOR_MAP;
+      ToError(MUSICA_ERROR_CATEGORY, error_code, GetErrorMessage(error_code), error);
       return nullptr;
     }
 
@@ -248,36 +197,23 @@
 
     try
     {
-      int error_code = ERROR_NONE;
       void *radiator_ptr = InternalGetRadiator(radiator_map_, radiator_name, strlen(radiator_name), &error_code);
       if (error_code != ERROR_NONE)
       {
-<<<<<<< HEAD
-        ToError(MUSICA_ERROR_CATEGORY, 1, "Failed to get radiator from radiator map", error);
-=======
-        *error = Error{ error_code, CreateString(MUSICA_ERROR_CATEGORY), CreateString(GetErrorMessage(error_code)) };
->>>>>>> a2843ce3
+        ToError(MUSICA_ERROR_CATEGORY, error_code, GetErrorMessage(error_code), error);
         return nullptr;
       }
       void *updater_ptr = InternalGetRadiatorUpdaterFromMap(radiator_map_, radiator_ptr, &error_code);
       if (error_code != ERROR_NONE)
       {
-<<<<<<< HEAD
-        ToError(MUSICA_ERROR_CATEGORY, 1, "Failed to get radiator updater", error);
-=======
-        *error = Error{ error_code, CreateString(MUSICA_ERROR_CATEGORY), CreateString(GetErrorMessage(error_code)) };
->>>>>>> a2843ce3
+        ToError(MUSICA_ERROR_CATEGORY, error_code, GetErrorMessage(error_code), error);
         InternalDeleteRadiator(radiator_ptr, &error_code);
         return nullptr;
       }
       InternalDeleteRadiator(radiator_ptr, &error_code);
       if (error_code != ERROR_NONE)
       {
-<<<<<<< HEAD
-        ToError(MUSICA_ERROR_CATEGORY, 1, "Failed to delete radiator after getting updater", error);
-=======
-        *error = Error{ error_code, CreateString(MUSICA_ERROR_CATEGORY), CreateString(GetErrorMessage(error_code)) };
->>>>>>> a2843ce3
+        ToError(MUSICA_ERROR_CATEGORY, error_code, GetErrorMessage(error_code), error);
         InternalDeleteRadiatorUpdater(updater_ptr, &error_code);
         return nullptr;
       }
@@ -285,164 +221,145 @@
     }
     catch (const std::system_error &e)
     {
-<<<<<<< HEAD
-      ToError(e, error);
-    }
-    catch (...)
-    {
-      ToError(MUSICA_ERROR_CATEGORY, 1, "Internal error getting radiator", error);
-=======
-      *error = ToError(e);
+      ToError(e, error);
+    }
+    catch (...)
+    {
+      error_code = INTERNAL_RADIATOR_MAP_ERROR;
+      ToError(MUSICA_ERROR_CATEGORY, error_code, GetErrorMessage(error_code), error);
+    }
+    NoError(error);
+    return radiator;
+  }
+
+  Radiator *RadiatorMap::GetRadiatorByIndex(std::size_t index, Error *error)
+  {
+    int error_code = ERROR_NONE;
+    DeleteError(error);
+    if (radiator_map_ == nullptr)
+    {
+      error_code = ERROR_UNALLOCATED_RADIATOR_MAP;
+      ToError(MUSICA_ERROR_CATEGORY, error_code, GetErrorMessage(error_code), error);
       return nullptr;
     }
-    catch (...)
-    {
-      *error = Error{ INTERNAL_RADIATOR_MAP_ERROR,
-                      CreateString(MUSICA_ERROR_CATEGORY),
-                      CreateString(GetErrorMessage(INTERNAL_RADIATOR_MAP_ERROR)) };
+
+    Radiator *radiator = nullptr;
+
+    try
+    {
+      void *radiator_ptr = InternalGetRadiatorByIndex(radiator_map_, index, &error_code);
+      if (error_code != ERROR_NONE)
+      {
+        ToError(MUSICA_ERROR_CATEGORY, error_code, GetErrorMessage(error_code), error);
+        return nullptr;
+      }
+      void *updater_ptr = InternalGetRadiatorUpdaterFromMap(radiator_map_, radiator_ptr, &error_code);
+      if (error_code != ERROR_NONE)
+      {
+        ToError(MUSICA_ERROR_CATEGORY, error_code, GetErrorMessage(error_code), error);
+        InternalDeleteRadiator(radiator_ptr, &error_code);
+        return nullptr;
+      }
+      InternalDeleteRadiator(radiator_ptr, &error_code);
+      if (error_code != ERROR_NONE)
+      {
+        ToError(MUSICA_ERROR_CATEGORY, error_code, GetErrorMessage(error_code), error);
+        InternalDeleteRadiatorUpdater(updater_ptr, &error_code);
+        return nullptr;
+      }
+      radiator = new Radiator(updater_ptr);
+    }
+    catch (const std::system_error &e)
+    {
+      ToError(e, error);
       return nullptr;
->>>>>>> a2843ce3
+    }
+    catch (...)
+    {
+      error_code = INTERNAL_RADIATOR_MAP_ERROR;
+      ToError(MUSICA_ERROR_CATEGORY, error_code, GetErrorMessage(error_code), error);
+      return nullptr;
     }
     NoError(error);
     return radiator;
   }
 
-  Radiator *RadiatorMap::GetRadiatorByIndex(std::size_t index, Error *error)
-  {
-    DeleteError(error);
-    if (radiator_map_ == nullptr)
-    {
-      *error = Error{ ERROR_UNALLOCATED_RADIATOR_MAP,
-                      CreateString(MUSICA_ERROR_CATEGORY),
-                      CreateString(GetErrorMessage(ERROR_UNALLOCATED_RADIATOR_MAP)) };
-      return nullptr;
-    }
-
-    Radiator *radiator = nullptr;
-
-    try
-    {
-      int error_code = ERROR_NONE;
-      void *radiator_ptr = InternalGetRadiatorByIndex(radiator_map_, index, &error_code);
-      if (error_code != ERROR_NONE)
-      {
-        *error = Error{ error_code, CreateString(MUSICA_ERROR_CATEGORY), CreateString(GetErrorMessage(error_code)) };
-        return nullptr;
-      }
-      void *updater_ptr = InternalGetRadiatorUpdaterFromMap(radiator_map_, radiator_ptr, &error_code);
-      if (error_code != ERROR_NONE)
-      {
-        *error = Error{ error_code, CreateString(MUSICA_ERROR_CATEGORY), CreateString(GetErrorMessage(error_code)) };
-        InternalDeleteRadiator(radiator_ptr, &error_code);
-        return nullptr;
-      }
-      InternalDeleteRadiator(radiator_ptr, &error_code);
-      if (error_code != ERROR_NONE)
-      {
-        *error = Error{ error_code, CreateString(MUSICA_ERROR_CATEGORY), CreateString(GetErrorMessage(error_code)) };
-        InternalDeleteRadiatorUpdater(updater_ptr, &error_code);
-        return nullptr;
-      }
-      radiator = new Radiator(updater_ptr);
-    }
-    catch (const std::system_error &e)
-    {
-      *error = ToError(e);
-      return nullptr;
-    }
-    catch (...)
-    {
-      *error = Error{ INTERNAL_RADIATOR_MAP_ERROR,
-                      CreateString(MUSICA_ERROR_CATEGORY),
-                      CreateString(GetErrorMessage(INTERNAL_RADIATOR_MAP_ERROR)) };
-      return nullptr;
-    }
-    *error = NoError();
-    return radiator;
-  }
-
   void RadiatorMap::RemoveRadiator(const char *radiator_name, Error *error)
   {
     DeleteError(error);
-    if (radiator_map_ == nullptr)
-    {
-      *error = Error{ ERROR_UNALLOCATED_RADIATOR_MAP,
-                      CreateString(MUSICA_ERROR_CATEGORY),
-                      CreateString(GetErrorMessage(ERROR_UNALLOCATED_RADIATOR_MAP)) };
-      return;
-    }
-
-    int error_code = ERROR_NONE;
+    int error_code = ERROR_NONE;
+    if (radiator_map_ == nullptr)
+    {
+      error_code = ERROR_UNALLOCATED_RADIATOR_MAP;
+      ToError(MUSICA_ERROR_CATEGORY, error_code, GetErrorMessage(error_code), error);
+      return;
+    }
 
     try
     {
       InternalRemoveRadiator(radiator_map_, radiator_name, strlen(radiator_name), &error_code);
       if (error_code != ERROR_NONE)
       {
-        *error = Error{ error_code, CreateString(MUSICA_ERROR_CATEGORY), CreateString(GetErrorMessage(error_code)) };
-        return;
-      }
-    }
-    catch (const std::system_error &e)
-    {
-      *error = ToError(e);
-      return;
-    }
-    catch (...)
-    {
-      *error = Error{ INTERNAL_RADIATOR_MAP_ERROR,
-                      CreateString(MUSICA_ERROR_CATEGORY),
-                      CreateString(GetErrorMessage(INTERNAL_RADIATOR_MAP_ERROR)) };
-      return;
-    }
-    *error = NoError();
+        ToError(MUSICA_ERROR_CATEGORY, error_code, GetErrorMessage(error_code), error);
+        return;
+      }
+    }
+    catch (const std::system_error &e)
+    {
+      ToError(e, error);
+      return;
+    }
+    catch (...)
+    {
+      error_code = INTERNAL_RADIATOR_MAP_ERROR;
+      ToError(MUSICA_ERROR_CATEGORY, error_code, GetErrorMessage(error_code), error);
+      return;
+    }
+    NoError(error);
   }
 
   void RadiatorMap::RemoveRadiatorByIndex(std::size_t index, Error *error)
   {
-    DeleteError(error);
-    if (radiator_map_ == nullptr)
-    {
-      *error = Error{ ERROR_UNALLOCATED_RADIATOR_MAP,
-                      CreateString(MUSICA_ERROR_CATEGORY),
-                      CreateString(GetErrorMessage(ERROR_UNALLOCATED_RADIATOR_MAP)) };
-      return;
-    }
-
-    int error_code = ERROR_NONE;
+    int error_code = ERROR_NONE;
+    DeleteError(error);
+    if (radiator_map_ == nullptr)
+    {
+      error_code = ERROR_UNALLOCATED_RADIATOR_MAP;
+      ToError(MUSICA_ERROR_CATEGORY, error_code, GetErrorMessage(error_code), error);
+      return;
+    }
 
     try
     {
       InternalRemoveRadiatorByIndex(radiator_map_, index, &error_code);
       if (error_code != ERROR_NONE)
       {
-        *error = Error{ error_code, CreateString(MUSICA_ERROR_CATEGORY), CreateString(GetErrorMessage(error_code)) };
-        return;
-      }
-    }
-    catch (const std::system_error &e)
-    {
-      *error = ToError(e);
-      return;
-    }
-    catch (...)
-    {
-      *error = Error{ INTERNAL_RADIATOR_MAP_ERROR,
-                      CreateString(MUSICA_ERROR_CATEGORY),
-                      CreateString(GetErrorMessage(INTERNAL_RADIATOR_MAP_ERROR)) };
-      return;
-    }
-    *error = NoError();
+        ToError(MUSICA_ERROR_CATEGORY, error_code, GetErrorMessage(error_code), error);
+        return;
+      }
+    }
+    catch (const std::system_error &e)
+    {
+      ToError(e, error);
+      return;
+    }
+    catch (...)
+    {
+      error_code = INTERNAL_RADIATOR_MAP_ERROR;
+      ToError(MUSICA_ERROR_CATEGORY, error_code, GetErrorMessage(error_code), error);
+      return;
+    }
+    NoError(error);
   }
 
   std::size_t RadiatorMap::GetNumberOfRadiators(Error *error)
   {
     DeleteError(error);
-    if (radiator_map_ == nullptr)
-    {
-      *error = Error{ ERROR_UNALLOCATED_RADIATOR_MAP,
-                      CreateString(MUSICA_ERROR_CATEGORY),
-                      CreateString(GetErrorMessage(ERROR_UNALLOCATED_RADIATOR_MAP)) };
+    int error_code = ERROR_NONE;
+    if (radiator_map_ == nullptr)
+    {
+      error_code = ERROR_UNALLOCATED_RADIATOR_MAP;
+      ToError(MUSICA_ERROR_CATEGORY, error_code, GetErrorMessage(error_code), error);
       return 0;
     }
 
@@ -450,27 +367,25 @@
 
     try
     {
-      int error_code = ERROR_NONE;
       num_radiators = InternalGetNumberOfRadiators(radiator_map_, &error_code);
       if (error_code != ERROR_NONE)
       {
-        *error = Error{ error_code, CreateString(MUSICA_ERROR_CATEGORY), CreateString(GetErrorMessage(error_code)) };
+        ToError(MUSICA_ERROR_CATEGORY, error_code, GetErrorMessage(error_code), error);
         return 0;
       }
     }
     catch (const std::system_error &e)
     {
-      *error = ToError(e);
+      ToError(e, error);
       return 0;
     }
     catch (...)
     {
-      *error = Error{ INTERNAL_RADIATOR_MAP_ERROR,
-                      CreateString(MUSICA_ERROR_CATEGORY),
-                      CreateString(GetErrorMessage(INTERNAL_RADIATOR_MAP_ERROR)) };
+      error_code = INTERNAL_RADIATOR_MAP_ERROR;
+      ToError(MUSICA_ERROR_CATEGORY, error_code, GetErrorMessage(error_code), error);
       return 0;
     }
-    *error = NoError();
+    NoError(error);
     return num_radiators;
   }
 
