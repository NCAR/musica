--- conflicted
+++ resolved
@@ -1,11 +1,8 @@
 target_sources(musica
   PRIVATE
     micm.cpp
-<<<<<<< HEAD
     state.cpp
-=======
     parse.cpp
     v0_parse.cpp
     v1_parse.cpp
->>>>>>> 0415cf6c
 )
