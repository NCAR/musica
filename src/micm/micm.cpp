// Copyright (C) 2023-2024 National Center for Atmospheric Research
// SPDX-License-Identifier: Apache-2.0
//
// This file contains the implementation of the MICM class, which represents a
// multi-component reactive transport model. It also includes functions for
// creating and deleting MICM instances, creating solvers, and solving the model.
#include <musica/micm.hpp>
#include <musica/util.hpp>

#include <micm/solver/rosenbrock_solver_parameters.hpp>
#include <micm/solver/solver_builder.hpp>
#include <micm/system/species.hpp>
#include <micm/version.hpp>

#include <cmath>
#include <cstddef>
#include <filesystem>
#include <string>
#include <system_error>

namespace musica
{

  MICM *CreateMicm(const char *config_path, MICMSolver solver_type, int num_grid_cells, Error *error)
  {
    DeleteError(error);
    MICM *micm = new MICM();
    micm->SetNumGridCells(num_grid_cells);

    if (solver_type == MICMSolver::Rosenbrock)
    {
      micm->SetSolverType(MICMSolver::Rosenbrock);
      micm->CreateRosenbrock(std::string(config_path), error);
    }
    else if (solver_type == MICMSolver::RosenbrockStandardOrder)
    {
      micm->SetSolverType(MICMSolver::RosenbrockStandardOrder);
      micm->CreateRosenbrockStandardOrder(std::string(config_path), error);
    }
    else if (solver_type == MICMSolver::BackwardEuler)
    {
      micm->SetSolverType(MICMSolver::BackwardEuler);
      micm->CreateBackwardEuler(std::string(config_path), error);
    }
    else if (solver_type == MICMSolver::BackwardEulerStandardOrder)
    {
      micm->SetSolverType(MICMSolver::BackwardEulerStandardOrder);
      micm->CreateBackwardEulerStandardOrder(std::string(config_path), error);
    }
    else
    {
      std::string msg = "Solver type '" + std::to_string(solver_type) + "' not found";
      *error = ToError(MUSICA_ERROR_CATEGORY, MUSICA_ERROR_CODE_SOLVER_TYPE_NOT_FOUND, msg.c_str());
      delete micm;
      return nullptr;
    }
    if (!IsSuccess(*error))
    {
      delete micm;
      return nullptr;
    }
    return micm;
  }

  void DeleteMicm(const MICM *micm, Error *error)
  {
    DeleteError(error);
    if (micm == nullptr)
    {
      *error = NoError();
      return;
    }
    try
    {
      delete micm;
      *error = NoError();
    }
    catch (const std::system_error &e)
    {
      *error = ToError(e);
    }
  }

  void MicmSolve(
      MICM *micm,
      double time_step,
      double *temperature,
      double *pressure,
      double *air_density,
      double *concentrations,
      double *custom_rate_parameters,
      String *solver_state,
      SolverResultStats *solver_stats,
      Error *error)
  {
    DeleteError(error);

    if (micm->solver_type_ == MICMSolver::Rosenbrock)
    {
      micm->Solve(
          micm->rosenbrock_,
          time_step,
          temperature,
          pressure,
          air_density,
          concentrations,
          custom_rate_parameters,
          solver_state,
          solver_stats,
          error);
    }
    else if (micm->solver_type_ == MICMSolver::RosenbrockStandardOrder)
    {
      micm->Solve(
          micm->rosenbrock_standard_,
          time_step,
          temperature,
          pressure,
          air_density,
          concentrations,
          custom_rate_parameters,
          solver_state,
          solver_stats,
          error);
    }
    else if (micm->solver_type_ == MICMSolver::BackwardEuler)
    {
      micm->Solve(
          micm->backward_euler_,
          time_step,
          temperature,
          pressure,
          air_density,
          concentrations,
          custom_rate_parameters,
          solver_state,
          solver_stats,
          error);
    }
    else if (micm->solver_type_ == MICMSolver::BackwardEulerStandardOrder)
    {
      micm->Solve(
          micm->backward_euler_standard_,
          time_step,
          temperature,
          pressure,
          air_density,
          concentrations,
          custom_rate_parameters,
          solver_state,
          solver_stats,
          error);
    }
  };

  String MicmVersion()
  {
    return CreateString(micm::GetMicmVersion());
  }

  Mappings GetSpeciesOrdering(MICM *micm, Error *error)
  {
    DeleteError(error);

    std::map<std::string, std::size_t> map;

    if (micm->solver_type_ == MICMSolver::Rosenbrock)
    {
      map = micm->GetSpeciesOrdering(micm->rosenbrock_, error);
    }
    else if (micm->solver_type_ == MICMSolver::RosenbrockStandardOrder)
    {
      map = micm->GetSpeciesOrdering(micm->rosenbrock_standard_, error);
    }
<<<<<<< HEAD
    else
    {
      std::string msg = "Solver type '" + std::to_string(micm->solver_type_) + "' not found";
      *error = ToError(MUSICA_ERROR_CATEGORY, MUSICA_ERROR_CODE_SOLVER_TYPE_NOT_FOUND, msg.c_str());
=======
    else if (micm->solver_type_ == MICMSolver::BackwardEuler)
    {
      map = micm->GetSpeciesOrdering(micm->backward_euler_, error);
    }
    else if (micm->solver_type_ == MICMSolver::BackwardEulerStandardOrder)
    {
      map = micm->GetSpeciesOrdering(micm->backward_euler_standard_, error);
>>>>>>> aa0854ec
    }
    if (!IsSuccess(*error))
    {
      return Mappings();
    }

    Mappings species_ordering;
    species_ordering.mappings_ = new Mapping[map.size()];
    species_ordering.size_ = map.size();

    // Copy data from the map to the array of structs
    std::size_t i = 0;
    for (const auto &entry : map)
    {
      species_ordering.mappings_[i] = ToMapping(entry.first.c_str(), entry.second);
      ++i;
    }
    return species_ordering;
  }

  Mappings GetUserDefinedReactionRatesOrdering(MICM *micm, Error *error)
  {
    DeleteError(error);

    std::map<std::string, std::size_t> map;

    if (micm->solver_type_ == MICMSolver::Rosenbrock)
    {
      map = micm->GetUserDefinedReactionRatesOrdering(micm->rosenbrock_, error);
    }
    else if (micm->solver_type_ == MICMSolver::RosenbrockStandardOrder)
    {
      map = micm->GetUserDefinedReactionRatesOrdering(micm->rosenbrock_standard_, error);
    }
<<<<<<< HEAD
    else
    {
      std::string msg = "Solver type '" + std::to_string(micm->solver_type_) + "' not found";
      *error = ToError(MUSICA_ERROR_CATEGORY, MUSICA_ERROR_CODE_SOLVER_TYPE_NOT_FOUND, msg.c_str());
=======
    else if (micm->solver_type_ == MICMSolver::BackwardEuler)
    {
      map = micm->GetUserDefinedReactionRatesOrdering(micm->backward_euler_, error);
    }
    else if (micm->solver_type_ == MICMSolver::BackwardEulerStandardOrder)
    {
      map = micm->GetUserDefinedReactionRatesOrdering(micm->backward_euler_standard_, error);
>>>>>>> aa0854ec
    }
    if (!IsSuccess(*error))
    {
      return Mappings();
    }

    Mappings reaction_rates;
    reaction_rates.mappings_ = new Mapping[map.size()];
    reaction_rates.size_ = map.size();

    // Copy data from the map to the array of structs
    std::size_t i = 0;
    for (const auto &entry : map)
    {
      reaction_rates.mappings_[i] = ToMapping(entry.first.c_str(), entry.second);
      ++i;
    }
    return reaction_rates;
  }

  String GetSpeciesPropertyString(MICM *micm, const char *species_name, const char *property_name, Error *error)
  {
    DeleteError(error);
    std::string species_name_str(species_name);
    std::string property_name_str(property_name);
    const std::string value_str = micm->GetSpeciesProperty<std::string>(species_name_str, property_name_str, error);
    if (!IsSuccess(*error))
    {
      return String();
    }
    return CreateString(value_str.c_str());
  }

  double GetSpeciesPropertyDouble(MICM *micm, const char *species_name, const char *property_name, Error *error)
  {
    DeleteError(error);
    std::string species_name_str(species_name);
    std::string property_name_str(property_name);
    return micm->GetSpeciesProperty<double>(species_name_str, property_name_str, error);
  }

  int GetSpeciesPropertyInt(MICM *micm, const char *species_name, const char *property_name, Error *error)
  {
    DeleteError(error);
    std::string species_name_str(species_name);
    std::string property_name_str(property_name);
    return micm->GetSpeciesProperty<int>(species_name_str, property_name_str, error);
  }

  bool GetSpeciesPropertyBool(MICM *micm, const char *species_name, const char *property_name, Error *error)
  {
    DeleteError(error);
    std::string species_name_str(species_name);
    std::string property_name_str(property_name);
    return micm->GetSpeciesProperty<bool>(species_name_str, property_name_str, error);
  }

  void MICM::CreateRosenbrock(const std::string &config_path, Error *error)
  {
    DeleteError(error);
    try
    {
      micm::SolverConfig<> solver_config;
      solver_config.ReadAndParse(std::filesystem::path(config_path));
      solver_parameters_ = std::make_unique<micm::SolverParameters>(solver_config.GetSolverParams());

      rosenbrock_ = std::make_unique<Rosenbrock>(
          micm::CpuSolverBuilder<
              micm::RosenbrockSolverParameters,
              micm::VectorMatrix<double, MICM_VECTOR_MATRIX_SIZE>,
              micm::SparseMatrix<double, micm::SparseMatrixVectorOrdering<MICM_VECTOR_MATRIX_SIZE>>>(
              micm::RosenbrockSolverParameters::ThreeStageRosenbrockParameters())
              .SetSystem(solver_parameters_->system_)
              .SetReactions(solver_parameters_->processes_)
              .SetNumberOfGridCells(num_grid_cells_)
              .SetIgnoreUnusedSpecies(true)
              .Build());

      *error = NoError();
    }
    catch (const std::system_error &e)
    {
      *error = ToError(e);
    }
  }

  void MICM::CreateRosenbrockStandardOrder(const std::string &config_path, Error *error)
  {
    DeleteError(error);
    try
    {
      micm::SolverConfig<> solver_config;
      solver_config.ReadAndParse(std::filesystem::path(config_path));
      solver_parameters_ = std::make_unique<micm::SolverParameters>(solver_config.GetSolverParams());

      rosenbrock_standard_ =
          std::make_unique<RosenbrockStandard>(micm::CpuSolverBuilder<micm::RosenbrockSolverParameters>(
                                                   micm::RosenbrockSolverParameters::ThreeStageRosenbrockParameters())
                                                   .SetSystem(solver_parameters_->system_)
                                                   .SetReactions(solver_parameters_->processes_)
                                                   .SetNumberOfGridCells(num_grid_cells_)
                                                   .SetIgnoreUnusedSpecies(true)
                                                   .Build());

      *error = NoError();
    }
    catch (const std::system_error &e)
    {
      *error = ToError(e);
    }
  }

  void MICM::CreateBackwardEuler(const std::string &config_path, Error *error)
  {
    try
    {
      micm::SolverConfig<> solver_config;
      solver_config.ReadAndParse(std::filesystem::path(config_path));
      solver_parameters_ = std::make_unique<micm::SolverParameters>(solver_config.GetSolverParams());

      backward_euler_ = std::make_unique<BackwardEuler>(
          micm::SolverBuilder<
              micm::BackwardEulerSolverParameters,
              micm::VectorMatrix<double, MICM_VECTOR_MATRIX_SIZE>,
              micm::SparseMatrix<double, micm::SparseMatrixVectorOrdering<MICM_VECTOR_MATRIX_SIZE>>,
              micm::ProcessSet,
              micm::LinearSolver<
                  micm::SparseMatrix<double, micm::SparseMatrixVectorOrdering<MICM_VECTOR_MATRIX_SIZE>>,
                  micm::LuDecomposition>,
              VectorState>(micm::BackwardEulerSolverParameters())
              .SetSystem(solver_parameters_->system_)
              .SetReactions(solver_parameters_->processes_)
              .SetNumberOfGridCells(num_grid_cells_)
              .SetIgnoreUnusedSpecies(true)
              .Build());

      DeleteError(error);
      *error = NoError();
    }
    catch (const std::system_error &e)
    {
      DeleteError(error);
      *error = ToError(e);
    }
  }

  void MICM::CreateBackwardEulerStandardOrder(const std::string &config_path, Error *error)
  {
    try
    {
      micm::SolverConfig<> solver_config;
      solver_config.ReadAndParse(std::filesystem::path(config_path));
      solver_parameters_ = std::make_unique<micm::SolverParameters>(solver_config.GetSolverParams());

      backward_euler_standard_ = std::make_unique<BackwardEulerStandard>(
          micm::CpuSolverBuilder<micm::BackwardEulerSolverParameters>(micm::BackwardEulerSolverParameters())
              .SetSystem(solver_parameters_->system_)
              .SetReactions(solver_parameters_->processes_)
              .SetNumberOfGridCells(num_grid_cells_)
              .SetIgnoreUnusedSpecies(true)
              .Build());

      DeleteError(error);
      *error = NoError();
    }
    catch (const std::system_error &e)
    {
      DeleteError(error);
      *error = ToError(e);
    }
  }

  void MICM::Solve(
      auto &solver,
      double time_step,
      double *temperature,
      double *pressure,
      double *air_density,
      double *concentrations,
      double *custom_rate_parameters,
      String *solver_state,
      SolverResultStats *solver_stats,
      Error *error)
  {
    try
    {
      micm::State state = solver->GetState();
      const std::size_t num_species = state.variables_.NumColumns();
      const std::size_t num_custom_rate_parameters = state.custom_rate_parameters_.NumColumns();

      int i_species_elem = 0;
      int i_param_elem = 0;
      for (int i_cell{}; i_cell < num_grid_cells_; ++i_cell)
      {
        state.conditions_[i_cell].temperature_ = temperature[i_cell];
        state.conditions_[i_cell].pressure_ = pressure[i_cell];
        state.conditions_[i_cell].air_density_ = air_density[i_cell];
        for (int i_species{}; i_species < num_species; ++i_species)
        {
          state.variables_[i_cell][i_species] = concentrations[i_species_elem++];
        }
        for (int i_param{}; i_param < num_custom_rate_parameters; ++i_param)
        {
          state.custom_rate_parameters_[i_cell][i_param] = custom_rate_parameters[i_param_elem++];
        }
      }

      solver->CalculateRateConstants(state);
      auto result = solver->Solve(time_step, state);

      *solver_state = CreateString(micm::SolverStateToString(result.state_).c_str());

      *solver_stats = SolverResultStats(
          result.stats_.function_calls_,
          result.stats_.jacobian_updates_,
          result.stats_.number_of_steps_,
          result.stats_.accepted_,
          result.stats_.rejected_,
          result.stats_.decompositions_,
          result.stats_.solves_,
          result.stats_.singular_,
          result.final_time_);

      i_species_elem = 0;
      for (int i_cell{}; i_cell < num_grid_cells_; ++i_cell)
      {
        for (int i_species{}; i_species < num_species; ++i_species)
        {
          concentrations[i_species_elem++] = state.variables_[i_cell][i_species];
        }
      }

      DeleteError(error);
      *error = NoError();
    }
    catch (const std::system_error &e)
    {
      DeleteError(error);
      *error = ToError(e);
    }
  }

}  // namespace musica<|MERGE_RESOLUTION|>--- conflicted
+++ resolved
@@ -172,20 +172,18 @@
     {
       map = micm->GetSpeciesOrdering(micm->rosenbrock_standard_, error);
     }
-<<<<<<< HEAD
+    else if (micm->solver_type_ == MICMSolver::BackwardEuler)
+    {
+      map = micm->GetSpeciesOrdering(micm->backward_euler_, error);
+    }
+    else if (micm->solver_type_ == MICMSolver::BackwardEulerStandardOrder)
+    {
+      map = micm->GetSpeciesOrdering(micm->backward_euler_standard_, error);
+    }
     else
     {
       std::string msg = "Solver type '" + std::to_string(micm->solver_type_) + "' not found";
       *error = ToError(MUSICA_ERROR_CATEGORY, MUSICA_ERROR_CODE_SOLVER_TYPE_NOT_FOUND, msg.c_str());
-=======
-    else if (micm->solver_type_ == MICMSolver::BackwardEuler)
-    {
-      map = micm->GetSpeciesOrdering(micm->backward_euler_, error);
-    }
-    else if (micm->solver_type_ == MICMSolver::BackwardEulerStandardOrder)
-    {
-      map = micm->GetSpeciesOrdering(micm->backward_euler_standard_, error);
->>>>>>> aa0854ec
     }
     if (!IsSuccess(*error))
     {
@@ -220,20 +218,18 @@
     {
       map = micm->GetUserDefinedReactionRatesOrdering(micm->rosenbrock_standard_, error);
     }
-<<<<<<< HEAD
+    else if (micm->solver_type_ == MICMSolver::BackwardEuler)
+    {
+      map = micm->GetUserDefinedReactionRatesOrdering(micm->backward_euler_, error);
+    }
+    else if (micm->solver_type_ == MICMSolver::BackwardEulerStandardOrder)
+    {
+      map = micm->GetUserDefinedReactionRatesOrdering(micm->backward_euler_standard_, error);
+    }
     else
     {
       std::string msg = "Solver type '" + std::to_string(micm->solver_type_) + "' not found";
       *error = ToError(MUSICA_ERROR_CATEGORY, MUSICA_ERROR_CODE_SOLVER_TYPE_NOT_FOUND, msg.c_str());
-=======
-    else if (micm->solver_type_ == MICMSolver::BackwardEuler)
-    {
-      map = micm->GetUserDefinedReactionRatesOrdering(micm->backward_euler_, error);
-    }
-    else if (micm->solver_type_ == MICMSolver::BackwardEulerStandardOrder)
-    {
-      map = micm->GetUserDefinedReactionRatesOrdering(micm->backward_euler_standard_, error);
->>>>>>> aa0854ec
     }
     if (!IsSuccess(*error))
     {
@@ -338,10 +334,12 @@
                                                    .SetIgnoreUnusedSpecies(true)
                                                    .Build());
 
-      *error = NoError();
-    }
-    catch (const std::system_error &e)
-    {
+      DeleteError(error);
+      *error = NoError();
+    }
+    catch (const std::system_error &e)
+    {
+      DeleteError(error);
       *error = ToError(e);
     }
   }
@@ -402,6 +400,64 @@
     catch (const std::system_error &e)
     {
       DeleteError(error);
+      *error = ToError(e);
+    }
+  }
+
+  void MICM::CreateBackwardEuler(const std::string &config_path, Error *error)
+  {
+    try
+    {
+      micm::SolverConfig<> solver_config;
+      solver_config.ReadAndParse(std::filesystem::path(config_path));
+      solver_parameters_ = std::make_unique<micm::SolverParameters>(solver_config.GetSolverParams());
+
+      backward_euler_ = std::make_unique<BackwardEuler>(
+          micm::SolverBuilder<
+              micm::BackwardEulerSolverParameters,
+              micm::VectorMatrix<double, MICM_VECTOR_MATRIX_SIZE>,
+              micm::SparseMatrix<double, micm::SparseMatrixVectorOrdering<MICM_VECTOR_MATRIX_SIZE>>,
+              micm::ProcessSet,
+              micm::LinearSolver<
+                  micm::SparseMatrix<double, micm::SparseMatrixVectorOrdering<MICM_VECTOR_MATRIX_SIZE>>,
+                  micm::LuDecomposition>,
+              VectorState>(micm::BackwardEulerSolverParameters())
+              .SetSystem(solver_parameters_->system_)
+              .SetReactions(solver_parameters_->processes_)
+              .SetNumberOfGridCells(num_grid_cells_)
+              .SetIgnoreUnusedSpecies(true)
+              .Build());
+
+      DeleteError(error);
+      *error = NoError();
+    }
+    catch (const std::system_error &e)
+    {
+      DeleteError(error);
+      *error = ToError(e);
+    }
+  }
+
+  void MICM::CreateBackwardEulerStandardOrder(const std::string &config_path, Error *error)
+  {
+    try
+    {
+      micm::SolverConfig<> solver_config;
+      solver_config.ReadAndParse(std::filesystem::path(config_path));
+      solver_parameters_ = std::make_unique<micm::SolverParameters>(solver_config.GetSolverParams());
+
+      backward_euler_standard_ = std::make_unique<BackwardEulerStandard>(
+          micm::CpuSolverBuilder<micm::BackwardEulerSolverParameters>(micm::BackwardEulerSolverParameters())
+              .SetSystem(solver_parameters_->system_)
+              .SetReactions(solver_parameters_->processes_)
+              .SetNumberOfGridCells(num_grid_cells_)
+              .SetIgnoreUnusedSpecies(true)
+              .Build());
+
+      *error = NoError();
+    }
+    catch (const std::system_error &e)
+    {
       *error = ToError(e);
     }
   }
