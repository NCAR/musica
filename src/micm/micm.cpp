// Copyright (C) 2023-2024 National Center for Atmospheric Research
// SPDX-License-Identifier: Apache-2.0
//
// This file contains the implementation of the MICM class, which represents a
// multi-component reactive transport model. It also includes functions for
// creating and deleting MICM instances, creating solvers, and solving the model.
#include <musica/micm.hpp>
#include <musica/util.hpp>

#include <micm/solver/rosenbrock_solver_parameters.hpp>
#include <micm/solver/solver_builder.hpp>
#include <micm/system/species.hpp>
#include <micm/version.hpp>

#include <cmath>
#include <cstddef>
#include <filesystem>
#include <string>
#include <system_error>

namespace musica
{

  MICM *CreateMicm(const char *config_path, MICMSolver solver_type, int num_grid_cells, Error *error)
  {
    DeleteError(error);
    MICM *micm = new MICM();
    micm->SetNumGridCells(num_grid_cells);

    if (solver_type == MICMSolver::Rosenbrock)
    {
      micm->SetSolverType(MICMSolver::Rosenbrock);
      micm->CreateRosenbrock(std::string(config_path), error);
    }
    else if (solver_type == MICMSolver::RosenbrockStandardOrder)
    {
      micm->SetSolverType(MICMSolver::RosenbrockStandardOrder);
      micm->CreateRosenbrockStandardOrder(std::string(config_path), error);
    }
    else if (solver_type == MICMSolver::BackwardEuler)
    {
      micm->SetSolverType(MICMSolver::BackwardEuler);
      micm->CreateBackwardEuler(std::string(config_path), error);
    }
    else if (solver_type == MICMSolver::BackwardEulerStandardOrder)
    {
      micm->SetSolverType(MICMSolver::BackwardEulerStandardOrder);
      micm->CreateBackwardEulerStandardOrder(std::string(config_path), error);
    }
    else
    {
      std::string msg = "Solver type '" + std::to_string(solver_type) + "' not found";
      *error = ToError(MUSICA_ERROR_CATEGORY, MUSICA_ERROR_CODE_SOLVER_TYPE_NOT_FOUND, msg.c_str());
      delete micm;
      return nullptr;
    }
    if (!IsSuccess(*error))
    {
      delete micm;
      return nullptr;
    }
    return micm;
  }

  void DeleteMicm(const MICM *micm, Error *error)
  {
    DeleteError(error);
    if (micm == nullptr)
    {
      *error = NoError();
      return;
    }
    try
    {
      delete micm;
      *error = NoError();
    }
    catch (const std::system_error &e)
    {
      *error = ToError(e);
    }
  }

  void MicmSolve(
      MICM *micm,
      double time_step,
      double *temperature,
      double *pressure,
      double *air_density,
      double *concentrations,
      double *custom_rate_parameters,
      String *solver_state,
      SolverResultStats *solver_stats,
      Error *error)
  {
    DeleteError(error);

    if (micm->solver_type_ == MICMSolver::Rosenbrock)
    {
      micm->Solve(
          micm->rosenbrock_,
          time_step,
          temperature,
          pressure,
          air_density,
          concentrations,
          custom_rate_parameters,
          solver_state,
          solver_stats,
          error);
    }
    else if (micm->solver_type_ == MICMSolver::RosenbrockStandardOrder)
    {
      micm->Solve(
          micm->rosenbrock_standard_,
          time_step,
          temperature,
          pressure,
          air_density,
          concentrations,
          custom_rate_parameters,
          solver_state,
          solver_stats,
          error);
    }
    else if (micm->solver_type_ == MICMSolver::BackwardEuler)
    {
      micm->Solve(
          micm->backward_euler_,
          time_step,
          temperature,
          pressure,
          air_density,
          concentrations,
          custom_rate_parameters,
          solver_state,
          solver_stats,
          error);
    }
    else if (micm->solver_type_ == MICMSolver::BackwardEulerStandardOrder)
    {
      micm->Solve(
          micm->backward_euler_standard_,
          time_step,
          temperature,
          pressure,
          air_density,
          concentrations,
          custom_rate_parameters,
          solver_state,
          solver_stats,
          error);
    }
  };

  String MicmVersion()
  {
    return CreateString(micm::GetMicmVersion());
  }

  Mapping *GetSpeciesOrdering(MICM *micm, std::size_t *array_size, Error *error)
  {
    DeleteError(error);

    std::map<std::string, std::size_t> map;

    if (micm->solver_type_ == MICMSolver::Rosenbrock)
    {
      map = micm->GetSpeciesOrdering(micm->rosenbrock_, error);
    }
    else if (micm->solver_type_ == MICMSolver::RosenbrockStandardOrder)
    {
      map = micm->GetSpeciesOrdering(micm->rosenbrock_standard_, error);
    }
    else if (micm->solver_type_ == MICMSolver::BackwardEuler)
    {
      map = micm->GetSpeciesOrdering(micm->backward_euler_, error);
    }
    else if (micm->solver_type_ == MICMSolver::BackwardEulerStandardOrder)
    {
      map = micm->GetSpeciesOrdering(micm->backward_euler_standard_, error);
    }
    if (!IsSuccess(*error))
    {
      return nullptr;
    }

    Mapping *species_ordering = new Mapping[map.size()];

    // Copy data from the map to the array of structs
    std::size_t i = 0;
    for (const auto &entry : map)
    {
      species_ordering[i] = ToMapping(entry.first.c_str(), entry.second);
      ++i;
    }

    // Set the size of the array
    *array_size = map.size();
    return species_ordering;
  }

  Mapping *GetUserDefinedReactionRatesOrdering(MICM *micm, std::size_t *array_size, Error *error)
  {
    DeleteError(error);

    std::map<std::string, std::size_t> map;

    if (micm->solver_type_ == MICMSolver::Rosenbrock)
    {
      map = micm->GetUserDefinedReactionRatesOrdering(micm->rosenbrock_, error);
    }
    else if (micm->solver_type_ == MICMSolver::RosenbrockStandardOrder)
    {
      map = micm->GetUserDefinedReactionRatesOrdering(micm->rosenbrock_standard_, error);
    }
    else if (micm->solver_type_ == MICMSolver::BackwardEuler)
    {
      map = micm->GetUserDefinedReactionRatesOrdering(micm->backward_euler_, error);
    }
    else if (micm->solver_type_ == MICMSolver::BackwardEulerStandardOrder)
    {
      map = micm->GetUserDefinedReactionRatesOrdering(micm->backward_euler_standard_, error);
    }
    if (!IsSuccess(*error))
    {
      return nullptr;
    }

    Mapping *reactionRates = new Mapping[map.size()];

    // Copy data from the map to the array of structs
    std::size_t i = 0;
    for (const auto &entry : map)
    {
      reactionRates[i] = ToMapping(entry.first.c_str(), entry.second);
      ++i;
    }

    // Set the size of the array
    *array_size = map.size();
    return reactionRates;
  }

  String GetSpeciesPropertyString(MICM *micm, const char *species_name, const char *property_name, Error *error)
  {
    DeleteError(error);
    std::string species_name_str(species_name);
    std::string property_name_str(property_name);
    const std::string value_str = micm->GetSpeciesProperty<std::string>(species_name_str, property_name_str, error);
    if (!IsSuccess(*error))
    {
      return String();
    }
    return CreateString(value_str.c_str());
  }

  double GetSpeciesPropertyDouble(MICM *micm, const char *species_name, const char *property_name, Error *error)
  {
    DeleteError(error);
    std::string species_name_str(species_name);
    std::string property_name_str(property_name);
    return micm->GetSpeciesProperty<double>(species_name_str, property_name_str, error);
  }

  int GetSpeciesPropertyInt(MICM *micm, const char *species_name, const char *property_name, Error *error)
  {
    DeleteError(error);
    std::string species_name_str(species_name);
    std::string property_name_str(property_name);
    return micm->GetSpeciesProperty<int>(species_name_str, property_name_str, error);
  }

  bool GetSpeciesPropertyBool(MICM *micm, const char *species_name, const char *property_name, Error *error)
  {
    DeleteError(error);
    std::string species_name_str(species_name);
    std::string property_name_str(property_name);
    return micm->GetSpeciesProperty<bool>(species_name_str, property_name_str, error);
  }

  void MICM::CreateRosenbrock(const std::string &config_path, Error *error)
  {
    try
    {
      micm::SolverConfig<> solver_config;
      solver_config.ReadAndParse(std::filesystem::path(config_path));
      solver_parameters_ = std::make_unique<micm::SolverParameters>(solver_config.GetSolverParams());

      rosenbrock_ = std::make_unique<Rosenbrock>(
          micm::CpuSolverBuilder<
              micm::RosenbrockSolverParameters,
              micm::VectorMatrix<double, MICM_VECTOR_MATRIX_SIZE>,
              micm::SparseMatrix<double, micm::SparseMatrixVectorOrdering<MICM_VECTOR_MATRIX_SIZE>>>(
              micm::RosenbrockSolverParameters::ThreeStageRosenbrockParameters())
              .SetSystem(solver_parameters_->system_)
              .SetReactions(solver_parameters_->processes_)
              .SetNumberOfGridCells(num_grid_cells_)
              .SetIgnoreUnusedSpecies(true)
              .Build());

      DeleteError(error);
      *error = NoError();
    }
    catch (const std::system_error &e)
    {
      DeleteError(error);
      *error = ToError(e);
    }
  }

  void MICM::CreateRosenbrockStandardOrder(const std::string &config_path, Error *error)
  {
    try
    {
      micm::SolverConfig<> solver_config;
      solver_config.ReadAndParse(std::filesystem::path(config_path));
      solver_parameters_ = std::make_unique<micm::SolverParameters>(solver_config.GetSolverParams());

      rosenbrock_standard_ =
          std::make_unique<RosenbrockStandard>(micm::CpuSolverBuilder<micm::RosenbrockSolverParameters>(
                                                   micm::RosenbrockSolverParameters::ThreeStageRosenbrockParameters())
                                                   .SetSystem(solver_parameters_->system_)
                                                   .SetReactions(solver_parameters_->processes_)
                                                   .SetNumberOfGridCells(num_grid_cells_)
                                                   .SetIgnoreUnusedSpecies(true)
                                                   .Build());

      DeleteError(error);
      *error = NoError();
    }
    catch (const std::system_error &e)
    {
      DeleteError(error);
      *error = ToError(e);
    }
  }

  void MICM::CreateBackwardEuler(const std::string &config_path, Error *error)
  {
    try
    {
      micm::SolverConfig<> solver_config;
      solver_config.ReadAndParse(std::filesystem::path(config_path));
      solver_parameters_ = std::make_unique<micm::SolverParameters>(solver_config.GetSolverParams());

      backward_euler_ = std::make_unique<BackwardEuler>(
          micm::SolverBuilder<
              micm::BackwardEulerSolverParameters,
              micm::VectorMatrix<double, MICM_VECTOR_MATRIX_SIZE>,
              micm::SparseMatrix<double, micm::SparseMatrixVectorOrdering<MICM_VECTOR_MATRIX_SIZE>>,
              micm::ProcessSet,
              micm::LinearSolver<
                  micm::SparseMatrix<double, micm::SparseMatrixVectorOrdering<MICM_VECTOR_MATRIX_SIZE>>,
                  micm::LuDecomposition>,
              VectorState>(micm::BackwardEulerSolverParameters())
              .SetSystem(solver_parameters_->system_)
              .SetReactions(solver_parameters_->processes_)
              .SetNumberOfGridCells(num_grid_cells_)
              .SetIgnoreUnusedSpecies(true)
              .Build());

      DeleteError(error);
      *error = NoError();
    }
    catch (const std::system_error &e)
    {
      DeleteError(error);
      *error = ToError(e);
    }
  }

  void MICM::CreateBackwardEulerStandardOrder(const std::string &config_path, Error *error)
  {
    try
    {
      micm::SolverConfig<> solver_config;
      solver_config.ReadAndParse(std::filesystem::path(config_path));
      solver_parameters_ = std::make_unique<micm::SolverParameters>(solver_config.GetSolverParams());

<<<<<<< HEAD
      backward_euler_standard_ =
          std::make_unique<BackwardEulerStandard>(micm::CpuSolverBuilder<micm::BackwardEulerSolverParameters>(
                                                   micm::BackwardEulerSolverParameters())
                                                   .SetSystem(solver_parameters_->system_)
                                                   .SetReactions(solver_parameters_->processes_)
                                                   .SetNumberOfGridCells(num_grid_cells_)
                                                   .SetIgnoreUnusedSpecies(true)
                                                   .Build());
=======
      backward_euler_standard_ = std::make_unique<BackwardEulerStandard>(
          micm::CpuSolverBuilder<micm::BackwardEulerSolverParameters>(micm::BackwardEulerSolverParameters())
              .SetSystem(solver_parameters_->system_)
              .SetReactions(solver_parameters_->processes_)
              .SetNumberOfGridCells(num_grid_cells_)
              .SetIgnoreUnusedSpecies(true)
              .Build());
>>>>>>> aa0854ec

      DeleteError(error);
      *error = NoError();
    }
    catch (const std::system_error &e)
    {
      DeleteError(error);
      *error = ToError(e);
    }
  }

  void MICM::Solve(
      auto &solver,
      double time_step,
      double *temperature,
      double *pressure,
      double *air_density,
      double *concentrations,
      double *custom_rate_parameters,
      String *solver_state,
      SolverResultStats *solver_stats,
      Error *error)
  {
    try
    {
      micm::State state = solver->GetState();
      const std::size_t num_species = state.variables_.NumColumns();
      const std::size_t num_custom_rate_parameters = state.custom_rate_parameters_.NumColumns();

      int i_species_elem = 0;
      int i_param_elem = 0;
      for (int i_cell{}; i_cell < num_grid_cells_; ++i_cell)
      {
        state.conditions_[i_cell].temperature_ = temperature[i_cell];
        state.conditions_[i_cell].pressure_ = pressure[i_cell];
        state.conditions_[i_cell].air_density_ = air_density[i_cell];
        for (int i_species{}; i_species < num_species; ++i_species)
        {
          state.variables_[i_cell][i_species] = concentrations[i_species_elem++];
        }
        for (int i_param{}; i_param < num_custom_rate_parameters; ++i_param)
        {
          state.custom_rate_parameters_[i_cell][i_param] = custom_rate_parameters[i_param_elem++];
        }
      }

      solver->CalculateRateConstants(state);
      auto result = solver->Solve(time_step, state);

      *solver_state = CreateString(micm::SolverStateToString(result.state_).c_str());

      *solver_stats = SolverResultStats(
          result.stats_.function_calls_,
          result.stats_.jacobian_updates_,
          result.stats_.number_of_steps_,
          result.stats_.accepted_,
          result.stats_.rejected_,
          result.stats_.decompositions_,
          result.stats_.solves_,
          result.stats_.singular_,
          result.final_time_);

      i_species_elem = 0;
      for (int i_cell{}; i_cell < num_grid_cells_; ++i_cell)
      {
        for (int i_species{}; i_species < num_species; ++i_species)
        {
          concentrations[i_species_elem++] = state.variables_[i_cell][i_species];
        }
      }

      DeleteError(error);
      *error = NoError();
    }
    catch (const std::system_error &e)
    {
      DeleteError(error);
      *error = ToError(e);
    }
  }

}  // namespace musica<|MERGE_RESOLUTION|>--- conflicted
+++ resolved
@@ -378,16 +378,6 @@
       solver_config.ReadAndParse(std::filesystem::path(config_path));
       solver_parameters_ = std::make_unique<micm::SolverParameters>(solver_config.GetSolverParams());
 
-<<<<<<< HEAD
-      backward_euler_standard_ =
-          std::make_unique<BackwardEulerStandard>(micm::CpuSolverBuilder<micm::BackwardEulerSolverParameters>(
-                                                   micm::BackwardEulerSolverParameters())
-                                                   .SetSystem(solver_parameters_->system_)
-                                                   .SetReactions(solver_parameters_->processes_)
-                                                   .SetNumberOfGridCells(num_grid_cells_)
-                                                   .SetIgnoreUnusedSpecies(true)
-                                                   .Build());
-=======
       backward_euler_standard_ = std::make_unique<BackwardEulerStandard>(
           micm::CpuSolverBuilder<micm::BackwardEulerSolverParameters>(micm::BackwardEulerSolverParameters())
               .SetSystem(solver_parameters_->system_)
@@ -395,7 +385,6 @@
               .SetNumberOfGridCells(num_grid_cells_)
               .SetIgnoreUnusedSpecies(true)
               .Build());
->>>>>>> aa0854ec
 
       DeleteError(error);
       *error = NoError();
