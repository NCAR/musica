// Copyright (C) 2023-2025 National Center for Atmospheric Research
// SPDX-License-Identifier: Apache-2.0
//
// This file contains the implementation of the MICM class, which represents a
// multi-component reactive transport model. It also includes functions for
// creating and deleting MICM instances, creating solvers, and solving the model.
#include <musica/micm/micm.hpp>
#include <musica/util.hpp>

#include <micm/solver/rosenbrock_solver_parameters.hpp>
#include <micm/solver/solver_builder.hpp>
#include <micm/system/species.hpp>
#include <micm/version.hpp>

#include <cmath>
#include <cstddef>
#include <filesystem>
#include <string>
#include <system_error>

namespace musica
{

  MICM *CreateMicm(const char *config_path, MICMSolver solver_type, int num_grid_cells, Error *error)
  {
    DeleteError(error);
    MICM *micm = new MICM();
    micm->SetNumGridCells(num_grid_cells);

    if (solver_type == MICMSolver::Rosenbrock)
    {
      micm->SetSolverType(MICMSolver::Rosenbrock);
      micm->CreateRosenbrock(std::string(config_path), error);
    }
    else if (solver_type == MICMSolver::RosenbrockStandardOrder)
    {
      micm->SetSolverType(MICMSolver::RosenbrockStandardOrder);
      micm->CreateRosenbrockStandardOrder(std::string(config_path), error);
    }
    else if (solver_type == MICMSolver::BackwardEuler)
    {
      micm->SetSolverType(MICMSolver::BackwardEuler);
      micm->CreateBackwardEuler(std::string(config_path), error);
    }
    else if (solver_type == MICMSolver::BackwardEulerStandardOrder)
    {
      micm->SetSolverType(MICMSolver::BackwardEulerStandardOrder);
      micm->CreateBackwardEulerStandardOrder(std::string(config_path), error);
    }
    else
    {
      std::string msg = "Solver type '" + std::to_string(solver_type) + "' not found";
      *error = ToError(MUSICA_ERROR_CATEGORY, MUSICA_ERROR_CODE_SOLVER_TYPE_NOT_FOUND, msg.c_str());
      delete micm;
      return nullptr;
    }
    if (!IsSuccess(*error))
    {
      delete micm;
      return nullptr;
    }
    return micm;
  }

  void DeleteMicm(const MICM *micm, Error *error)
  {
    DeleteError(error);
    if (micm == nullptr)
    {
      *error = NoError();
      return;
    }
    try
    {
      delete micm;
      *error = NoError();
    }
    catch (const std::system_error &e)
    {
      *error = ToError(e);
    }
  }

  void MicmSolve(
      MICM *micm,
      double time_step,
      String *solver_state,
      SolverResultStats *solver_stats,
      Error *error, 
      musica::State *state_wrapper)
  {
    DeleteError(error);
    micm->Solve(
          micm,
          time_step,
          solver_state,
          solver_stats,
          error,
          state_wrapper);
  };

  String MicmVersion()
  {
    return CreateString(micm::GetMicmVersion());
  }

  Mappings GetSpeciesOrdering(MICM *micm, musica::State *state_wrapper, Error *error)
  {
    DeleteError(error);

    std::map<std::string, std::size_t> map;
    bool success = false; // Track if a valid state was found
    std::visit([&map, &success](auto& state) {
      map = state.variable_map_;
      success = true;
    }, state_wrapper->state_variant_);

    if (!success)
    {
      std::string msg = "Solver type '" + std::to_string(micm->solver_type_) + "' not found";
      *error = ToError(MUSICA_ERROR_CATEGORY, MUSICA_ERROR_CODE_SOLVER_TYPE_NOT_FOUND, msg.c_str());
    }

    if (!IsSuccess(*error))
    {
      return Mappings();
    }

    Mappings species_ordering;
    species_ordering.mappings_ = new Mapping[map.size()];
    species_ordering.size_ = map.size();

    // Copy data from the map to the array of structs
    std::size_t i = 0;
    for (const auto &entry : map)
    {
      species_ordering.mappings_[i] = ToMapping(entry.first.c_str(), entry.second);
      ++i;
    }
    return species_ordering;
  }

  Mappings GetUserDefinedReactionRatesOrdering(MICM *micm, musica::State *state_wrapper, Error *error)
  {
    DeleteError(error);

    std::map<std::string, std::size_t> map;
    bool success = false; // Track if a valid state was found
    std::visit([&map, &success](auto& state) {
      map = state.custom_rate_parameter_map_;
      success = true;
    }, state_wrapper->state_variant_);

    if (!success){
      std::string msg = "Solver type '" + std::to_string(micm->solver_type_) + "' not found";
      *error = ToError(MUSICA_ERROR_CATEGORY, MUSICA_ERROR_CODE_SOLVER_TYPE_NOT_FOUND, msg.c_str());
    }

    if (!IsSuccess(*error))
    {
      return Mappings();
    }

    Mappings reaction_rates;
    reaction_rates.mappings_ = new Mapping[map.size()];
    reaction_rates.size_ = map.size();

    // Copy data from the map to the array of structs
    std::size_t i = 0;
    for (const auto &entry : map)
    {
      reaction_rates.mappings_[i] = ToMapping(entry.first.c_str(), entry.second);
      ++i;
    }
    return reaction_rates;
  }

  String GetSpeciesPropertyString(MICM *micm, const char *species_name, const char *property_name, Error *error)
  {
    DeleteError(error);
    std::string species_name_str(species_name);
    std::string property_name_str(property_name);
    const std::string value_str = micm->GetSpeciesProperty<std::string>(species_name_str, property_name_str, error);
    if (!IsSuccess(*error))
    {
      return String();
    }
    return CreateString(value_str.c_str());
  }

  double GetSpeciesPropertyDouble(MICM *micm, const char *species_name, const char *property_name, Error *error)
  {
    DeleteError(error);
    std::string species_name_str(species_name);
    std::string property_name_str(property_name);
    return micm->GetSpeciesProperty<double>(species_name_str, property_name_str, error);
  }

  int GetSpeciesPropertyInt(MICM *micm, const char *species_name, const char *property_name, Error *error)
  {
    DeleteError(error);
    std::string species_name_str(species_name);
    std::string property_name_str(property_name);
    return micm->GetSpeciesProperty<int>(species_name_str, property_name_str, error);
  }

  bool GetSpeciesPropertyBool(MICM *micm, const char *species_name, const char *property_name, Error *error)
  {
    DeleteError(error);
    std::string species_name_str(species_name);
    std::string property_name_str(property_name);
    return micm->GetSpeciesProperty<bool>(species_name_str, property_name_str, error);
  }

  void MICM::CreateRosenbrock(const std::string &config_path, Error *error)
  {
    DeleteError(error);
    try
    {
      micm::SolverConfig<> solver_config;
      solver_config.ReadAndParse(std::filesystem::path(config_path));
      solver_parameters_ = std::make_unique<micm::SolverParameters>(solver_config.GetSolverParams());
      
      solver_variant_ = std::make_unique<Rosenbrock>(
          micm::CpuSolverBuilder<
              micm::RosenbrockSolverParameters,
              micm::VectorMatrix<double, MICM_VECTOR_MATRIX_SIZE>,
              micm::SparseMatrix<double, micm::SparseMatrixVectorOrdering<MICM_VECTOR_MATRIX_SIZE>>>(
              micm::RosenbrockSolverParameters::ThreeStageRosenbrockParameters())
              .SetSystem(solver_parameters_->system_)
              .SetReactions(solver_parameters_->processes_)
              .SetNumberOfGridCells(num_grid_cells_)
              .SetIgnoreUnusedSpecies(true)
              .Build());
      *error = NoError();
    }
    catch (const std::system_error &e)
    {
      *error = ToError(e);
    }
  }

  void MICM::CreateRosenbrockStandardOrder(const std::string &config_path, Error *error)
  {
    DeleteError(error);
    try
    {
      micm::SolverConfig<> solver_config;
      solver_config.ReadAndParse(std::filesystem::path(config_path));
      solver_parameters_ = std::make_unique<micm::SolverParameters>(solver_config.GetSolverParams());

      solver_variant_ =
          std::make_unique<RosenbrockStandard>(micm::CpuSolverBuilder<micm::RosenbrockSolverParameters>(
                                                   micm::RosenbrockSolverParameters::ThreeStageRosenbrockParameters())
                                                   .SetSystem(solver_parameters_->system_)
                                                   .SetReactions(solver_parameters_->processes_)
                                                   .SetNumberOfGridCells(num_grid_cells_)
                                                   .SetIgnoreUnusedSpecies(true)
                                                   .Build());

      DeleteError(error);
      *error = NoError();
    }
    catch (const std::system_error &e)
    {
      DeleteError(error);
      *error = ToError(e);
    }
  }

  void MICM::CreateBackwardEuler(const std::string &config_path, Error *error)
  {
    try
    {
      micm::SolverConfig<> solver_config;
      solver_config.ReadAndParse(std::filesystem::path(config_path));
      solver_parameters_ = std::make_unique<micm::SolverParameters>(solver_config.GetSolverParams());

<<<<<<< HEAD
      solver_variant_ = std::make_unique<BackwardEuler>(
          micm::SolverBuilder<
=======
      auto solver = std::make_unique<BackwardEuler>(
          micm::CpuSolverBuilder<
>>>>>>> 8f14cb42
              micm::BackwardEulerSolverParameters,
              micm::VectorMatrix<double, MICM_VECTOR_MATRIX_SIZE>,
              micm::SparseMatrix<double, micm::SparseMatrixVectorOrdering<MICM_VECTOR_MATRIX_SIZE>>,
              micm::LuDecompositionDoolittle>(micm::BackwardEulerSolverParameters())
              .SetSystem(solver_parameters_->system_)
              .SetReactions(solver_parameters_->processes_)
              .SetNumberOfGridCells(num_grid_cells_)
              .SetIgnoreUnusedSpecies(true)
              .Build());
              
      DeleteError(error);
      *error = NoError();
    }
    catch (const std::system_error &e)
    {
      DeleteError(error);
      *error = ToError(e);
    }
  }

  void MICM::CreateBackwardEulerStandardOrder(const std::string &config_path, Error *error)
  {
    try
    {
      micm::SolverConfig<> solver_config;
      solver_config.ReadAndParse(std::filesystem::path(config_path));
      solver_parameters_ = std::make_unique<micm::SolverParameters>(solver_config.GetSolverParams());

      solver_variant_ = std::make_unique<BackwardEulerStandard>(
          micm::CpuSolverBuilder<micm::BackwardEulerSolverParameters>(micm::BackwardEulerSolverParameters())
              .SetSystem(solver_parameters_->system_)
              .SetReactions(solver_parameters_->processes_)
              .SetNumberOfGridCells(num_grid_cells_)
              .SetIgnoreUnusedSpecies(true)
              .Build());    
      *error = NoError();
    }
    catch (const std::system_error &e)
    {
      *error = ToError(e);
    }
  }

  void MICM::Solve(
      MICM *micm,
      double time_step,     
      String *solver_state,
      SolverResultStats *solver_stats,
      Error *error,
      musica::State *state_wrapper)
  {
    try
    {     
      //solver_variant need to be passed      
        std::visit([&](auto& solver, auto& state) {
            using StateType = std::decay_t<decltype(state)>;
            using SolverType = std::decay_t<decltype(*solver)>;
            if constexpr (std::is_same_v<StateType, StandardState> &&
                    (std::is_same_v<SolverType, RosenbrockStandard> ||
                    std::is_same_v<SolverType, BackwardEulerStandard>)) 
            {
              solver->CalculateRateConstants(state);
              auto result = solver->Solve(time_step, state);
              *solver_state = CreateString(micm::SolverStateToString(result.state_).c_str());
              *solver_stats = SolverResultStats(
                result.stats_.function_calls_,
                result.stats_.jacobian_updates_,
                result.stats_.number_of_steps_,
                result.stats_.accepted_,
                result.stats_.rejected_,
                result.stats_.decompositions_,
                result.stats_.solves_,
                result.final_time_);               
            }
            else if constexpr (std::is_same_v<StateType, VectorState> &&
                       (std::is_same_v<SolverType, Rosenbrock> ||
                        std::is_same_v<SolverType, BackwardEuler>))
            {
              solver->CalculateRateConstants(state);
              auto result = solver->Solve(time_step, state);
              
              *solver_state = CreateString(micm::SolverStateToString(result.state_).c_str());
              *solver_stats = SolverResultStats(
                result.stats_.function_calls_,
                result.stats_.jacobian_updates_,
                result.stats_.number_of_steps_,
                result.stats_.accepted_,
                result.stats_.rejected_,
                result.stats_.decompositions_,
                result.stats_.solves_,
                result.final_time_); 
            }         
        }, micm->solver_variant_, state_wrapper->state_variant_);
      
      DeleteError(error);
      *error = NoError();      
    }
    catch (const std::system_error &e)
    {
      DeleteError(error);
      *error = ToError(e);
    }
  }

}  // namespace musica<|MERGE_RESOLUTION|>--- conflicted
+++ resolved
@@ -276,13 +276,8 @@
       solver_config.ReadAndParse(std::filesystem::path(config_path));
       solver_parameters_ = std::make_unique<micm::SolverParameters>(solver_config.GetSolverParams());
 
-<<<<<<< HEAD
       solver_variant_ = std::make_unique<BackwardEuler>(
           micm::SolverBuilder<
-=======
-      auto solver = std::make_unique<BackwardEuler>(
-          micm::CpuSolverBuilder<
->>>>>>> 8f14cb42
               micm::BackwardEulerSolverParameters,
               micm::VectorMatrix<double, MICM_VECTOR_MATRIX_SIZE>,
               micm::SparseMatrix<double, micm::SparseMatrixVectorOrdering<MICM_VECTOR_MATRIX_SIZE>>,
