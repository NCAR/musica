// Copyright (C) 2023-2024 National Center for Atmospheric Research,
// SPDX-License-Identifier: Apache-2.0
//
// This file contains the implementation of the MICM class, which represents a
// multi-component reactive transport model. It also includes functions for
// creating and deleting MICM instances, creating solvers, and solving the model.
#include <cmath>
#include <filesystem>
#include <iostream>

#include <micm/solver/rosenbrock_solver_parameters.hpp>
#include <micm/system/species.hpp>
#include <musica/micm.hpp>

namespace musica {

MICM *create_micm(const char *config_path, Error *error) {
  DeleteError(error);
  MICM *micm = new MICM();
<<<<<<< HEAD
  micm->create_solver(std::string(config_path), error);
  if (!IsSuccess(*error)) {
=======
  micm->create(std::string(config_path), error);
  if (*error != NoError()) {
>>>>>>> a735c3e2
    delete micm;
    return nullptr;
  }
  return micm;
}

void delete_micm(const MICM *micm, Error *error) {
  DeleteError(error);
  if (micm == nullptr) {
    *error = NoError();
    return;
  }
  try {
    delete micm;
    *error = NoError();
  } catch (const std::system_error &e) {
    *error = ToError(e);
  }
}

void micm_solve(MICM *micm, double time_step, double temperature,
                double pressure, int num_concentrations, double *concentrations,
                int num_custom_rate_parameters,
                double *custom_rate_parameters, Error *error) {
  DeleteError(error);
  micm->solve(time_step, temperature, pressure, num_concentrations,
              concentrations, num_custom_rate_parameters,
              custom_rate_parameters, error);
}

Mapping *get_species_ordering(MICM *micm, size_t *array_size, Error *error) {
  DeleteError(error);
  auto map = micm->get_species_ordering(error);
  if (!IsSuccess(*error)) {
    return nullptr;
  }
  Mapping *species_ordering = new Mapping[map.size()];

  // Copy data from the map to the array of structs
  size_t i = 0;
  for (const auto &entry : map) {
    species_ordering[i] = ToMapping(entry.first.c_str(), entry.second);
    ++i;
  }

  // Set the size of the array
  *array_size = map.size();
  return species_ordering;
}

Mapping *get_user_defined_reaction_rates_ordering(MICM *micm,
                                                  size_t *array_size, Error *error) {
  DeleteError(error);
  auto map = micm->get_user_defined_reaction_rates_ordering(error);
  if (!IsSuccess(*error)) {
    return nullptr;
  }
  Mapping *reactionRates = new Mapping[map.size()];

  // Copy data from the map to the array of structs
  size_t i = 0;
  for (const auto &entry : map) {
    reactionRates[i] = ToMapping(entry.first.c_str(), entry.second);
    ++i;
  }

  // Set the size of the array
  *array_size = map.size();
  return reactionRates;
}

String get_species_property_string(MICM *micm, const char *species_name,
                                   const char *property_name, Error *error) {
  DeleteError(error);
  std::string species_name_str(species_name);
  std::string property_name_str(property_name);
  const std::string value_str = micm->get_species_property<std::string>(
      species_name_str, property_name_str, error);
  String value;
  if (!IsSuccess(*error)) {
    return value;
  }
  return CreateString(value_str.c_str());
}

double get_species_property_double(MICM *micm, const char *species_name,
                                   const char *property_name, Error *error) {
  DeleteError(error);
  std::string species_name_str(species_name);
  std::string property_name_str(property_name);
  return micm->get_species_property<double>(species_name_str,
                                            property_name_str,
                                            error);
}

int get_species_property_int(MICM *micm, const char *species_name,
                             const char *property_name, Error *error) {
  DeleteError(error);
  std::string species_name_str(species_name);
  std::string property_name_str(property_name);
  return micm->get_species_property<int>(species_name_str,
                                         property_name_str,
                                         error);
}

bool get_species_property_bool(MICM *micm, const char *species_name,
                               const char *property_name, Error *error) {
  DeleteError(error);
  std::string species_name_str(species_name);
  std::string property_name_str(property_name);
  return micm->get_species_property<bool>(species_name_str,
                                          property_name_str,
                                          error);
}

void MICM::create(const std::string &config_path, Error *error) {
  try {
    micm::SolverConfig<> solver_config;
    solver_config.ReadAndParse(std::filesystem::path(config_path));
    solver_parameters_ = std::make_unique<micm::SolverParameters>(
        solver_config.GetSolverParams());
    auto params =
        micm::RosenbrockSolverParameters::three_stage_rosenbrock_parameters(
            NUM_GRID_CELLS);
    params.ignore_unused_species_ = true;
    solver_ = std::make_unique<micm::RosenbrockSolver<>>(
        solver_parameters_->system_, solver_parameters_->processes_, params);
    DeleteError(error);
    *error = NoError();
  } catch (const std::system_error &e) {
    DeleteError(error);
    *error = ToError(e);
  }
}

void MICM::solve(double time_step, double temperature, double pressure,
                 int num_concentrations, double *concentrations,
                 int num_custom_rate_parameters,
                 double *custom_rate_parameters, Error *error) {
  try {
    micm::State state = solver_->GetState();

    for (size_t i{}; i < NUM_GRID_CELLS; i++) {
      state.conditions_[i].temperature_ = temperature;
      state.conditions_[i].pressure_ = pressure;
    }

    state.variables_.AsVector().assign(concentrations,
                                       concentrations + num_concentrations);

    state.custom_rate_parameters_.AsVector().assign(
        custom_rate_parameters,
        custom_rate_parameters + num_custom_rate_parameters);

    auto result = solver_->Solve(time_step, state);

    for (int i = 0; i < result.result_.AsVector().size(); i++) {
      concentrations[i] = result.result_.AsVector()[i];
    }
    DeleteError(error);
    *error = NoError();
  } catch (const std::system_error &e) {
    DeleteError(error);
    *error = ToError(e);
  }
}

std::map<std::string, size_t> MICM::get_species_ordering(Error *error) {
  try {
    micm::State state = solver_->GetState();
    DeleteError(error);
    *error = NoError();
    return state.variable_map_;
  } catch (const std::system_error &e) {
    DeleteError(error);
    *error = ToError(e);
    return std::map<std::string, size_t>();
  }
}

std::map<std::string, size_t> MICM::get_user_defined_reaction_rates_ordering(Error *error) {
  try {
    micm::State state = solver_->GetState();
    DeleteError(error);
    *error = NoError();
    return state.custom_rate_parameter_map_;
  } catch (const std::system_error &e) {
    DeleteError(error);
    *error = ToError(e);
    return std::map<std::string, size_t>();
  }
}

}<|MERGE_RESOLUTION|>--- conflicted
+++ resolved
@@ -17,13 +17,8 @@
 MICM *create_micm(const char *config_path, Error *error) {
   DeleteError(error);
   MICM *micm = new MICM();
-<<<<<<< HEAD
-  micm->create_solver(std::string(config_path), error);
-  if (!IsSuccess(*error)) {
-=======
   micm->create(std::string(config_path), error);
-  if (*error != NoError()) {
->>>>>>> a735c3e2
+  if (!IsSuccess(*error)) {
     delete micm;
     return nullptr;
   }
@@ -217,4 +212,4 @@
   }
 }
 
-}+} // namespace musica