#include <musica/micm/parse.hpp>

#include <micm/process/arrhenius_rate_constant.hpp>
#include <micm/process/branched_rate_constant.hpp>
#include <micm/process/process.hpp>
#include <micm/process/surface_rate_constant.hpp>
#include <micm/process/ternary_chemical_activation_rate_constant.hpp>
#include <micm/process/troe_rate_constant.hpp>
#include <micm/process/tunneling_rate_constant.hpp>
#include <micm/process/user_defined_rate_constant.hpp>
#include <micm/system/phase.hpp>
#include <micm/system/species.hpp>

#include <mechanism_configuration/v1/types.hpp>
#include <mechanism_configuration/v1/validation.hpp>

namespace musica
{
  std::vector<micm::Species> convert_species(const std::vector<mechanism_configuration::v1::types::Species>& species)
  {
    using namespace mechanism_configuration::v1;
    micm::Phase gas_phase;
    std::vector<micm::Species> micm_species;
    for (const auto& elem : species)
    {
      micm::Species s;
      s.name_ = elem.name;

      if (elem.molecular_weight.has_value())
      {
        s.SetProperty(validation::molecular_weight, elem.molecular_weight.value());
      }
      if (elem.diffusion_coefficient.has_value())
      {
        s.SetProperty(validation::diffusion_coefficient, elem.diffusion_coefficient.value());
      }
      if (elem.absolute_tolerance.has_value())
      {
        s.SetProperty(validation::absolute_tolerance, elem.absolute_tolerance.value());
      }
      if (elem.tracer_type.has_value())
      {
        s.SetProperty(validation::tracer_type, elem.tracer_type.value());
        if (elem.tracer_type == validation::third_body)
        {
          s.SetThirdBody();
        }
      }
      if (elem.is_third_body.has_value() && elem.is_third_body.value())
      {
        s.SetThirdBody();
      }
      if (elem.constant_concentration.has_value())
      {
        auto constant_concentration = elem.constant_concentration.value();
        s.parameterize_ = [constant_concentration](const micm::Conditions& c) { return constant_concentration; };
      }
      if (elem.constant_mixing_ratio.has_value())
      {
        auto constant_mixing_ratio = elem.constant_mixing_ratio.value();
        s.parameterize_ = [constant_mixing_ratio](const micm::Conditions& c)
        { return c.air_density_ * constant_mixing_ratio; };
      }
      for (auto& unknown : elem.unknown_properties)
      {
        if (IsInt(unknown.second))
        {
          s.SetProperty(unknown.first, std::stoi(unknown.second));
        }
        else if (IsFloatingPoint(unknown.second))
        {
          s.SetProperty(unknown.first, std::stod(unknown.second));
        }
        else if (IsBool(unknown.second))
        {
          s.SetProperty(unknown.first, unknown.second == "true");
        }
        else
        {
          s.SetProperty(unknown.first, unknown.second);
        }
      }

      micm_species.push_back(s);
    }

    return micm_species;
  }

  std::vector<micm::Species> collect_species(
      std::vector<std::string> species_names,
      std::unordered_map<std::string, micm::Species>& species_map)
  {
    std::vector<micm::Species> species;
    for (const auto& species_name : species_names)
    {
      species.push_back(species_map[species_name]);
    }
    return species;
  }

  std::vector<micm::Phase> convert_phases(
      const std::vector<mechanism_configuration::v1::types::Phase>& phases,
      std::unordered_map<std::string, micm::Species>& species_map)
  {
    std::vector<micm::Phase> micm_phases;
    for (const auto& phase : phases)
    {
      micm::Phase micm_phase;
      micm_phase.name_ = phase.name;
      micm_phase.species_ = collect_species(phase.species, species_map);
      micm_phases.push_back(micm_phase);
    }
    return micm_phases;
  }

  std::vector<micm::Species> reaction_components_to_reactants(
      const std::vector<mechanism_configuration::v1::types::ReactionComponent>& components,
      std::unordered_map<std::string, micm::Species>& species_map)
  {
    std::vector<micm::Species> species;
    for (const auto& component : components)
    {
      for (int i = 0; i < component.coefficient; i++)
      {
        species.push_back(species_map[component.species_name]);
      }
    }
    return species;
  }

  std::vector<std::pair<micm::Species, double>> reaction_components_to_products(
      const std::vector<mechanism_configuration::v1::types::ReactionComponent>& components,
      std::unordered_map<std::string, micm::Species>& species_map)
  {
    std::vector<std::pair<micm::Species, double>> species;
    for (const auto& component : components)
    {
      species.push_back({ species_map[component.species_name], component.coefficient });
    }
    return species;
  }

  void convert_arrhenius(
      Chemistry& chemistry,
      const std::vector<mechanism_configuration::v1::types::Arrhenius>& arrhenius,
      std::unordered_map<std::string, micm::Species>& species_map)
  {
    for (const auto& reaction : arrhenius)
    {
      micm::ArrheniusRateConstantParameters parameters;
      parameters.A_ = reaction.A;
      parameters.B_ = reaction.B;
      parameters.C_ = reaction.C;
      parameters.D_ = reaction.D;
      parameters.E_ = reaction.E;
      micm::ArrheniusRateConstant rate_constant(parameters);
      auto reactants = reaction_components_to_reactants(reaction.reactants, species_map);
      auto products = reaction_components_to_products(reaction.products, species_map);
      chemistry.processes.push_back(micm::Process(
          reactants, products, std::make_unique<micm::ArrheniusRateConstant>(rate_constant), chemistry.system.gas_phase_));
    }
  }

  void convert_branched(
      Chemistry& chemistry,
      const std::vector<mechanism_configuration::v1::types::Branched>& branched,
      std::unordered_map<std::string, micm::Species>& species_map)
  {
    for (const auto& reaction : branched)
    {
      auto reactants = reaction_components_to_reactants(reaction.reactants, species_map);
      auto alkoxy_products = reaction_components_to_products(reaction.alkoxy_products, species_map);
      auto nitrate_products = reaction_components_to_products(reaction.nitrate_products, species_map);

      micm::BranchedRateConstantParameters parameters;
      parameters.X_ = reaction.X;
      parameters.Y_ = reaction.Y;
      parameters.a0_ = reaction.a0;
      parameters.n_ = reaction.n;

      // Alkoxy branch
      parameters.branch_ = micm::BranchedRateConstantParameters::Branch::Alkoxy;
      chemistry.processes.push_back(micm::Process(
          reactants,
          alkoxy_products,
          std::make_unique<micm::BranchedRateConstant>(parameters),
          chemistry.system.gas_phase_));

      // Nitrate branch
      parameters.branch_ = micm::BranchedRateConstantParameters::Branch::Nitrate;
      chemistry.processes.push_back(micm::Process(
          reactants,
          nitrate_products,
          std::make_unique<micm::BranchedRateConstant>(parameters),
          chemistry.system.gas_phase_));
    }
  }

  void convert_surface(
      Chemistry& chemistry,
      const std::vector<mechanism_configuration::v1::types::Surface>& surface,
      std::unordered_map<std::string, micm::Species>& species_map)
  {
    for (const auto& reaction : surface)
    {
      auto reactants = reaction_components_to_reactants({ reaction.gas_phase_species }, species_map);
      auto products = reaction_components_to_products(reaction.gas_phase_products, species_map);
      micm::SurfaceRateConstantParameters parameters;
      parameters.reaction_probability_ = reaction.reaction_probability;
      parameters.label_ = reaction.name;
      parameters.species_ = species_map[reaction.gas_phase_species.species_name];
      chemistry.processes.push_back(micm::Process(
          reactants, products, std::make_unique<micm::SurfaceRateConstant>(parameters), chemistry.system.gas_phase_));
    }
  }

  void convert_troe(
      Chemistry& chemistry,
      const std::vector<mechanism_configuration::v1::types::Troe>& troe,
      std::unordered_map<std::string, micm::Species>& species_map)
  {
    for (const auto& reaction : troe)
    {
      auto reactants = reaction_components_to_reactants(reaction.reactants, species_map);
      auto products = reaction_components_to_products(reaction.products, species_map);
      micm::TroeRateConstantParameters parameters;
      parameters.k0_A_ = reaction.k0_A;
      parameters.k0_B_ = reaction.k0_B;
      parameters.k0_C_ = reaction.k0_C;
      parameters.kinf_A_ = reaction.kinf_A;
      parameters.kinf_B_ = reaction.kinf_B;
      parameters.kinf_C_ = reaction.kinf_C;
      parameters.Fc_ = reaction.Fc;
      parameters.N_ = reaction.N;
      chemistry.processes.push_back(micm::Process(
          reactants, products, std::make_unique<micm::TroeRateConstant>(parameters), chemistry.system.gas_phase_));
    }
  }

  void convert_ternary_chemical_activation(
      Chemistry& chemistry,
      const std::vector<mechanism_configuration::v1::types::TernaryChemicalActivation>& ternary,
      std::unordered_map<std::string, micm::Species>& species_map)
  {
    for (const auto& reaction : ternary)
    {
      auto reactants = reaction_components_to_reactants(reaction.reactants, species_map);
      auto products = reaction_components_to_products(reaction.products, species_map);
      micm::TernaryChemicalActivationRateConstantParameters parameters;
      parameters.k0_A_ = reaction.k0_A;
      parameters.k0_B_ = reaction.k0_B;
      parameters.k0_C_ = reaction.k0_C;
      parameters.kinf_A_ = reaction.kinf_A;
      parameters.kinf_B_ = reaction.kinf_B;
      parameters.kinf_C_ = reaction.kinf_C;
      parameters.Fc_ = reaction.Fc;
      parameters.N_ = reaction.N;
      chemistry.processes.push_back(micm::Process(
<<<<<<< HEAD
          reactants, products, std::make_unique<micm::TernaryChemicalActivationRateConstant>(parameters), chemistry.system.gas_phase_));
=======
          reactants,
          products,
          std::make_unique<micm::TernaryChemicalActivationRateConstant>(parameters),
          chemistry.system.gas_phase_));
>>>>>>> 05187c58
    }
  }

  void convert_tunneling(
      Chemistry& chemistry,
      const std::vector<mechanism_configuration::v1::types::Tunneling>& tunneling,
      std::unordered_map<std::string, micm::Species>& species_map)
  {
    for (const auto& reaction : tunneling)
    {
      auto reactants = reaction_components_to_reactants(reaction.reactants, species_map);
      auto products = reaction_components_to_products(reaction.products, species_map);
      micm::TunnelingRateConstantParameters parameters;
      parameters.A_ = reaction.A;
      parameters.B_ = reaction.B;
      parameters.C_ = reaction.C;
      chemistry.processes.push_back(micm::Process(
          reactants, products, std::make_unique<micm::TunnelingRateConstant>(parameters), chemistry.system.gas_phase_));
    }
  }

  // Helper traits to detect the presence of reactants and products members
  template<typename T, typename = void>
  struct has_reactants : std::false_type
  {
  };

  template<typename T>
  struct has_reactants<T, std::void_t<decltype(std::declval<T>().reactants)>> : std::true_type
  {
  };

  template<typename T, typename = void>
  struct has_products : std::false_type
  {
  };

  template<typename T>
  struct has_products<T, std::void_t<decltype(std::declval<T>().products)>> : std::true_type
  {
  };

  template<typename T>
  void convert_user_defined(
      Chemistry& chemistry,
      const std::vector<T>& user_defined,
      std::unordered_map<std::string, micm::Species>& species_map,
      std::string prefix = "")
  {
    for (const auto& reaction : user_defined)
    {
      std::vector<micm::Species> reactants{};
      std::vector<std::pair<micm::Species, double>> products{};

      if constexpr (has_reactants<T>::value)
      {
        reactants = reaction_components_to_reactants(reaction.reactants, species_map);
      }
      if constexpr (has_products<T>::value)
      {
        products = reaction_components_to_products(reaction.products, species_map);
      }

      micm::UserDefinedRateConstantParameters parameters;
      parameters.scaling_factor_ = reaction.scaling_factor;
      parameters.label_ = prefix + reaction.name;
      chemistry.processes.push_back(micm::Process(
          reactants, products, std::make_unique<micm::UserDefinedRateConstant>(parameters), chemistry.system.gas_phase_));
    }
  }

  Chemistry ConvertV1Mechanism(const mechanism_configuration::v1::types::Mechanism& v1_mechanism, bool ignore_non_gas_phases)
  {
    Chemistry chemistry{};
    auto species = convert_species(v1_mechanism.species);
    std::unordered_map<std::string, micm::Species> species_map;
    for (const auto& species : species)
    {
      species_map[species.name_] = species;
    }
    auto phases = convert_phases(v1_mechanism.phases, species_map);
    micm::Phase& gas_phase = chemistry.system.gas_phase_;
    for (const auto& phase : phases)
    {
      if (phase.name_ == "gas")
      {
        gas_phase = phase;
      }
      else if (!ignore_non_gas_phases)
      {
        chemistry.system.phases_[phase.name_] = phase;
      }
    }
    convert_arrhenius(chemistry, v1_mechanism.reactions.arrhenius, species_map);
    convert_branched(chemistry, v1_mechanism.reactions.branched, species_map);
    convert_surface(chemistry, v1_mechanism.reactions.surface, species_map);
    convert_troe(chemistry, v1_mechanism.reactions.troe, species_map);
    convert_ternary_chemical_activation(chemistry, v1_mechanism.reactions.ternary_chemical_activation, species_map);
    convert_tunneling(chemistry, v1_mechanism.reactions.tunneling, species_map);
    convert_user_defined(chemistry, v1_mechanism.reactions.photolysis, species_map, "PHOTO.");
    convert_user_defined(chemistry, v1_mechanism.reactions.emission, species_map, "EMIS.");
    convert_user_defined(chemistry, v1_mechanism.reactions.first_order_loss, species_map, "LOSS.");
    convert_user_defined(chemistry, v1_mechanism.reactions.user_defined, species_map, "USER.");
    return chemistry;
  }

  Chemistry ParserV1(const mechanism_configuration::ParserResult<>& result)
  {
    using V1 = mechanism_configuration::v1::types::Mechanism;
    V1* v1_mechanism = dynamic_cast<V1*>(result.mechanism.get());
    if (!v1_mechanism)
      throw std::system_error(make_error_code(MusicaParseErrc::FailedToCastToVersion), "Failed to cast to V1");
    return ConvertV1Mechanism(*v1_mechanism);
  }

}  // namespace musica<|MERGE_RESOLUTION|>--- conflicted
+++ resolved
@@ -257,14 +257,10 @@
       parameters.Fc_ = reaction.Fc;
       parameters.N_ = reaction.N;
       chemistry.processes.push_back(micm::Process(
-<<<<<<< HEAD
-          reactants, products, std::make_unique<micm::TernaryChemicalActivationRateConstant>(parameters), chemistry.system.gas_phase_));
-=======
           reactants,
           products,
           std::make_unique<micm::TernaryChemicalActivationRateConstant>(parameters),
           chemistry.system.gas_phase_));
->>>>>>> 05187c58
     }
   }
 
