#include <musica/micm/cuda_availability.hpp>
#include <musica/micm/micm_c_interface.hpp>

namespace musica
{
  template<typename Func>
  auto HandleErrors(Func func, Error* error) -> decltype(func())
  {
    DeleteError(error);
    try
    {
      return func();
    }
    catch (const std::system_error& e)
    {
      ToError(e, error);
    }
    catch (const std::exception& e)
    {
      ToError(MUSICA_ERROR_CATEGORY, MUSICA_ERROR_CODE_UNKNOWN, e.what(), error);
    }
    catch (...)
    {
      ToError(MUSICA_ERROR_CATEGORY, MUSICA_ERROR_CODE_UNKNOWN, "Unknown error", error);
    }
    return decltype(func())();
  }

  MICM* CreateMicm(const char* config_path, MICMSolver solver_type, Error* error)
  {
    return HandleErrors(
        [&]()
        {
<<<<<<< HEAD
          Chemistry chemistry = ReadConfiguration(std::string(config_path));
          MICM* micm = new MICM(chemistry, solver_type);
          NoError(error);
=======
          Chemistry const chemistry = ReadConfiguration(std::string(config_path));
          MICM *micm = new MICM(chemistry, solver_type);
          *error = NoError();
>>>>>>> ff6e4d38
          return micm;
        },
        error);
  }

  MICM* CreateMicmFromChemistryMechanism(const Chemistry* chemistry, MICMSolver solver_type, Error* error)
  {
    return HandleErrors(
        [&]()
        {
          MICM* micm = new MICM(*chemistry, solver_type);
          NoError(error);
          return micm;
        },
        error);
  }

  void DeleteMicm(MICM* micm, Error* error)
  {
    HandleErrors(
        [&]()
        {
          delete micm;
          NoError(error);
        },
        error);
  }

  void MicmSolve(
      MICM* micm,
      musica::State* state,
      double time_step,
      String* solver_state,
      SolverResultStats* solver_stats,
      Error* error)
  {
    HandleErrors(
        [&]()
        {
          micm->Solve(state, time_step, solver_state, solver_stats);
          NoError(error);
        },
        error);
  }

  void MicmVersion(String* micm_version)
  {
    CreateString(micm::GetMicmVersion(), micm_version);
  }

  template<typename T>
  T GetSpeciesProperty(MICM* micm, const char* species_name, const char* property_name, Error* error)
  {
    return HandleErrors(
        [&]()
        {
          std::string const species_name_str(species_name);
          std::string const property_name_str(property_name);
          T val = micm->GetSpeciesProperty<T>(species_name_str, property_name_str);
          NoError(error);
          return val;
        },
        error);
  }

  void GetSpeciesPropertyString(
      MICM* micm,
      const char* species_name,
      const char* property_name,
      String* species_property,
      Error* error)
  {
    std::string const val = GetSpeciesProperty<std::string>(micm, species_name, property_name, error);
    if (!IsSuccess(*error))
    {
      *species_property = String();
      return;
    }
    CreateString(val.c_str(), species_property);
  }

  double GetSpeciesPropertyDouble(MICM* micm, const char* species_name, const char* property_name, Error* error)
  {
    return GetSpeciesProperty<double>(micm, species_name, property_name, error);
  }

  int GetSpeciesPropertyInt(MICM* micm, const char* species_name, const char* property_name, Error* error)
  {
    return GetSpeciesProperty<int>(micm, species_name, property_name, error);
  }

  bool GetSpeciesPropertyBool(MICM* micm, const char* species_name, const char* property_name, Error* error)
  {
    return GetSpeciesProperty<bool>(micm, species_name, property_name, error);
  }

  bool _IsCudaAvailable(Error* error)
  {
    return HandleErrors([&]() { return musica::IsCudaAvailable(); }, error);
  }

  size_t GetMaximumNumberOfGridCells(MICM* micm)
  {
    return micm->GetMaximumNumberOfGridCells();
  }

}  // namespace musica<|MERGE_RESOLUTION|>--- conflicted
+++ resolved
@@ -31,15 +31,9 @@
     return HandleErrors(
         [&]()
         {
-<<<<<<< HEAD
-          Chemistry chemistry = ReadConfiguration(std::string(config_path));
+          Chemistry const chemistry = ReadConfiguration(std::string(config_path));
           MICM* micm = new MICM(chemistry, solver_type);
           NoError(error);
-=======
-          Chemistry const chemistry = ReadConfiguration(std::string(config_path));
-          MICM *micm = new MICM(chemistry, solver_type);
-          *error = NoError();
->>>>>>> ff6e4d38
           return micm;
         },
         error);
