--- conflicted
+++ resolved
@@ -1,20 +1,12 @@
-#include <micm/version.hpp>
+#include <musica/component_versions.hpp>
 
 #include <gtest/gtest.h>
 
-<<<<<<< HEAD
 #include <iostream>
 
 TEST(ConnectToMICM, Version)
 {
-  std::string version = micm::getMicmVersion();
-  std::cout << version << std::endl;
-=======
-#include <musica/component_versions.hpp>
-
-TEST(ConnectToMICM, Version) {
   char* versions = musica::getAllComponentVersions();
   std::cout << versions << std::endl;
   free(versions);
->>>>>>> 7536fbcd
 }