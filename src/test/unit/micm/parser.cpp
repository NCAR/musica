#include <musica/micm/parse.hpp>

#include <gtest/gtest.h>
#include <mechanism_configuration/parser.hpp>
#include <mechanism_configuration/v0/types.hpp>
#include <mechanism_configuration/v1/types.hpp>

static constexpr double avogadro = 6.02214076e23;  // # mol^{-1}
static constexpr double MolesM3ToMoleculesCm3 = 1.0e-6 * avogadro;

TEST(Parser, BadConfigurationFilePath)
{
  mechanism_configuration::UniversalParser parser;
  auto parsed = parser.Parse("bad config path");
  EXPECT_FALSE(parsed);
}

TEST(Parser, Version0Configuration)
{
  mechanism_configuration::UniversalParser parser;
  auto parsed = parser.Parse("configs/v0/chapman");
  EXPECT_TRUE(parsed);

  using V0 = mechanism_configuration::v0::types::Mechanism;
  V0* v0_mechanism = dynamic_cast<V0*>(parsed.mechanism.get());

  EXPECT_EQ(v0_mechanism->name, "Chapman");
  EXPECT_EQ(v0_mechanism->version.major, 0);
  EXPECT_EQ(v0_mechanism->version.minor, 0);
  EXPECT_EQ(v0_mechanism->version.patch, 0);
  EXPECT_EQ(v0_mechanism->reactions.arrhenius.size(), 4);
  EXPECT_EQ(v0_mechanism->reactions.user_defined.size(), 3);
  EXPECT_EQ(v0_mechanism->species.size(), 5);
}

TEST(Parser, Version1Configuration)
{
  mechanism_configuration::UniversalParser parser;
  auto parsed = parser.Parse("configs/v1/chapman/config.json");
  EXPECT_TRUE(parsed);

  using V1 = mechanism_configuration::v1::types::Mechanism;
  V1* v1_mechanism = dynamic_cast<V1*>(parsed.mechanism.get());

  EXPECT_EQ(v1_mechanism->name, "Chapman");
  EXPECT_EQ(v1_mechanism->version.major, 1);
  EXPECT_EQ(v1_mechanism->version.minor, 0);
  EXPECT_EQ(v1_mechanism->version.patch, 0);
  EXPECT_EQ(v1_mechanism->reactions.arrhenius.size(), 4);
  EXPECT_EQ(v1_mechanism->reactions.photolysis.size(), 3);
  EXPECT_EQ(v1_mechanism->species.size(), 5);
}

TEST(Parser, CanParseChapmanV0)
{
  musica::Chemistry chemistry = musica::ReadConfiguration("configs/v0/chapman");
  EXPECT_EQ(chemistry.system.gas_phase_.species_.size(), 5);
  EXPECT_EQ(chemistry.processes.size(), 7);
  EXPECT_EQ(chemistry.system.gas_phase_.species_[0].name_, "M");
  EXPECT_NE(chemistry.system.gas_phase_.species_[0].parameterize_, nullptr);
  EXPECT_EQ(chemistry.system.gas_phase_.species_[1].name_, "O2");
  EXPECT_EQ(chemistry.system.gas_phase_.species_[2].name_, "O");
  EXPECT_EQ(chemistry.system.gas_phase_.species_[3].name_, "O1D");
  EXPECT_EQ(chemistry.system.gas_phase_.species_[4].name_, "O3");
}

TEST(Parser, CanParseCBVV0)
{
  musica::Chemistry chemistry = musica::ReadConfiguration("configs/v0/carbon_bond_5");
  EXPECT_EQ(chemistry.system.gas_phase_.species_.size(), 67);
  EXPECT_EQ(chemistry.processes.size(), 200);
}

TEST(Parser, CanParseTS1V0)
{
  musica::Chemistry chemistry = musica::ReadConfiguration("configs/v0/TS1");
  EXPECT_EQ(chemistry.system.gas_phase_.species_.size(), 210);
  EXPECT_EQ(chemistry.processes.size(), 547);
}

TEST(Parser, DetectsInvalidConfigV0)
{
  EXPECT_ANY_THROW(musica::ReadConfiguration("configs/v0/invalid"));
}

TEST(Parser, CanParseChapmanV1)
{
  std::vector<std::string> extensions = { ".json", ".yaml" };

  for (const auto& extension : extensions)
  {
    musica::Chemistry chemistry = musica::ReadConfiguration("configs/v1/chapman/config" + extension);
    EXPECT_EQ(chemistry.system.gas_phase_.species_.size(), 5);
    EXPECT_EQ(chemistry.processes.size(), 7);
    EXPECT_EQ(chemistry.system.phases_.size(), 0);
    EXPECT_EQ(chemistry.system.gas_phase_.species_[0].name_, "M");
    EXPECT_NE(chemistry.system.gas_phase_.species_[0].parameterize_, nullptr);
    EXPECT_EQ(chemistry.system.gas_phase_.species_[1].name_, "O");
    EXPECT_EQ(chemistry.system.gas_phase_.species_[2].name_, "O2");
    EXPECT_EQ(chemistry.system.gas_phase_.species_[3].name_, "O3");
    EXPECT_EQ(chemistry.system.gas_phase_.species_[4].name_, "O1D");

    EXPECT_EQ(chemistry.system.gas_phase_.species_[3].GetProperty<std::string>("__long name"), "ozone");
  }
}

TEST(Parser, CanParseFullV1)
{
  std::vector<std::string> extensions = { ".json", ".yaml" };

  for (const auto& extension : extensions)
  {
    musica::Chemistry chemistry = musica::ReadConfiguration("configs/v1/full_configuration/full_configuration" + extension);

    EXPECT_EQ(chemistry.system.gas_phase_.species_.size(), 5);
    EXPECT_EQ(chemistry.system.gas_phase_.name_, "gas");
    EXPECT_EQ(chemistry.system.phases_.size(), 0);
<<<<<<< HEAD
    EXPECT_EQ(chemistry.processes.size(), 13);
=======
    EXPECT_EQ(chemistry.processes.size(), 12);
>>>>>>> a3fbae33
  }
}

TEST(Parser, CanConvertFromV0ToV1)
{
  EXPECT_NO_THROW(mechanism_configuration::v1::types::Mechanism mechanism =
                      musica::ConvertV0MechanismToV1("configs/v0/chapman"););
  EXPECT_NO_THROW(mechanism_configuration::v1::types::Mechanism mechanism =
                      musica::ConvertV0MechanismToV1("configs/v0/analytical"););
  EXPECT_NO_THROW(mechanism_configuration::v1::types::Mechanism mechanism =
                      musica::ConvertV0MechanismToV1("configs/v0/carbon_bond_5"););
  EXPECT_NO_THROW(mechanism_configuration::v1::types::Mechanism mechanism =
                      musica::ConvertV0MechanismToV1("configs/v0/robertson"););
  EXPECT_NO_THROW(mechanism_configuration::v1::types::Mechanism mechanism =
                      musica::ConvertV0MechanismToV1("configs/v0/TS1"););
}

TEST(Parser, ConvertArrheniusV0ToV1)
{
  // Create a V0 mechanism with a single Arrhenius reaction
  mechanism_configuration::v0::types::Mechanism v0_mechanism;
  v0_mechanism.name = "Test Arrhenius";
  v0_mechanism.version.major = 0;
  v0_mechanism.version.minor = 0;
  v0_mechanism.version.patch = 0;

  // Add species
  mechanism_configuration::v0::types::Species speciesA, speciesB, speciesC;
  speciesA.name = "A";
  speciesB.name = "B";
  speciesC.name = "C";
  v0_mechanism.species = { speciesA, speciesB, speciesC };

  // Add Arrhenius reaction: A + B -> C
  mechanism_configuration::v0::types::Arrhenius arrhenius;
  arrhenius.A = 1.0e-11;
  arrhenius.B = 0.0;
  arrhenius.C = 200.0;
  arrhenius.D = 300.0;
  arrhenius.E = 0.0;

  mechanism_configuration::v0::types::ReactionComponent reactantA, reactantB, productC;
  reactantA.species_name = "A";
  reactantA.coefficient = 1.0;
  reactantB.species_name = "B";
  reactantB.coefficient = 1.0;
  productC.species_name = "C";
  productC.coefficient = 1.0;

  arrhenius.reactants = { reactantA, reactantB };
  arrhenius.products = { productC };
  v0_mechanism.reactions.arrhenius = { arrhenius };

  // Convert to V1
  auto v1_mechanism = musica::ConvertV0MechanismToV1(v0_mechanism);

  // Verify conversion
  EXPECT_EQ(v1_mechanism.name, "Test Arrhenius");
  EXPECT_EQ(v1_mechanism.version.major, 1);
  EXPECT_EQ(v1_mechanism.species.size(), 3);
  EXPECT_EQ(v1_mechanism.phases.size(), 2);
  EXPECT_EQ(v1_mechanism.reactions.arrhenius.size(), 1);
  EXPECT_EQ(v1_mechanism.reactions.arrhenius[0].gas_phase, "gas");
  EXPECT_EQ(v1_mechanism.reactions.arrhenius[0].reactants.size(), 2);
  EXPECT_EQ(v1_mechanism.reactions.arrhenius[0].products.size(), 1);

  // Check unit conversion (moles m-3 to molec cm-3)
  // For bimolecular reaction (2 reactants), A should be multiplied by MolesM3ToMoleculesCm3^(2-1) = MolesM3ToMoleculesCm3
  double expected_A = 1.0e-11 * MolesM3ToMoleculesCm3;
  EXPECT_NEAR(v1_mechanism.reactions.arrhenius[0].A, expected_A, expected_A * 1e-13);
}

TEST(Parser, ConvertBranchedV0ToV1)
{
  // Create a V0 mechanism with a single Branched reaction
  mechanism_configuration::v0::types::Mechanism v0_mechanism;
  v0_mechanism.name = "Test Branched";
  v0_mechanism.version.major = 0;
  v0_mechanism.version.minor = 0;
  v0_mechanism.version.patch = 0;

  // Add species
  mechanism_configuration::v0::types::Species speciesA, speciesB, speciesC, speciesD;
  speciesA.name = "A";
  speciesB.name = "B";
  speciesC.name = "C";
  speciesD.name = "D";
  v0_mechanism.species = { speciesA, speciesB, speciesC, speciesD };

  // Add Branched reaction: A -> B (alkoxy) or C (nitrate)
  mechanism_configuration::v0::types::Branched branched;
  branched.X = 1.0e-12;
  branched.Y = 0.5;
  branched.a0 = 0.3;
  branched.n = 1.0;

  mechanism_configuration::v0::types::ReactionComponent reactantA, reactantB, alkoxyB, nitrateC;
  reactantA.species_name = "A";
  reactantA.coefficient = 1.0;
  reactantB.species_name = "B";
  reactantB.coefficient = 2.0;
  alkoxyB.species_name = "B";
  alkoxyB.coefficient = 1.0;
  nitrateC.species_name = "C";
  nitrateC.coefficient = 1.0;

  branched.reactants = { reactantA, reactantB };
  branched.alkoxy_products = { alkoxyB };
  branched.nitrate_products = { nitrateC };
  v0_mechanism.reactions.branched = { branched };

  // Convert to V1
  auto v1_mechanism = musica::ConvertV0MechanismToV1(v0_mechanism);

  // Verify conversion
  EXPECT_EQ(v1_mechanism.name, "Test Branched");
  EXPECT_EQ(v1_mechanism.species.size(), 4);
  EXPECT_EQ(v1_mechanism.reactions.branched.size(), 1);
  EXPECT_EQ(v1_mechanism.reactions.branched[0].gas_phase, "gas");
  EXPECT_EQ(v1_mechanism.reactions.branched[0].reactants.size(), 2);
  EXPECT_EQ(v1_mechanism.reactions.branched[0].alkoxy_products.size(), 1);
  EXPECT_EQ(v1_mechanism.reactions.branched[0].nitrate_products.size(), 1);

  // Check unit conversion for unimolecular reaction (1 reactant)
  // X should be multiplied by MolesM3ToMoleculesCm3^(3-1) = 2
  double expected_X = 1.0e-12 * MolesM3ToMoleculesCm3 * MolesM3ToMoleculesCm3;
  EXPECT_NEAR(v1_mechanism.reactions.branched[0].X, expected_X, expected_X * 1e-13);
}

TEST(Parser, ConvertSurfaceV0ToV1)
{
  // Create a V0 mechanism with a single Surface reaction
  mechanism_configuration::v0::types::Mechanism v0_mechanism;
  v0_mechanism.name = "Test Surface";
  v0_mechanism.version.major = 0;
  v0_mechanism.version.minor = 0;
  v0_mechanism.version.patch = 0;

  // Add species
  mechanism_configuration::v0::types::Species speciesA, speciesB;
  speciesA.name = "A";
  speciesB.name = "B";
  v0_mechanism.species = { speciesA, speciesB };

  // Add Surface reaction: A(g) -> B(g)
  mechanism_configuration::v0::types::Surface surface;
  surface.name = "test_surface";
  surface.reaction_probability = 0.1;

  mechanism_configuration::v0::types::ReactionComponent gasSpeciesA, gasProductB;
  gasSpeciesA.species_name = "A";
  gasSpeciesA.coefficient = 1.0;
  gasProductB.species_name = "B";
  gasProductB.coefficient = 1.0;

  surface.gas_phase_species = gasSpeciesA;
  surface.gas_phase_products = { gasProductB };
  v0_mechanism.reactions.surface = { surface };

  // Convert to V1
  auto v1_mechanism = musica::ConvertV0MechanismToV1(v0_mechanism);

  // Verify conversion
  EXPECT_EQ(v1_mechanism.name, "Test Surface");
  EXPECT_EQ(v1_mechanism.species.size(), 2);
  EXPECT_EQ(v1_mechanism.reactions.surface.size(), 1);
  EXPECT_EQ(v1_mechanism.reactions.surface[0].name, "test_surface");
  EXPECT_EQ(v1_mechanism.reactions.surface[0].gas_phase, "gas");
  EXPECT_NEAR(v1_mechanism.reactions.surface[0].reaction_probability, 0.1, 1e-10);
  EXPECT_EQ(v1_mechanism.reactions.surface[0].gas_phase_species.species_name, "A");
  EXPECT_EQ(v1_mechanism.reactions.surface[0].gas_phase_products.size(), 1);
}

TEST(Parser, ConvertTroeV0ToV1)
{
  // Create a V0 mechanism with a single Troe reaction
  mechanism_configuration::v0::types::Mechanism v0_mechanism;
  v0_mechanism.name = "Test Troe";
  v0_mechanism.version.major = 0;
  v0_mechanism.version.minor = 0;
  v0_mechanism.version.patch = 0;

  // Add species
  mechanism_configuration::v0::types::Species speciesA, speciesB, speciesC;
  speciesA.name = "A";
  speciesB.name = "B";
  speciesC.name = "C";
  v0_mechanism.species = { speciesA, speciesB, speciesC };

  // Add Troe reaction: A + B -> C
  mechanism_configuration::v0::types::Troe troe;
  troe.k0_A = 1.0e-30;
  troe.k0_B = -2.0;
  troe.k0_C = 0.0;
  troe.kinf_A = 1.0e-10;
  troe.kinf_B = 0.0;
  troe.kinf_C = 0.0;
  troe.Fc = 0.6;
  troe.N = 1.0;

  mechanism_configuration::v0::types::ReactionComponent reactantA, reactantB, productC;
  reactantA.species_name = "A";
  reactantA.coefficient = 1.0;
  reactantB.species_name = "B";
  reactantB.coefficient = 1.0;
  productC.species_name = "C";
  productC.coefficient = 1.0;

  troe.reactants = { reactantA, reactantB };
  troe.products = { productC };
  v0_mechanism.reactions.troe = { troe };

  // Convert to V1
  auto v1_mechanism = musica::ConvertV0MechanismToV1(v0_mechanism);

  // Verify conversion
  EXPECT_EQ(v1_mechanism.name, "Test Troe");
  EXPECT_EQ(v1_mechanism.species.size(), 3);
  EXPECT_EQ(v1_mechanism.reactions.troe.size(), 1);
  EXPECT_EQ(v1_mechanism.reactions.troe[0].gas_phase, "gas");
  EXPECT_EQ(v1_mechanism.reactions.troe[0].reactants.size(), 2);
  EXPECT_EQ(v1_mechanism.reactions.troe[0].products.size(), 1);

  // Check unit conversion for bimolecular reaction
  // k0_A should be multiplied by MolesM3ToMoleculesCm3^(total_moles) = MolesM3ToMoleculesCm3^2
  // kinf_A should be multiplied by MolesM3ToMoleculesCm3^(total_moles-1) = MolesM3ToMoleculesCm3^1
  double expected_k0_A = 1.0e-30 * MolesM3ToMoleculesCm3 * MolesM3ToMoleculesCm3;
  EXPECT_NEAR(v1_mechanism.reactions.troe[0].k0_A, expected_k0_A, expected_k0_A * 1e-13);
  double expected_kinf_A = 1.0e-10 * MolesM3ToMoleculesCm3;
  EXPECT_NEAR(v1_mechanism.reactions.troe[0].kinf_A, expected_kinf_A, expected_kinf_A * 1e-13);
}

TEST(Parser, ConvertTernaryChemicalActivationV0ToV1)
{
  // Create a V0 mechanism with a single TernaryChemicalActivation reaction
  mechanism_configuration::v0::types::Mechanism v0_mechanism;
  v0_mechanism.name = "Test TernaryChemicalActivation";
  v0_mechanism.version.major = 0;
  v0_mechanism.version.minor = 0;
  v0_mechanism.version.patch = 0;

  // Add species
  mechanism_configuration::v0::types::Species speciesA, speciesB, speciesC;
  speciesA.name = "A";
  speciesB.name = "B";
  speciesC.name = "C";
  v0_mechanism.species = { speciesA, speciesB, speciesC };

  // Add TernaryChemicalActivation reaction: A + B -> C
  mechanism_configuration::v0::types::TernaryChemicalActivation ternary;
  ternary.k0_A = 2.0e-31;
  ternary.k0_B = -1.5;
  ternary.k0_C = 0.0;
  ternary.kinf_A = 1.5e-11;
  ternary.kinf_B = 0.0;
  ternary.kinf_C = 0.0;
  ternary.Fc = 0.8;
  ternary.N = 1.0;

  mechanism_configuration::v0::types::ReactionComponent reactantA, reactantB, productC;
  reactantA.species_name = "A";
  reactantA.coefficient = 1.0;
  reactantB.species_name = "B";
  reactantB.coefficient = 1.0;
  productC.species_name = "C";
  productC.coefficient = 1.0;

  ternary.reactants = { reactantA, reactantB };
  ternary.products = { productC };
  v0_mechanism.reactions.ternary_chemical_activation = { ternary };

  // Convert to V1
  auto v1_mechanism = musica::ConvertV0MechanismToV1(v0_mechanism);

  // Verify conversion
  EXPECT_EQ(v1_mechanism.name, "Test TernaryChemicalActivation");
  EXPECT_EQ(v1_mechanism.species.size(), 3);
  EXPECT_EQ(v1_mechanism.reactions.ternary_chemical_activation.size(), 1);
  EXPECT_EQ(v1_mechanism.reactions.ternary_chemical_activation[0].gas_phase, "gas");
  EXPECT_EQ(v1_mechanism.reactions.ternary_chemical_activation[0].reactants.size(), 2);
  EXPECT_EQ(v1_mechanism.reactions.ternary_chemical_activation[0].products.size(), 1);

  // Check unit conversion for bimolecular reaction
  double expected_k0_A = 2.0e-31 * MolesM3ToMoleculesCm3;
  EXPECT_NEAR(v1_mechanism.reactions.ternary_chemical_activation[0].k0_A, expected_k0_A, expected_k0_A * 1e-13);
  double expected_kinf_A = 1.5e-11 * MolesM3ToMoleculesCm3;
  EXPECT_NEAR(v1_mechanism.reactions.ternary_chemical_activation[0].kinf_A, expected_kinf_A, expected_kinf_A * 1e-13);
}

TEST(Parser, ConvertTunnelingV0ToV1)
{
  // Create a V0 mechanism with a single Tunneling reaction
  mechanism_configuration::v0::types::Mechanism v0_mechanism;
  v0_mechanism.name = "Test Tunneling";
  v0_mechanism.version.major = 0;
  v0_mechanism.version.minor = 0;
  v0_mechanism.version.patch = 0;

  // Add species
  mechanism_configuration::v0::types::Species speciesA, speciesB, speciesC;
  speciesA.name = "A";
  speciesB.name = "B";
  speciesC.name = "C";
  v0_mechanism.species = { speciesA, speciesB, speciesC };

  // Add Tunneling reaction: A + B -> C
  mechanism_configuration::v0::types::Tunneling tunneling;
  tunneling.A = 1.0e-12;
  tunneling.B = 0.0;
  tunneling.C = 150.0;

  mechanism_configuration::v0::types::ReactionComponent reactantA, reactantB, productC;
  reactantA.species_name = "A";
  reactantA.coefficient = 1.0;
  reactantB.species_name = "B";
  reactantB.coefficient = 1.0;
  productC.species_name = "C";
  productC.coefficient = 1.0;

  tunneling.reactants = { reactantA, reactantB };
  tunneling.products = { productC };
  v0_mechanism.reactions.tunneling = { tunneling };

  // Convert to V1
  auto v1_mechanism = musica::ConvertV0MechanismToV1(v0_mechanism);

  // Verify conversion
  EXPECT_EQ(v1_mechanism.name, "Test Tunneling");
  EXPECT_EQ(v1_mechanism.species.size(), 3);
  EXPECT_EQ(v1_mechanism.reactions.tunneling.size(), 1);
  EXPECT_EQ(v1_mechanism.reactions.tunneling[0].gas_phase, "gas");
  EXPECT_EQ(v1_mechanism.reactions.tunneling[0].reactants.size(), 2);
  EXPECT_EQ(v1_mechanism.reactions.tunneling[0].products.size(), 1);

  // Check unit conversion for bimolecular reaction
  double expected_A = 1.0e-12 * MolesM3ToMoleculesCm3;
  EXPECT_NEAR(v1_mechanism.reactions.tunneling[0].A, expected_A, expected_A * 1e-13);
}

TEST(Parser, ConvertUserDefinedV0ToV1)
{
  // Create a V0 mechanism with a single UserDefined reaction
  mechanism_configuration::v0::types::Mechanism v0_mechanism;
  v0_mechanism.name = "Test UserDefined";
  v0_mechanism.version.major = 0;
  v0_mechanism.version.minor = 0;
  v0_mechanism.version.patch = 0;

  // Add species
  mechanism_configuration::v0::types::Species speciesA, speciesB;
  speciesA.name = "A";
  speciesB.name = "B";
  v0_mechanism.species = { speciesA, speciesB };

  // Add UserDefined reaction: A -> B
  mechanism_configuration::v0::types::UserDefined userDefined;
  userDefined.name = "test_user_defined";
  userDefined.scaling_factor = 2.0;

  mechanism_configuration::v0::types::ReactionComponent reactantA, productB;
  reactantA.species_name = "A";
  reactantA.coefficient = 1.0;
  productB.species_name = "B";
  productB.coefficient = 1.0;

  userDefined.reactants = { reactantA };
  userDefined.products = { productB };
  v0_mechanism.reactions.user_defined = { userDefined };

  // Convert to V1
  auto v1_mechanism = musica::ConvertV0MechanismToV1(v0_mechanism);

  // Verify conversion
  EXPECT_EQ(v1_mechanism.name, "Test UserDefined");
  EXPECT_EQ(v1_mechanism.species.size(), 2);
  EXPECT_EQ(v1_mechanism.reactions.user_defined.size(), 1);
  EXPECT_EQ(v1_mechanism.reactions.user_defined[0].name, "test_user_defined");
  EXPECT_EQ(v1_mechanism.reactions.user_defined[0].gas_phase, "gas");
  EXPECT_NEAR(v1_mechanism.reactions.user_defined[0].scaling_factor, 2.0, 1e-10);
  EXPECT_EQ(v1_mechanism.reactions.user_defined[0].reactants.size(), 1);
  EXPECT_EQ(v1_mechanism.reactions.user_defined[0].products.size(), 1);
}<|MERGE_RESOLUTION|>--- conflicted
+++ resolved
@@ -115,11 +115,7 @@
     EXPECT_EQ(chemistry.system.gas_phase_.species_.size(), 5);
     EXPECT_EQ(chemistry.system.gas_phase_.name_, "gas");
     EXPECT_EQ(chemistry.system.phases_.size(), 0);
-<<<<<<< HEAD
     EXPECT_EQ(chemistry.processes.size(), 13);
-=======
-    EXPECT_EQ(chemistry.processes.size(), 12);
->>>>>>> a3fbae33
   }
 }
 
