--- conflicted
+++ resolved
@@ -7,7 +7,6 @@
 
 void DoChemistry(musica::MICMSolver solver_type)
 {
-<<<<<<< HEAD
   musica::Chemistry chemistry = musica::ReadConfiguration("configs/analytical");
   musica::MICM micm = musica::MICM(chemistry, solver_type, 1);
   musica::State state = musica::State(micm);
@@ -31,98 +30,31 @@
     }
   }
   EXPECT_TRUE(something_changed);
-=======
-  musica::MICM micm;
-  musica::Chemistry chemistry = musica::ReadConfiguration("configs/chapman");
-  EXPECT_EQ(chemistry.system.gas_phase_.species_.size(), 5);
-  EXPECT_EQ(chemistry.processes.size(), 7);
-  EXPECT_EQ(chemistry.system.gas_phase_.species_[0].name_, "M");
-  EXPECT_NE(chemistry.system.gas_phase_.species_[0].parameterize_, nullptr);
-  EXPECT_EQ(chemistry.system.gas_phase_.species_[1].name_, "O2");
-  EXPECT_EQ(chemistry.system.gas_phase_.species_[2].name_, "O");
-  EXPECT_EQ(chemistry.system.gas_phase_.species_[3].name_, "O1D");
-  EXPECT_EQ(chemistry.system.gas_phase_.species_[4].name_, "O3");
->>>>>>> 976ade68
 }
 
 TEST(MICMWrapper, Rosenbrock)
 {
-<<<<<<< HEAD
   DoChemistry(musica::MICMSolver::Rosenbrock);
-=======
-  musica::MICM micm;
-  musica::Chemistry chemistry = musica::ReadConfiguration("configs/carbon_bond_5");
-  EXPECT_EQ(chemistry.system.gas_phase_.species_.size(), 67);
-  EXPECT_EQ(chemistry.processes.size(), 200);
->>>>>>> 976ade68
 }
 
 TEST(MICMWrapper, RosenbrockStandardOrder)
 {
-<<<<<<< HEAD
   DoChemistry(musica::MICMSolver::RosenbrockStandardOrder);
-=======
-  musica::MICM micm;
-  musica::Chemistry chemistry = musica::ReadConfiguration("configs/TS1");
-  EXPECT_EQ(chemistry.system.gas_phase_.species_.size(), 210);
-  EXPECT_EQ(chemistry.processes.size(), 547);
->>>>>>> 976ade68
 }
 
 TEST(MICMWrapper, BackwardEuler)
 {
-<<<<<<< HEAD
   DoChemistry(musica::MICMSolver::BackwardEuler);
-=======
-  musica::MICM micm;
-  EXPECT_ANY_THROW(musica::ReadConfiguration("configs/invalid"));
->>>>>>> 976ade68
 }
 
 TEST(MICMWrapper, BackwardEulerStandardOrder)
 {
-<<<<<<< HEAD
   DoChemistry(musica::MICMSolver::BackwardEulerStandardOrder);
-=======
-  std::vector<std::string> extensions = { ".json", ".yaml" };
-
-  for (const auto& extension : extensions)
-  {
-    musica::MICM micm;
-    musica::Chemistry chemistry = musica::ReadConfiguration("configs/v1/chapman/config" + extension);
-    EXPECT_EQ(chemistry.system.gas_phase_.species_.size(), 5);
-    EXPECT_EQ(chemistry.processes.size(), 7);
-    EXPECT_EQ(chemistry.system.phases_.size(), 0);
-    EXPECT_EQ(chemistry.system.gas_phase_.species_[0].name_, "M");
-    EXPECT_NE(chemistry.system.gas_phase_.species_[0].parameterize_, nullptr);
-    EXPECT_EQ(chemistry.system.gas_phase_.species_[1].name_, "O");
-    EXPECT_EQ(chemistry.system.gas_phase_.species_[2].name_, "O2");
-    EXPECT_EQ(chemistry.system.gas_phase_.species_[3].name_, "O3");
-    EXPECT_EQ(chemistry.system.gas_phase_.species_[4].name_, "O1D");
-
-    EXPECT_EQ(chemistry.system.gas_phase_.species_[3].GetProperty<std::string>("__long name"), "ozone");
-  }
->>>>>>> 976ade68
 }
 
 #ifdef MUSICA_ENABLE_CUDA
 TEST(MICMWrapper, CudaRosenbrock)
 {
-<<<<<<< HEAD
   DoChemistry(musica::MICMSolver::CudaRosenbrock);
 }
-#endif
-=======
-  std::vector<std::string> extensions = { ".json", ".yaml" };
-
-  for (const auto& extension : extensions)
-  {
-    musica::MICM micm;
-    musica::Chemistry chemistry = musica::ReadConfiguration("configs/v1/full_configuration" + extension);
-    EXPECT_EQ(chemistry.system.gas_phase_.species_.size(), 4);
-    EXPECT_EQ(chemistry.system.gas_phase_.name_, "gas");
-    EXPECT_EQ(chemistry.system.phases_.size(), 3);
-    EXPECT_EQ(chemistry.processes.size(), 9);
-  }
-}
->>>>>>> 976ade68
+#endif