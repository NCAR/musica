#include <musica/micm/micm.hpp>
#include <musica/micm/micm_c_interface.hpp>
#include <musica/micm/state.hpp>
#include <musica/micm/state_c_interface.hpp>
#include <musica/util.hpp>

#include <micm/util/error.hpp>

#include <gtest/gtest.h>

#include <iostream>
#include <stdlib.h>

using namespace musica;

// Test fixture for the MICM C API
class MicmCApiTestFixture : public ::testing::Test
{
 protected:
  MICM* micm;
  musica::State* state;
  const char* config_path = "configs/v0/chapman";
  int num_grid_cells = 1;

  void SetUp() override
  {
    micm = nullptr;
    state = nullptr;
    Error error;
    micm = CreateMicm(config_path, MICMSolver::Rosenbrock, &error);
    state = CreateMicmState(micm, num_grid_cells, &error);

    ASSERT_TRUE(IsSuccess(error));
    DeleteError(&error);
  }

  void TearDown() override
  {
    Error error;
    DeleteMicm(micm, &error);
    DeleteState(state, &error);
    ASSERT_TRUE(IsSuccess(error));
    DeleteError(&error);
  }
};

// Test case for bad solver
TEST_F(MicmCApiTestFixture, BadSolver)
{
  MICM* micm = nullptr;
  Error error;
  auto state = CreateMicmState(micm, 1, &error);
  ASSERT_EQ(state, nullptr);
  ASSERT_TRUE(IsError(error, MUSICA_ERROR_CATEGORY, MUSICA_ERROR_CODE_SOLVER_TYPE_NOT_FOUND));
  DeleteError(&error);
}

// Test case for creating state successfully
TEST_F(MicmCApiTestFixture, CreateStateSuccess)
{
  Error error;
  musica::MICM* micm = CreateMicm(config_path, MICMSolver::Rosenbrock, &error);
  auto state = CreateMicmState(micm, num_grid_cells, &error);
  ASSERT_NE(state, nullptr);
  delete state;
  delete micm;
}

// Test case for bad configuration file path
TEST(MicmCApiTest, BadConfigurationFilePath)
{
  Error error;
  NoError(&error);
  auto micm_bad_config = CreateMicm("bad config path", MICMSolver::Rosenbrock, &error);
  ASSERT_EQ(micm_bad_config, nullptr);
  ASSERT_TRUE(IsError(error, MUSICA_ERROR_CATEGORY_PARSING, MUSICA_PARSE_INVALID_CONFIG_FILE));
  DeleteError(&error);
}

// Test case for bad input for solver type
TEST(MicmCApiTest, BadSolverType)
{
<<<<<<< HEAD
  short solver_type = 999;
  Error error;
  NoError(&error);
=======
  short const solver_type = 999;
  Error error = NoError();
>>>>>>> ff6e4d38
  auto micm_bad_solver_type = CreateMicm("configs/v0/chapman", static_cast<MICMSolver>(solver_type), &error);
  ASSERT_EQ(micm_bad_solver_type, nullptr);
  ASSERT_TRUE(IsError(error, MUSICA_ERROR_CATEGORY, MUSICA_ERROR_CODE_SOLVER_TYPE_NOT_FOUND));
  DeleteError(&error);
}

// Test case for missing species property
TEST_F(MicmCApiTestFixture, MissingSpeciesProperty)
{
  Error error;
  NoError(&error);
  String string_value;
  GetSpeciesPropertyString(micm, "O3", "bad property", &string_value, &error);
  ASSERT_TRUE(IsError(error, MICM_ERROR_CATEGORY_SPECIES, MICM_SPECIES_ERROR_CODE_PROPERTY_NOT_FOUND));
  ASSERT_STREQ(string_value.value_, nullptr);
  DeleteString(&string_value);
  DeleteError(&error);
  NoError(&error);
  ASSERT_EQ(GetSpeciesPropertyDouble(micm, "O3", "bad property", &error), 0.0);
  ASSERT_TRUE(IsError(error, MICM_ERROR_CATEGORY_SPECIES, MICM_SPECIES_ERROR_CODE_PROPERTY_NOT_FOUND));
  DeleteError(&error);
  NoError(&error);
  ASSERT_EQ(GetSpeciesPropertyInt(micm, "O3", "bad property", &error), 0);
  ASSERT_TRUE(IsError(error, MICM_ERROR_CATEGORY_SPECIES, MICM_SPECIES_ERROR_CODE_PROPERTY_NOT_FOUND));
  DeleteError(&error);
  NoError(&error);
  ASSERT_FALSE(GetSpeciesPropertyBool(micm, "O3", "bad property", &error));
  ASSERT_TRUE(IsError(error, MICM_ERROR_CATEGORY_SPECIES, MICM_SPECIES_ERROR_CODE_PROPERTY_NOT_FOUND));
  DeleteError(&error);
}

// Test case for creating the MICM instance
TEST_F(MicmCApiTestFixture, CreateMicmInstance)
{
  ASSERT_NE(micm, nullptr);
}

// Test case for getting species ordering
TEST_F(MicmCApiTestFixture, GetSpeciesOrdering)
{
  Error error;
  Mappings species_ordering;
  GetSpeciesOrdering(state, &species_ordering, &error);
  ASSERT_TRUE(IsSuccess(error));
  ASSERT_EQ(species_ordering.size_, 4);
  DeleteError(&error);
  bool found = false;
  for (std::size_t i = 0; i < species_ordering.size_; i++)
  {
    if (strcmp(species_ordering.mappings_[i].name_.value_, "O3") == 0)
    {
      found = true;
      break;
    }
  }
  ASSERT_TRUE(found);
  found = false;
  for (std::size_t i = 0; i < species_ordering.size_; i++)
  {
    if (strcmp(species_ordering.mappings_[i].name_.value_, "O") == 0)
    {
      found = true;
      break;
    }
  }
  ASSERT_TRUE(found);
  found = false;
  for (std::size_t i = 0; i < species_ordering.size_; i++)
  {
    if (strcmp(species_ordering.mappings_[i].name_.value_, "O2") == 0)
    {
      found = true;
      break;
    }
  }
  ASSERT_TRUE(found);
  found = false;
  for (std::size_t i = 0; i < species_ordering.size_; i++)
  {
    if (strcmp(species_ordering.mappings_[i].name_.value_, "O1D") == 0)
    {
      found = true;
      break;
    }
  }
  ASSERT_TRUE(found);
  DeleteMappings(&species_ordering);
}

// Test case for getting user-defined reaction rates ordering
TEST_F(MicmCApiTestFixture, GetUserDefinedRateParametersOrdering)
{
  Error error;
  Mappings reaction_rates_ordering;
  GetUserDefinedRateParametersOrdering(state, &reaction_rates_ordering, &error);
  ASSERT_TRUE(IsSuccess(error));
  DeleteError(&error);
  ASSERT_EQ(reaction_rates_ordering.size_, 3);
  bool found = false;
  for (std::size_t i = 0; i < reaction_rates_ordering.size_; i++)
  {
    if (strcmp(reaction_rates_ordering.mappings_[i].name_.value_, "PHOTO.jO2") == 0)
    {
      found = true;
      break;
    }
  }
  ASSERT_TRUE(found);
  found = false;
  for (std::size_t i = 0; i < reaction_rates_ordering.size_; i++)
  {
    if (strcmp(reaction_rates_ordering.mappings_[i].name_.value_, "PHOTO.jO3->O") == 0)
    {
      found = true;
      break;
    }
  }
  ASSERT_TRUE(found);
  found = false;
  for (std::size_t i = 0; i < reaction_rates_ordering.size_; i++)
  {
    if (strcmp(reaction_rates_ordering.mappings_[i].name_.value_, "PHOTO.jO3->O1D") == 0)
    {
      found = true;
      break;
    }
  }
  ASSERT_TRUE(found);
  DeleteMappings(&reaction_rates_ordering);
}

void TestSingleGridCell(MICM* micm, musica::State* state)
{
  double const time_step = 200.0;
  constexpr double GAS_CONSTANT = 8.31446261815324;  // J mol-1 K-1
  const std::size_t num_concentrations = 4;
  const std::size_t num_user_defined_rate_parameters = 3;
  Error error;

  std::vector<micm::Conditions> conditions(1);
  std::vector<double>& concentrations_vector = state->GetOrderedConcentrations();
  std::vector<double>& user_defined_rate_parameters = state->GetOrderedRateParameters();

  // Get species ordering
  Mappings species_ordering;
  GetSpeciesOrdering(state, &species_ordering, &error);
  ASSERT_TRUE(IsSuccess(error));
  ASSERT_EQ(species_ordering.size_, num_concentrations);
  std::size_t const O2_index = FindMappingIndex(species_ordering, "O2", &error);
  ASSERT_TRUE(IsSuccess(error));
  std::size_t const O_index = FindMappingIndex(species_ordering, "O", &error);
  ASSERT_TRUE(IsSuccess(error));
  std::size_t const O1D_index = FindMappingIndex(species_ordering, "O1D", &error);
  ASSERT_TRUE(IsSuccess(error));
  std::size_t const O3_index = FindMappingIndex(species_ordering, "O3", &error);
  ASSERT_TRUE(IsSuccess(error));
  DeleteMappings(&species_ordering);

  // Get user-defined reaction rates ordering
  Mappings reaction_rates_ordering;
  GetUserDefinedRateParametersOrdering(state, &reaction_rates_ordering, &error);
  ASSERT_TRUE(IsSuccess(error));
  ASSERT_EQ(reaction_rates_ordering.size_, num_user_defined_rate_parameters);
  std::size_t const jO2_index = FindMappingIndex(reaction_rates_ordering, "PHOTO.jO2", &error);
  ASSERT_TRUE(IsSuccess(error));
  std::size_t const jO3_O_index = FindMappingIndex(reaction_rates_ordering, "PHOTO.jO3->O", &error);
  ASSERT_TRUE(IsSuccess(error));
  std::size_t const jO3_O1D_index = FindMappingIndex(reaction_rates_ordering, "PHOTO.jO3->O1D", &error);
  ASSERT_TRUE(IsSuccess(error));
  DeleteMappings(&reaction_rates_ordering);

  conditions[0].temperature_ = 272.5;
  conditions[0].pressure_ = 101253.4;
  conditions[0].air_density_ = conditions[0].pressure_ / (GAS_CONSTANT * conditions[0].temperature_);
  concentrations_vector[O2_index] = 0.75;
  concentrations_vector[O_index] = 0.0;
  concentrations_vector[O1D_index] = 0.0;
  concentrations_vector[O3_index] = 0.0000081;
  user_defined_rate_parameters[jO2_index] = 2.7e-19;
  user_defined_rate_parameters[jO3_O_index] = 1.13e-9;
  user_defined_rate_parameters[jO3_O1D_index] = 5.8e-8;

  state->SetConditions(conditions);

  String solver_state;
  SolverResultStats solver_stats;
  MicmSolve(micm, state, time_step, &solver_state, &solver_stats, &error);
  ASSERT_TRUE(IsSuccess(error));

  // Add assertions to check the solved concentrations
  ASSERT_NEAR(concentrations_vector[O2_index], 0.75, 1.0e-6);
  ASSERT_GT(concentrations_vector[O_index], 0.0);
  ASSERT_GT(concentrations_vector[O1D_index], 0.0);
  ASSERT_NE(concentrations_vector[O3_index], 0.0000081);

  std::cout << "Solver state: " << solver_state.value_ << std::endl;
  ASSERT_STREQ(solver_state.value_, "Converged");
  std::cout << "Function Calls: " << solver_stats.function_calls_ << std::endl;
  std::cout << "Jacobian updates: " << solver_stats.jacobian_updates_ << std::endl;
  std::cout << "Number of steps: " << solver_stats.number_of_steps_ << std::endl;
  std::cout << "Accepted: " << solver_stats.accepted_ << std::endl;
  std::cout << "Rejected: " << solver_stats.rejected_ << std::endl;
  std::cout << "Decompositions: " << solver_stats.decompositions_ << std::endl;
  std::cout << "Solves: " << solver_stats.solves_ << std::endl;
  std::cout << "Final time: " << solver_stats.final_time_ << std::endl;

  DeleteString(&solver_state);
  DeleteError(&error);
}

// Test case for solving system using standard-ordered Rosenbrock solver
TEST(RosenbrockStandardOrder, SolveUsingStandardOrderedRosenbrock)
{
  const char* config_path = "configs/v0/chapman";
  int const num_grid_cells = 1;
  Error error;
  MICM* micm = CreateMicm(config_path, MICMSolver::RosenbrockStandardOrder, &error);
  musica::State* state = CreateMicmState(micm, num_grid_cells, &error);

  TestSingleGridCell(micm, state);

  DeleteMicm(micm, &error);
  DeleteState(state, &error);
  ASSERT_TRUE(IsSuccess(error));
  DeleteError(&error);
}

// Test case for solving system using standard-ordered Backward Euler solver
TEST(BackwardEulerStandardOrder, SolveUsingStandardOrderedBackwardEuler)
{
  const char* config_path = "configs/v0/chapman";
  int const num_grid_cells = 1;
  Error error;
  MICM* micm = CreateMicm(config_path, MICMSolver::BackwardEulerStandardOrder, &error);
  musica::State* state = CreateMicmState(micm, num_grid_cells, &error);

  TestSingleGridCell(micm, state);

  DeleteMicm(micm, &error);
  DeleteState(state, &error);
  ASSERT_TRUE(IsSuccess(error));
  DeleteError(&error);
}

struct ArrheniusReaction
{
  double A_{ 1 };
  double B_{ 0 };
  double C_{ 0 };
  double D_{ 300 };
  double E_{ 0 };
};

double CalculateArrhenius(const ArrheniusReaction parameters, const double temperature, const double pressure)
{
  return parameters.A_ * std::exp(parameters.C_ / temperature) * std::pow(temperature / parameters.D_, parameters.B_) *
         (1.0 + parameters.E_ * pressure);
}

void TestSolver(MICM* micm, const size_t num_grid_cells, const double time_step, const double test_accuracy)
{
  const size_t num_concentrations = 6;
  const size_t num_user_defined_rate_parameters = 2;
  constexpr double GAS_CONSTANT = 8.31446261815324;  // J mol-1 K-1

  Error error;

  // Create MICM states
  size_t const state_1_size = std::min(num_grid_cells, micm->GetMaximumNumberOfGridCells());
  size_t const state_2_size = (num_grid_cells - state_1_size) % micm->GetMaximumNumberOfGridCells();
  musica::State* state_1 = CreateMicmState(micm, state_1_size, &error);
  ASSERT_TRUE(IsSuccess(error));
  musica::State* state_2 = nullptr;
  if (state_2_size > 0)
  {
    state_2 = CreateMicmState(micm, state_2_size, &error);
    ASSERT_TRUE(IsSuccess(error));
  }

  // Get species indices in concentration array
  Mappings species_ordering;
  GetSpeciesOrdering(state_1, &species_ordering, &error);
  ASSERT_TRUE(IsSuccess(error));
  ASSERT_EQ(species_ordering.size_, num_concentrations);
  std::size_t const A_index = FindMappingIndex(species_ordering, "A", &error);
  ASSERT_TRUE(IsSuccess(error));
  std::size_t const B_index = FindMappingIndex(species_ordering, "B", &error);
  ASSERT_TRUE(IsSuccess(error));
  std::size_t const C_index = FindMappingIndex(species_ordering, "C", &error);
  ASSERT_TRUE(IsSuccess(error));
  std::size_t const D_index = FindMappingIndex(species_ordering, "D", &error);
  ASSERT_TRUE(IsSuccess(error));
  std::size_t const E_index = FindMappingIndex(species_ordering, "E", &error);
  ASSERT_TRUE(IsSuccess(error));
  std::size_t const F_index = FindMappingIndex(species_ordering, "F", &error);
  ASSERT_TRUE(IsSuccess(error));
  DeleteMappings(&species_ordering);

  // Get user-defined reaction rates indices in user-defined reaction rates array
  Mappings rate_ordering;
  GetUserDefinedRateParametersOrdering(state_1, &rate_ordering, &error);
  ASSERT_TRUE(IsSuccess(error));
  ASSERT_EQ(rate_ordering.size_, num_user_defined_rate_parameters);
  std::size_t const R1_index = FindMappingIndex(rate_ordering, "USER.reaction 1", &error);
  ASSERT_TRUE(IsSuccess(error));
  std::size_t const R2_index = FindMappingIndex(rate_ordering, "USER.reaction 2", &error);
  ASSERT_TRUE(IsSuccess(error));
  DeleteMappings(&rate_ordering);

  for (int i_state = 0; i_state < std::ceil(static_cast<double>(num_grid_cells) / state_1_size); ++i_state)
  {
    // Get the right state and set dimensions
    size_t const state_size = std::min(num_grid_cells - i_state * state_1_size, state_1_size);
    musica::State* current_state = (state_size == state_1_size) ? state_1 : state_2;
    ASSERT_TRUE(current_state != nullptr);
    ASSERT_EQ(GetNumberOfGridCells(current_state, &error), state_size);
    ASSERT_TRUE(IsSuccess(error));
    ASSERT_EQ(GetNumberOfSpecies(current_state, &error), num_concentrations);
    ASSERT_TRUE(IsSuccess(error));
    ASSERT_EQ(GetNumberOfUserDefinedRateParameters(current_state, &error), num_user_defined_rate_parameters);
    ASSERT_TRUE(IsSuccess(error));

    // Get pointers to the data
    size_t array_size;
    micm::Conditions* conditions = GetConditionsPointer(current_state, &array_size, &error);
    ASSERT_TRUE(IsSuccess(error));
    ASSERT_EQ(array_size, state_size);
    double* concentrations = GetOrderedConcentrationsPointer(current_state, &array_size, &error);
    ASSERT_TRUE(IsSuccess(error));
    ASSERT_GE(array_size, state_size * num_concentrations);
    double* user_defined_params = GetOrderedRateParametersPointer(current_state, &array_size, &error);
    ASSERT_TRUE(IsSuccess(error));
    ASSERT_GE(array_size, state_size * num_user_defined_rate_parameters);

    // Get matrix strides
    size_t grid_cell_stride_species;
    size_t species_stride;
    size_t grid_cell_stride_params;
    size_t params_stride;
    GetConcentrationsStrides(current_state, &error, &grid_cell_stride_species, &species_stride);
    ASSERT_TRUE(IsSuccess(error));
    GetUserDefinedRateParametersStrides(current_state, &error, &grid_cell_stride_params, &params_stride);
    ASSERT_TRUE(IsSuccess(error));

    // Set up an intial concentration vector
    std::vector<double> initial_concentrations(state_size * num_concentrations);

    for (int i = 0; i < state_size; ++i)
    {
      conditions[i].temperature_ = 275.0 + (rand() % 20 - 10);
      conditions[i].pressure_ = 101253.3 + (rand() % 1000 - 500);
      conditions[i].air_density_ = conditions[i].pressure_ / (GAS_CONSTANT * conditions[i].temperature_);
      concentrations[i * grid_cell_stride_species + A_index * species_stride] = 0.75 + (rand() % 10 - 5) * 0.01;
      concentrations[i * grid_cell_stride_species + B_index * species_stride] = 0.0;
      concentrations[i * grid_cell_stride_species + C_index * species_stride] = 0.4 + (rand() % 10 - 5) * 0.01;
      concentrations[i * grid_cell_stride_species + D_index * species_stride] = 0.8 + (rand() % 10 - 5) * 0.01;
      concentrations[i * grid_cell_stride_species + E_index * species_stride] = 0.0;
      concentrations[i * grid_cell_stride_species + F_index * species_stride] = 0.1 + (rand() % 10 - 5) * 0.01;
      user_defined_params[i * grid_cell_stride_params + R1_index * params_stride] = 0.001 + (rand() % 10 - 5) * 0.0001;
      user_defined_params[i * grid_cell_stride_params + R2_index * params_stride] = 0.002 + (rand() % 10 - 5) * 0.0001;
      for (int j = 0; j < num_concentrations; ++j)
      {
        initial_concentrations[i * num_concentrations + j] =
            concentrations[i * grid_cell_stride_species + j * species_stride];
      }
    }

    String solver_state;
    SolverResultStats solver_stats;
    MicmSolve(micm, current_state, time_step, &solver_state, &solver_stats, &error);
    ASSERT_TRUE(IsSuccess(error));
    DeleteError(&error);

    // update the concentrations pointer because MICM solve function may have swapped temporary state vectors
    concentrations = GetOrderedConcentrationsPointer(current_state, &array_size, &error);
    ASSERT_TRUE(IsSuccess(error));

    // Add assertions to check the solved concentrations
    ArrheniusReaction arr1;
    arr1.A_ = 0.004;
    arr1.C_ = 50.0;
    ArrheniusReaction const arr2{ 0.012, -2, 75, 50, 1.0e-6 };

    ASSERT_STREQ(solver_state.value_, "Converged");
    DeleteString(&solver_state);

    for (int i_cell = 0; i_cell < state_size; ++i_cell)
    {
      double const initial_A = initial_concentrations[i_cell * num_concentrations + A_index];
      double const initial_C = initial_concentrations[i_cell * num_concentrations + C_index];
      double const initial_D = initial_concentrations[i_cell * num_concentrations + D_index];
      double const initial_F = initial_concentrations[i_cell * num_concentrations + F_index];
      double const k1 = user_defined_params[i_cell * grid_cell_stride_params + R1_index * params_stride];
      double const k2 = user_defined_params[i_cell * grid_cell_stride_params + R2_index * params_stride];
      double const k3 = CalculateArrhenius(arr1, conditions[i_cell].temperature_, conditions[i_cell].pressure_);
      double const k4 = CalculateArrhenius(arr2, conditions[i_cell].temperature_, conditions[i_cell].pressure_);
      double const A = initial_A * std::exp(-k3 * time_step);
      double const B = initial_A * (k3 / (k4 - k3)) * (std::exp(-k3 * time_step) - std::exp(-k4 * time_step));
      double const C =
          initial_C + initial_A * (1.0 + (k3 * std::exp(-k4 * time_step) - k4 * std::exp(-k3 * time_step)) / (k4 - k3));
      double const D = initial_D * std::exp(-k1 * time_step);
      double const E = initial_D * (k1 / (k2 - k1)) * (std::exp(-k1 * time_step) - std::exp(-k2 * time_step));
      double const F =
          initial_F + initial_D * (1.0 + (k1 * std::exp(-k2 * time_step) - k2 * std::exp(-k1 * time_step)) / (k2 - k1));
      ASSERT_NEAR(concentrations[i_cell * grid_cell_stride_species + A_index * species_stride], A, test_accuracy);
      ASSERT_NEAR(concentrations[i_cell * grid_cell_stride_species + B_index * species_stride], B, test_accuracy);
      ASSERT_NEAR(concentrations[i_cell * grid_cell_stride_species + C_index * species_stride], C, test_accuracy);
      ASSERT_NEAR(concentrations[i_cell * grid_cell_stride_species + D_index * species_stride], D, test_accuracy);
      ASSERT_NEAR(concentrations[i_cell * grid_cell_stride_species + E_index * species_stride], E, test_accuracy);
      ASSERT_NEAR(concentrations[i_cell * grid_cell_stride_species + F_index * species_stride], F, test_accuracy);
    }
  }
  DeleteState(state_1, &error);
  ASSERT_TRUE(IsSuccess(error));
  if (state_2 != nullptr)
  {
    DeleteState(state_2, &error);
    ASSERT_TRUE(IsSuccess(error));
  }
  DeleteError(&error);
}

// Test case for solving multiple grid cells using vector-ordered Rosenbrock solver
TEST_F(MicmCApiTestFixture, SolveMultipleGridCellsUsingVectorOrderedRosenbrock)
{
  constexpr double time_step = 200.0;
  constexpr double test_accuracy = 5.0e-3;
  const char* config_path = "configs/v0/analytical";
  Error error;
  DeleteMicm(micm, &error);
  ASSERT_TRUE(IsSuccess(error));
  micm = CreateMicm(config_path, MICMSolver::Rosenbrock, &error);
  ASSERT_TRUE(IsSuccess(error));
  size_t const max_cells = GetMaximumNumberOfGridCells(micm);
  ASSERT_GT(max_cells, 0);
  for (int num_grid_cells = 1; num_grid_cells <= max_cells * 3;
       num_grid_cells += static_cast<int>(std::floor(max_cells / 3)))
  {
    TestSolver(micm, num_grid_cells, time_step, test_accuracy);
    DeleteError(&error);
  }
}

// Test case for solving multiple grid cells using standard-ordered Rosenbrock solver
TEST_F(MicmCApiTestFixture, SolveMultipleGridCellsUsingStandardOrderedRosenbrock)
{
  constexpr double time_step = 200.0;
  constexpr double test_accuracy = 5.0e-3;
  const char* config_path = "configs/v0/analytical";
  Error error;
  DeleteMicm(micm, &error);
  ASSERT_TRUE(IsSuccess(error));
  micm = CreateMicm(config_path, MICMSolver::RosenbrockStandardOrder, &error);
  ASSERT_TRUE(IsSuccess(error));
  size_t const max_cells = GetMaximumNumberOfGridCells(micm);
  ASSERT_GT(max_cells, 1e8);
  for (int num_grid_cells = 1; num_grid_cells <= 20; num_grid_cells += 5)
  {
    TestSolver(micm, num_grid_cells, time_step, test_accuracy);
    DeleteError(&error);
  }
}

// Test case for solving multiple grid cells using vector-ordered Backward Euler solver
TEST_F(MicmCApiTestFixture, SolveMultipleGridCellsUsingVectorOrderedBackwardEuler)
{
  constexpr double time_step = 10.0;
  constexpr double test_accuracy = 0.1;
  const char* config_path = "configs/v0/analytical";
  Error error;
  DeleteMicm(micm, &error);
  ASSERT_TRUE(IsSuccess(error));
  micm = CreateMicm(config_path, MICMSolver::BackwardEuler, &error);
  ASSERT_TRUE(IsSuccess(error));
  size_t const max_cells = GetMaximumNumberOfGridCells(micm);
  ASSERT_GT(max_cells, 0);
  for (int num_grid_cells = 1; num_grid_cells <= max_cells * 3; num_grid_cells += std::floor(max_cells / 3))
  {
    TestSolver(micm, num_grid_cells, time_step, test_accuracy);
    DeleteError(&error);
  }
}

// Test case for solving multiple grid cells using standard-ordered Backward Euler solver
TEST_F(MicmCApiTestFixture, SolveMultipleGridCellsUsingStandardOrderedBackwardEuler)
{
  constexpr double time_step = 10.0;
  constexpr double test_accuracy = 0.1;
  const char* config_path = "configs/v0/analytical";
  Error error;
  DeleteMicm(micm, &error);
  ASSERT_TRUE(IsSuccess(error));
  micm = CreateMicm(config_path, MICMSolver::BackwardEulerStandardOrder, &error);
  ASSERT_TRUE(IsSuccess(error));
  size_t const max_cells = GetMaximumNumberOfGridCells(micm);
  ASSERT_GT(max_cells, 1.0e8);
  for (int num_grid_cells = 1; num_grid_cells <= 20; num_grid_cells += 5)
  {
    TestSolver(micm, num_grid_cells, time_step, test_accuracy);
    DeleteError(&error);
  }
}

// Test case for getting species properties
TEST_F(MicmCApiTestFixture, GetSpeciesProperty)
{
  Error error;
  String string_value;
  GetSpeciesPropertyString(micm, "O3", "__long name", &string_value, &error);
  ASSERT_TRUE(IsSuccess(error));
  ASSERT_STREQ(string_value.value_, "ozone");
  DeleteString(&string_value);
  ASSERT_EQ(GetSpeciesPropertyDouble(micm, "O3", "molecular weight [kg mol-1]", &error), 0.048);
  ASSERT_TRUE(IsSuccess(error));
  ASSERT_TRUE(GetSpeciesPropertyBool(micm, "O3", "__do advect", &error));
  ASSERT_TRUE(IsSuccess(error));
  ASSERT_EQ(GetSpeciesPropertyInt(micm, "O3", "__atoms", &error), 3);
  ASSERT_TRUE(IsSuccess(error));
  GetSpeciesPropertyBool(micm, "bad species", "__is gas", &error);
  ASSERT_TRUE(IsError(error, MUSICA_ERROR_CATEGORY, MUSICA_ERROR_CODE_SPECIES_NOT_FOUND));
  GetSpeciesPropertyDouble(micm, "O3", "bad property", &error);
  ASSERT_TRUE(IsError(error, MICM_ERROR_CATEGORY_SPECIES, MICM_SPECIES_ERROR_CODE_PROPERTY_NOT_FOUND));
  DeleteError(&error);
}<|MERGE_RESOLUTION|>--- conflicted
+++ resolved
@@ -80,14 +80,9 @@
 // Test case for bad input for solver type
 TEST(MicmCApiTest, BadSolverType)
 {
-<<<<<<< HEAD
-  short solver_type = 999;
+  short const solver_type = 999;
   Error error;
   NoError(&error);
-=======
-  short const solver_type = 999;
-  Error error = NoError();
->>>>>>> ff6e4d38
   auto micm_bad_solver_type = CreateMicm("configs/v0/chapman", static_cast<MICMSolver>(solver_type), &error);
   ASSERT_EQ(micm_bad_solver_type, nullptr);
   ASSERT_TRUE(IsError(error, MUSICA_ERROR_CATEGORY, MUSICA_ERROR_CODE_SOLVER_TYPE_NOT_FOUND));
