--- conflicted
+++ resolved
@@ -5,7 +5,6 @@
 using namespace musica;
 
 // Test fixture for the TUVX C API
-<<<<<<< HEAD
 class TuvxCApiTest : public ::testing::Test {
 protected:
     TUVX* tuvx;
@@ -20,7 +19,7 @@
         Error error;
         tuvx = nullptr;
         config_path = configPath; // Set the config path based on the parameter
-        tuvx = create_tuvx(config_path, &error);
+        tuvx = CreateTuvx(config_path, &error);
         if (!IsSuccess(error)) {
             std::cerr << "Error creating TUVX instance: " << error.message_.value_ << std::endl;
         }
@@ -33,32 +32,11 @@
             return;
         }
         Error error;
-        delete_tuvx(tuvx, &error);
+        DeleteTuvx(tuvx, &error);
         ASSERT_TRUE(IsSuccess(error));
         DeleteError(&error);
         tuvx = nullptr;
     }
-=======
-class TuvxCApiTest : public ::testing::Test
-{
- protected:
-  TUVX* tuvx;
-  int error_code;
-  const char* config_path;
-
-  void SetUp(const char* path_to_config)
-  {
-    tuvx = nullptr;
-    error_code = 0;
-    config_path = path_to_config;  // Set the config path based on the parameter
-    tuvx = CreateTuvx(config_path, &error_code);
-  }
-
-  void TearDown() override
-  {
-    DeleteTuvx(tuvx);
-  }
->>>>>>> dad72256
 };
 
 
@@ -77,7 +55,7 @@
 TEST_F(TuvxCApiTest, DetectsNonexistentConfigFile) {
     const char* config_path = "nonexisting.yml";
     Error error;
-    TUVX* tuvx = create_tuvx(config_path, &error);
+    TUVX* tuvx = CreateTuvx(config_path, &error);
     ASSERT_FALSE(IsSuccess(error));
     DeleteError(&error);
 }
