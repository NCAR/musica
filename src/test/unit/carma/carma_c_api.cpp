--- conflicted
+++ resolved
@@ -57,10 +57,9 @@
   EXPECT_EQ(params.wavelength_bins.size(), 5);
   EXPECT_EQ(params.number_of_refractive_indices, 1);
 
-<<<<<<< HEAD
   // Run CARMA and get the output
   CARMAOutput output;
-  ASSERT_NO_THROW(output = carma.Run(params));
+  ASSERT_NO_THROW(output = carma.Run());
 
   // Verify that the basic dimensions are correct
   EXPECT_EQ(output.lat.size(), params.ny);
@@ -96,8 +95,4 @@
   EXPECT_EQ(output.group_particle_number_concentration.size(), params.groups.size());
   EXPECT_EQ(output.constituent_type.size(), params.groups.size());
   EXPECT_EQ(output.max_prognostic_bin.size(), params.groups.size());
-=======
-  // Test that we can run CARMA with aluminum test parameters
-  ASSERT_NO_THROW(carma.Run());
->>>>>>> 86d4e439
 }