--- conflicted
+++ resolved
@@ -16,17 +16,11 @@
 
   CARMAState::CARMAState(const CARMA& carma, const CARMAStateParameters& params)
   {
-<<<<<<< HEAD
     CCARMAParameters* carma_params = carma.GetParameters();
     CARMAStateParametersC state_params;
     this->nz = carma_params->nz;
     int n_wavelength_bins = carma_params->wavelength_bin_size;
     state_params.time = params.time;
-=======
-    this->nz = static_cast<int>(params.vertical_center.size());
-    CCARMAParameters* carma_params = carma.GetParameters();
-    CARMAStateParametersC state_params;
->>>>>>> d3686030
     state_params.time_step = params.time_step;
     state_params.longitude = params.longitude;
     state_params.latitude = params.latitude;
