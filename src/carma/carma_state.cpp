--- conflicted
+++ resolved
@@ -146,17 +146,52 @@
     }
   }
 
-<<<<<<< HEAD
+  void CARMAState::SetTemperature(const std::vector<double>& temperature)
+  {
+    if (f_carma_state_ == nullptr)
+    {
+      throw std::runtime_error("CARMA state instance is not initialized.");
+    }
+
+    if (temperature.empty())
+    {
+      throw std::invalid_argument("Temperature vector cannot be empty.");
+    }
+
+    int rc;
+    InternalSetTemperature(f_carma_state_, temperature.data(), static_cast<int>(temperature.size()), &rc);
+    if (rc != 0)
+    {
+      throw std::runtime_error("Failed to set temperature with return code: " + std::to_string(rc));
+    }
+  }
+
+  void CARMAState::SetAirDensity(const std::vector<double>& air_density)
+  {
+    if (f_carma_state_ == nullptr)
+    {
+      throw std::runtime_error("CARMA state instance is not initialized.");
+    }
+
+    if (air_density.empty())
+    {
+      throw std::invalid_argument("Air density vector cannot be empty.");
+    }
+
+    int rc;
+    InternalSetAirDensity(f_carma_state_, air_density.data(), static_cast<int>(air_density.size()), &rc);
+    if (rc != 0)
+    {
+      throw std::runtime_error("Failed to set air density with return code: " + std::to_string(rc));
+    }
+  }
+
   CarmaStatistics CARMAState::GetStepStatistics() const
-=======
-  void CARMAState::SetTemperature(const std::vector<double>& temperature)
->>>>>>> 75caa1f8
-  {
-    if (f_carma_state_ == nullptr)
-    {
-      throw std::runtime_error("CARMA state instance is not initialized.");
-    }
-<<<<<<< HEAD
+  {
+    if (f_carma_state_ == nullptr)
+    {
+      throw std::runtime_error("CARMA state instance is not initialized.");
+    }
     CarmaStatistics stats;
     stats.z_substeps.resize(nz);
     int rc;
@@ -264,29 +299,10 @@
   }
 
   CarmaGasValues CARMAState::GetGas(int gas_index) const {
-=======
-
-    if (temperature.empty())
-    {
-      throw std::invalid_argument("Temperature vector cannot be empty.");
-    }
-
-    int rc;
-    InternalSetTemperature(f_carma_state_, temperature.data(), static_cast<int>(temperature.size()), &rc);
-    if (rc != 0)
-    {
-      throw std::runtime_error("Failed to set temperature with return code: " + std::to_string(rc));
-    }
-  }
-
-  void CARMAState::SetAirDensity(const std::vector<double>& air_density)
-  {
->>>>>>> 75caa1f8
-    if (f_carma_state_ == nullptr)
-    {
-      throw std::runtime_error("CARMA state instance is not initialized.");
-    }
-<<<<<<< HEAD
+    if (f_carma_state_ == nullptr)
+    {
+      throw std::runtime_error("CARMA state instance is not initialized.");
+    }
     CarmaGasValues gas_values;
     gas_values.mass_mixing_ratio.resize(nz);
     gas_values.gas_saturation_wrt_ice.resize(nz);
@@ -344,20 +360,6 @@
     }
 
     return values;
-=======
-
-    if (air_density.empty())
-    {
-      throw std::invalid_argument("Air density vector cannot be empty.");
-    }
-
-    int rc;
-    InternalSetAirDensity(f_carma_state_, air_density.data(), static_cast<int>(air_density.size()), &rc);
-    if (rc != 0)
-    {
-      throw std::runtime_error("Failed to set air density with return code: " + std::to_string(rc));
-    }
->>>>>>> 75caa1f8
   }
 
   void CARMAState::Step(CARMAStateStepConfig& step_config)
