! Copyright (C) 2023-2025 National Center for Atmospheric Research
! SPDX-License-Identifier: Apache-2.0
!
module carma_interface

   use iso_c_binding, only: c_int, c_double, c_ptr, c_char, c_null_char, &
      c_loc, c_f_pointer, c_associated, c_null_ptr, c_bool

   implicit none
   private

<<<<<<< HEAD
=======
   integer, parameter, public :: ERROR_MEMORY_ALLOCATION = 97
   integer, parameter, public :: ERROR_DIMENSION_MISMATCH = 98

   ! C-compatible structure for CARMA fundamental data
   ! Contains only the minimal essential data needed for Python calculations
   type, bind(C) :: c_carma_output_data
      type(c_ptr) :: c_output_ptr

      ! Grid and atmospheric data
      type(c_ptr) :: lat
      type(c_ptr) :: lon
      type(c_ptr) :: vertical_center
      type(c_ptr) :: vertical_levels
      type(c_ptr) :: pressure
      type(c_ptr) :: temperature
      type(c_ptr) :: air_density

      ! Fundamental particle state data [nz, nbin, nelem]
      type(c_ptr) :: particle_concentration     ! number density [#/cm³]
      type(c_ptr) :: mass_mixing_ratio          ! mass mixing ratio [kg/kg]

      ! Bin-level particle properties [nz, nbin, ngroup]
      type(c_ptr) :: wet_radius                 ! wet particle radius [cm]
      type(c_ptr) :: wet_density                ! wet particle density [g/cm³]
      type(c_ptr) :: fall_velocity              ! fall velocity [cm/s] (nz+1, nbin, ngroup)
      type(c_ptr) :: nucleation_rate            ! nucleation rate [1/cm³/s]
      type(c_ptr) :: deposition_velocity        ! deposition velocity [cm/s]

      ! Group configuration data [nbin, ngroup]
      type(c_ptr) :: dry_radius                 ! dry particle radius [cm]
      type(c_ptr) :: mass_per_bin               ! particle mass [g]
      type(c_ptr) :: radius_ratio               ! radius ratio
      type(c_ptr) :: area_ratio                 ! area ratio

      ! Group mapping data
      type(c_ptr) :: group_particle_number_concentration      ! concentration element per group [ngroup]

      ! Group properties
      type(c_ptr) :: constituent_type           ! constituent type per group [ngroup]
      type(c_ptr) :: max_prognostic_bin         ! max prognostic bin per group [ngroup]
   end type c_carma_output_data

>>>>>>> f51f1377
!!!!!!!!!!!!!!!!!!!!!!!!!!!!!!!!!!!!!!!!!!!!!!!!!!!!!!!!!!!!!!!!!!!!!!!!!!!!!!!!

   ! Interface to the C++ TransferCarmaOutputToCpp function
   interface
      subroutine TransferCarmaOutputToCpp(output_data, nz, ny, nx, nbin, nelem, ngroup) &
         bind(C, name="TransferCarmaOutputToCpp")
         use iso_c_binding, only: c_int
         use carma_parameters_mod, only: carma_output_data_t
         type(carma_output_data_t), intent(in) :: output_data
         integer(c_int), value, intent(in) :: nz, ny, nx, nbin, nelem, ngroup
      end subroutine TransferCarmaOutputToCpp
   end interface!!!!!!!!!!!!!!!!!!!!!!!!!!!!!!!!!!!!!!!!!!!!!!!!!!!!!!!!!!!!!!!!!!!!!!!!!!!!!!!!

contains

!!!!!!!!!!!!!!!!!!!!!!!!!!!!!!!!!!!!!!!!!!!!!!!!!!!!!!!!!!!!!!!!!!!!!!!!!!!!!!

   subroutine internal_get_carma_version(version_ptr, version_length) &
      bind(C, name="InternalGetCarmaVersion")
      use iso_c_binding, only: c_ptr, c_int, c_f_pointer, c_null_char, c_loc, c_char
      use carma_version, only: get_carma_version

      ! arguments
      type(c_ptr),    intent(out) :: version_ptr
      integer(c_int), intent(out) :: version_length

      ! local variables
      character(len=:),       allocatable :: version_fortran
      character(kind=c_char), pointer     :: version_string_ptr(:)
      integer :: i

      version_fortran = get_carma_version()
      version_length = len_trim(version_fortran)

      ! Allocate and copy string
      allocate(version_string_ptr(version_length + 1))
      do i = 1, version_length
         version_string_ptr(i) = version_fortran(i:i)
      end do
      version_string_ptr(version_length + 1) = c_null_char

      version_ptr = c_loc(version_string_ptr)

   end subroutine internal_get_carma_version

!!!!!!!!!!!!!!!!!!!!!!!!!!!!!!!!!!!!!!!!!!!!!!!!!!!!!!!!!!!!!!!!!!!!!!!!!!!!!!!

   subroutine internal_free_carma_version(version_ptr, version_length) &
      bind(C, name="InternalFreeCarmaVersion")
      use iso_c_binding, only: c_char, c_ptr, c_int, c_associated, c_f_pointer

      type(c_ptr),    value, intent(in) :: version_ptr
      integer(c_int), value, intent(in) :: version_length
      character(kind=c_char), pointer :: version_string_ptr(:)

      ! Free the allocated version string pointer
      if (c_associated(version_ptr)) then
         call c_f_pointer(version_ptr, version_string_ptr, [version_length + 1])
         deallocate(version_string_ptr)
      end if

   end subroutine internal_free_carma_version

!!!!!!!!!!!!!!!!!!!!!!!!!!!!!!!!!!!!!!!!!!!!!!!!!!!!!!!!!!!!!!!!!!!!!!!!!!!!!!!

   function internal_create_carma(params, rc) &
      bind(C, name="InternalCreateCarma") result(carma_cptr)
      use iso_c_binding, only: c_int, c_ptr, c_f_pointer
      use carma_parameters_mod, only: carma_parameters_t

      type(carma_parameters_t), intent(in)  :: params
      integer(c_int),           intent(out) :: rc
      type(c_ptr)                           :: carma_cptr

      rc = 0

      ! Create CARMA instance with the provided parameters
      call create_carma_instance(params, carma_cptr, rc)

   end function internal_create_carma

!!!!!!!!!!!!!!!!!!!!!!!!!!!!!!!!!!!!!!!!!!!!!!!!!!!!!!!!!!!!!!!!!!!!!!!!!!!!!!!

   function internal_create_carma_state(carma_cptr, carma_params, carma_state_params, rc) &
      bind(C, name="InternalCreateCarmaState") result(carma_state_cptr)
      use iso_c_binding, only: c_ptr, c_int, c_double, c_loc, c_f_pointer
      use iso_fortran_env, only: real64
      use carma_types_mod, only: carma_type
      use carma_parameters_mod, only: carma_parameters_t, carma_state_parameter_t
      use carma_types_mod
      use carmastate_mod

      ! Arguments
      type(c_ptr),            value, intent(in)  :: carma_cptr
      type(carma_parameters_t),      intent(in)  :: carma_params
      type(carma_state_parameter_t), intent(in)  :: carma_state_params
      integer(c_int),                intent(out) :: rc

      ! Local variables
      type(carma_type), pointer      :: carma
      type(carmastate_type), pointer :: cstate
      real(kind=real64), pointer     :: vertical_center(:)
      real(kind=real64), pointer     :: vertical_levels(:)
      real(kind=real64), pointer     :: temperature(:)
      real(kind=real64), pointer     :: pressure(:)
      real(kind=real64), pointer     :: pressure_levels(:)
      type(c_ptr)                    :: carma_state_cptr
      integer :: alloc_stat

      rc = 0

      ! Create the CARMA instance
      allocate(cstate, stat=alloc_stat)
      if (alloc_stat /= 0) then
         rc = 1
         print *, "Error allocating CARMA instance"
         return
      end if

      call c_f_pointer(carma_state_params%vertical_center, vertical_center, [carma_state_params%vertical_center_size])
      call c_f_pointer(carma_state_params%vertical_levels, vertical_levels, [carma_state_params%vertical_levels_size])
      call c_f_pointer(carma_state_params%temperature, temperature, [carma_state_params%temperature_size])
      call c_f_pointer(carma_state_params%pressure, pressure, [carma_state_params%pressure_size])
      call c_f_pointer(carma_state_params%pressure_levels, pressure_levels, [carma_state_params%pressure_levels_size])

      ! Check if carma_cptr is associated
      if (c_associated(carma_cptr)) then
         call c_f_pointer(carma_cptr, carma)
         call CARMASTATE_Create(cstate, carma, &
            carma_state_params%time, carma_params%dtime, carma_params%nz, &
            carma_state_params%coordinates, carma_state_params%latitude, carma_state_params%longitude, &
            vertical_center(:), vertical_levels(:), &
            pressure(:), pressure_levels(:), &
            temperature(:), rc, &
            told=temperature(:))
         if (rc /= 0) then
            print *, "Error creating CARMA state"
            return
         end if
      else
         rc = 1
         print *, "CARMA pointer is not associated"
      end if

      carma_state_cptr = c_loc(cstate)
   end function internal_create_carma_state

!!!!!!!!!!!!!!!!!!!!!!!!!!!!!!!!!!!!!!!!!!!!!!!!!!!!!!!!!!!!!!!!!!!!!!!!!!!!!!!

   subroutine internal_run_carma(params, carma_cptr, c_output, rc) &
      bind(C, name="InternalRunCarma")
      use iso_c_binding, only: c_int, c_ptr, c_f_pointer
      use carma_parameters_mod, only: carma_parameters_t

      type(carma_parameters_t), intent(in)  :: params
      type(c_ptr), value,       intent(in)  :: carma_cptr
      type(c_ptr), value,       intent(in)  :: c_output
      integer(c_int),           intent(out) :: rc

      rc = 0

      ! Run CARMA simulation with optional output
      call run_carma_simulation(params, carma_cptr, rc, c_output)

   end subroutine internal_run_carma

!!!!!!!!!!!!!!!!!!!!!!!!!!!!!!!!!!!!!!!!!!!!!!!!!!!!!!!!!!!!!!!!!!!!!!!!!!!!!!!

   subroutine internal_destroy_carma(carma_cptr, rc) &
      bind(C, name="InternalDestroyCarma")
      use carma_types_mod, only: carma_type
      use carma_mod, only: CARMA_Destroy
      use iso_c_binding, only: c_ptr, c_int, c_f_pointer, c_associated

      type(c_ptr),    value, intent(in)  :: carma_cptr
      integer(c_int),        intent(out) :: rc

      type(carma_type), pointer :: carma

      rc = 0

      ! Check if carma_cptr is associated
      if (c_associated(carma_cptr)) then
         call c_f_pointer(carma_cptr, carma)

         ! Clean up the carma instance
         call CARMA_Destroy(carma, rc)
         if (rc /= 0) then
            print *, "Error destroying CARMA instance"
            return
         end if
         deallocate(carma)
      end if

   end subroutine internal_destroy_carma

!!!!!!!!!!!!!!!!!!!!!!!!!!!!!!!!!!!!!!!!!!!!!!!!!!!!!!!!!!!!!!!!!!!!!!!!!!!!!!!

   function c_to_f_string(c_string, string_size) result(f_string)

      use iso_c_binding, only: c_ptr, c_loc, c_char

      character(len=1, kind=c_char), intent(in) :: c_string(:)
      integer(c_int), intent(in) :: string_size

      character(len=string_size), allocatable :: f_string
      integer :: i

      ! Convert C string to Fortran string
      allocate(character(len=string_size) :: f_string)
      f_string(:) = ' '  ! Initialize with spaces
      do i = 1, string_size
         if (c_string(i) == c_null_char) exit
         f_string(i:i) = c_string(i)
      end do

   end function c_to_f_string

!!!!!!!!!!!!!!!!!!!!!!!!!!!!!!!!!!!!!!!!!!!!!!!!!!!!!!!!!!!!!!!!!!!!!!!!!!!!!!!

   subroutine create_carma_instance(params, carma_cptr, rc)
      use carma_precision_mod
      use carma_constants_mod
      use carma_enums_mod
      use carma_types_mod
      use carmaelement_mod
      use carmagroup_mod
      use carmagas_mod
      use carmasolute_mod
      use carma_mod
      use atmosphere_mod
      use carma_parameters_mod, only: carma_parameters_t, carma_group_config_t, &
<<<<<<< HEAD
         carma_element_config_t, carma_wavelength_bin_t
=======
                                      carma_element_config_t, carma_wavelength_bin_t, &
                                      carma_complex_t, carma_solute_config_t, carma_gas_config_t, &
                                       carma_coagulation_config_t, carma_growth_config_t, &
                                       carma_nucleation_config_t
>>>>>>> f51f1377
      use iso_fortran_env, only: real64
      use iso_c_binding, only: c_ptr, c_loc

      implicit none

      type(carma_parameters_t), intent(in)  :: params
      type(c_ptr),              intent(out) :: carma_cptr
      integer,                  intent(out) :: rc

      ! Local variables for CARMA simulation
      type(carma_type), pointer :: carma

      ! Model dimensions
      integer :: NZ, NY, NX, NZP1, NELEM, NGROUP, NBIN, NSOLUTE, NGAS, NWAVE

      ! Loop indices
      integer :: iwave, ielem, igroup, isolute, igas, icoag, igrowth, inucleation

      ! Wavelength grid parameters
      type(carma_wavelength_bin_t), pointer :: wavelength_bins(:)
      real(real64), allocatable :: wave_centers(:), wave_widths(:)
      logical, allocatable  :: wave_do_emission(:)

      ! Group parameters
      type(carma_group_config_t), pointer :: group_config(:)
      character(len=:), allocatable :: group_name, group_short_name
      real(kind=real64), pointer :: df(:) ! fractal dimension per group (NBINS)

      ! Element parameters
      type(carma_element_config_t), pointer :: element_config(:)
      character(len=:), allocatable :: element_name, element_short_name
      real(real64), pointer :: rhobin(:) ! rho bin for element (NBINS)
      real(real64), pointer :: arat(:) ! area ratio for element (NBINS)
      type(carma_complex_t), pointer :: refidx_t(:,:) ! refractive index [NWAVE, number_of_refractive_indices]
      complex(kind=real64), allocatable :: refidx(:,:) ! refractive index [NWAVE, number_of_refractive_indices]

      ! Solute parameters
      type(carma_solute_config_t), pointer :: solute_config(:)
      character(len=:), allocatable :: solute_name, solute_short_name

      ! Gas parameters
      type(carma_gas_config_t), pointer :: gas_config(:)
      character(len=:), allocatable :: gas_name, gas_short_name
      type(carma_complex_t), pointer :: gas_refidx_t(:,:) ! refractive index [NWAVE, number_of_refractive_indices]
      complex(kind=real64), allocatable :: gas_refidx(:,:) ! refractive index [NWAVE, number_of_refractive_indices]

      ! Process parameters
      ! Coagulation
      type(carma_coagulation_config_t), pointer :: coagulation_config(:)

      ! Growth parameters
      type(carma_growth_config_t), pointer :: growth_config(:)

      ! Nucleation parameters
      type(carma_nucleation_config_t), pointer :: nucleation_config(:)

      integer :: alloc_stat

      rc = 0

      ! Set dimensions from parameters
      NELEM = int(params%elements_size)
      NGROUP = int(params%groups_size)
      NBIN = int(params%nbin)
      NSOLUTE = int(params%solutes_size)
      NGAS = int(params%gases_size)
      NWAVE = int(params%wavelength_bin_size)

      ! Create the CARMA instance
      allocate(carma, stat=alloc_stat)
      if (alloc_stat /= 0) then
         rc = 1
         print *, "Error allocating CARMA instance"
         return
      end if

      if (NWAVE>0) then
         call c_f_pointer(params%wavelength_bins, wavelength_bins, [NWAVE])
         allocate(wave_centers(NWAVE))
         allocate(wave_widths(NWAVE))
         allocate(wave_do_emission(NWAVE))
         do iwave = 1, NWAVE
            wave_centers(iwave) = wavelength_bins(iwave)%center * 100.0_real64 ! Convert m to cm
            wave_widths(iwave) = wavelength_bins(iwave)%width * 100.0_real64 ! Convert m to cm
            wave_do_emission(iwave) = wavelength_bins(iwave)%do_emission
         end do
         call CARMA_Create(carma, NBIN, NELEM, NGROUP, NSOLUTE, NGAS, NWAVE, rc, &
            wave = wave_centers, &
            dwave = wave_widths, &
            do_wave_emit = wave_do_emission, &
            NREFIDX = params%number_of_refractive_indices, &
            LUNOPRT=6) ! Direct output to stdout
      else
         call CARMA_Create(carma, NBIN, NELEM, NGROUP, NSOLUTE, NGAS, NWAVE, rc)
      end if
      if (rc /= 0) then
         print *, "Error creating CARMA instance"
         return
      end if

      ! Create groups based on configuration
      if (c_associated(params%groups)) then
         call c_f_pointer(params%groups, group_config, [params%groups_size])
         do igroup = 1, params%groups_size
         associate(group => group_config(igroup))
            group_name = c_to_f_string(group%name, group%name_length)
            group_short_name = c_to_f_string(group%shortname, group%shortname_length)
            call c_f_pointer(group%df, df, [group%df_size])
            call CARMAGROUP_Create( &
               carma, &
               igroup, &
               group_name, &
               real(group%rmin, kind=real64) * 100.0_real64, & ! Convert m to cm
               real(group%rmrat, kind=real64), &
               int(group%ishape), &
               real(group%eshape, kind=real64), &
               logical(group%is_ice), &
               rc, &
               is_fractal=logical(group%is_fractal), &
               irhswell=int(group%swelling_algorithm), &
               irhswcomp=int(group%swelling_composition), &
               do_mie=(group%mie_calculation_algorithm /= 0), &
               do_wetdep=logical(group%do_wetdep), &
               do_drydep=logical(group%do_drydep), &
               do_vtran=logical(group%do_vtran), &
               solfac=real(group%solfac, kind=real64), &
               scavcoef=real(group%scavcoef, kind=real64), &
               shortname=group_short_name, &
               ifallrtn=int(group%fall_velocity_routine), &
               is_cloud= logical(group%is_cloud), &
               rmassmin=real(group%rmassmin, kind=real64) * 1000.0_real64, & ! Convert kg to g
               imiertn=int(group%mie_calculation_algorithm), &
               iopticstype=int(group%optics_algorithm), &
               is_sulfate=logical(group%is_sulfate), &
               dpc_threshold=real(group%dpc_threshold, kind=real64), &
               rmon=real(group%rmon, kind=real64) * 100.0_real64, & ! Convert m to cm
               df=df, &
               falpha=real(group%falpha, kind=real64), &
               neutral_volfrc=real(group%neutral_volfrc, kind=real64))
            if (rc /= 0) return
         end associate
         end do
      end if

      ! Create elements based on configuration
      if (c_associated(params%elements)) then
         call c_f_pointer(params%elements, element_config, [params%elements_size])
         do ielem = 1, params%elements_size
            associate(elem => element_config(ielem))
               element_name = c_to_f_string(elem%name, elem%name_length)
               element_short_name = c_to_f_string(elem%shortname, elem%shortname_length)
               if (elem%rhobin_size > 0) then
                 call c_f_pointer(elem%rhobin, rhobin, [elem%rhobin_size])
                 rhobin(:) = rhobin(:) * 0.001_real64 ! Convert kg m-3 to g cm-3
                 if (elem%rhobin_size /= NBIN) then
                    print *, "Error: rhobin size does not match NBIN"
                    rc = ERROR_DIMENSION_MISMATCH
                    return
                 end if
               else
                 rhobin => null( )
               end if
               if (elem%arat_size > 0) then
                  call c_f_pointer(elem%arat, arat, [elem%arat_size])
                  if (elem%arat_size /= NBIN) then
                     print *, "Error: arat size does not match NBIN"
                     rc = ERROR_DIMENSION_MISMATCH
                     return
                  end if
               else
                  arat => null( )
               end if
               if (elem%refidx_dim_1_size > 0 .and. elem%refidx_dim_2_size > 0) then
                  if (elem%refidx_dim_2_size /= NWAVE) then
                     print *, "Error: refidx_dim_2_size does not match NWAVE"
                     rc = ERROR_DIMENSION_MISMATCH
                     return
                  end if
                  if (elem%refidx_dim_1_size /= params%number_of_refractive_indices) then
                     print *, "Error: refidx_dim_1_size does not match number_of_refractive_indices"
                     rc = ERROR_DIMENSION_MISMATCH
                     return
                  end if
                  call c_f_pointer(elem%refidx, refidx_t, [elem%refidx_dim_2_size, elem%refidx_dim_1_size])
                  allocate(refidx(elem%refidx_dim_2_size, elem%refidx_dim_1_size), stat=alloc_stat)
                  if (alloc_stat /= 0) then
                     print *, "Error allocating refractive index array"
                     rc = ERROR_MEMORY_ALLOCATION
                     return
                  end if
                  do iwave = 1, NWAVE
                     refidx(iwave,:) = cmplx(refidx_t(iwave,1:params%number_of_refractive_indices)%real_part, &
                                             refidx_t(iwave,1:params%number_of_refractive_indices)%imag_part, kind=real64)
                  end do
               end if
               call CARMAELEMENT_Create( &
                  carma, &
                  ielem, &
                  int(elem%igroup), &
                  element_name, &
                  real(elem%rho, kind=real64) * 0.001_real64, & ! Convert kg m-3 to g cm-3
                  int(elem%itype), &
                  int(elem%icomposition), &
                  rc, &
                  shortname=element_short_name, &
                  isolute=int(elem%isolute), &
                  rhobin=rhobin, &
                  arat=arat, &
                  kappa=real(elem%kappa, kind=real64), &
                  refidx=refidx, &
                  isShell=logical(elem%isShell))
               if (rc /= 0) then
                  print *, "Error creating CARMA element"
                  return
               end if
            end associate
         end do
      end if

      ! Create solutes based on configuration
      if (c_associated(params%solutes)) then
         call c_f_pointer(params%solutes, solute_config, [params%solutes_size])
         do isolute = 1, params%solutes_size
            associate(solute => solute_config(isolute))
               solute_name = c_to_f_string(solute%name, solute%name_length)
               solute_short_name = c_to_f_string(solute%shortname, solute%shortname_length)
               call CARMASOLUTE_Create( &
                  carma, &
                  isolute, &
                  solute_name, &
                  int(solute%ions), &
                  real(solute%wtmol, kind=real64), &
                  real(solute%rho, kind=real64), &
                  rc, &
                  shortname=solute_short_name)
               if (rc /= 0) then
                  print *, "Error creating CARMA solute"
                  return
               end if
            end associate
         end do
      end if

      ! Create gases based on configuration
      if (c_associated(params%gases)) then
         call c_f_pointer(params%gases, gas_config, [params%gases_size])
         do igas = 1, params%gases_size
            associate(gas => gas_config(igas))
               gas_name = c_to_f_string(gas%name, gas%name_length)
               gas_short_name = c_to_f_string(gas%shortname, gas%shortname_length)
               if (gas%refidx_dim_1_size > 0 .and. gas%refidx_dim_2_size > 0) then
                  if (gas%refidx_dim_2_size /= NWAVE) then
                     print *, "Error: refidx_dim_2_size does not match NWAVE"
                     rc = ERROR_DIMENSION_MISMATCH
                     return
                  end if
                  if (gas%refidx_dim_1_size /= params%number_of_refractive_indices) then
                     print *, "Error: refidx_dim_1_size does not match number_of_refractive_indices"
                     rc = ERROR_DIMENSION_MISMATCH
                     return
                  end if
                  call c_f_pointer(gas%refidx, gas_refidx_t, [gas%refidx_dim_2_size, gas%refidx_dim_1_size])
                  allocate(gas_refidx(gas%refidx_dim_2_size, gas%refidx_dim_1_size), stat=alloc_stat)
                  if (alloc_stat /= 0) then
                     print *, "Error allocating refractive index array"
                     rc = ERROR_MEMORY_ALLOCATION
                     return
                  end if
                  do iwave = 1, NWAVE
                     gas_refidx(iwave,:) = cmplx(gas_refidx_t(iwave,1:params%number_of_refractive_indices)%real_part, &
                                                 gas_refidx_t(iwave,1:params%number_of_refractive_indices)%imag_part, kind=real64)
                  end do
               end if
               call CARMAGAS_Create( &
                  carma, &
                  igas, &
                  gas_name, &
                  real(gas%wtmol, kind=real64), &
                  int(gas%ivaprtn), &
                  int(gas%icomposition), &
                  rc, &
                  shortname=gas_short_name, &
                  dgc_threshold=real(gas%dgc_threshold, kind=real64), &
                  ds_threshold=real(gas%ds_threshold, kind=real64), &
                  refidx=gas_refidx)
               if (rc /= 0) then
                  print *, "Error creating CARMA gas"
                  return
               end if
            end associate
         end do
      end if

      ! Create coagulation processes based on configuration
      if (c_associated(params%coagulations)) then
         call c_f_pointer(params%coagulations, coagulation_config, [params%coagulations_size])
         do icoag = 1, params%coagulations_size
            associate(coag => coagulation_config(icoag))
               call CARMA_AddCoagulation( &
                  carma, &
                  int(coag%igroup1), &
                  int(coag%igroup2), &
                  int(coag%igroup3), &
                  int(coag%algorithm), &
                  rc, &
                  ck0=real(coag%ck0, kind=real64), &
                  grav_e_coll0=real(coag%grav_e_coll0, kind=real64), &
                  use_ccd=logical(coag%use_ccd))
               if (rc /= 0) then
                  print *, "Error adding CARMA coagulation"
                  return
               end if
            end associate
         end do
      else
         carma%f_icoagop = 0 ! Disable coagulation if no processes defined
         carma%f_icollec = 0 ! Disable collection if no processes defined
      end if

      ! Create growth processes based on configuration
      if (c_associated(params%growths)) then
         call c_f_pointer(params%growths, growth_config, [params%growths_size])
         do igrowth = 1, params%growths_size
            associate(growth => growth_config(igrowth))
               call CARMA_AddGrowth( &
                  carma, &
                  int(growth%ielem), &
                  int(growth%igas), &
                  rc)
               if (rc /= 0) then
                  print *, "Error adding CARMA growth"
                  return
               end if
            end associate
         end do
      end if

      ! Create nucleation processes based on configuration
      if (c_associated(params%nucleations)) then
         call c_f_pointer(params%nucleations, nucleation_config, [params%nucleations_size])
         do inucleation = 1, params%nucleations_size
            associate(nucleation => nucleation_config(inucleation))
               call CARMA_AddNucleation( &
                  carma, &
                  int(nucleation%ielemfrom), &
                  int(nucleation%ielemto), &
                  int(nucleation%algorithm), &
                  real(nucleation%rlh_nuc, kind=real64) * 1.0e4_real64, & ! convert m2 s-2 to cm2 s-2
                  rc, &
                  igas=int(nucleation%igas), &
                  ievp2elem=int(nucleation%ievp2elem))
               if (rc /= 0) then
                  print *, "Error adding CARMA nucleation"
                  return
               end if
            end associate
         end do
      end if

      ! Initialize CARMA with coagulation settings matching test_aluminum_simple
      call CARMA_Initialize(carma, rc, do_grow=.false., do_coag=.true., do_substep=.false., do_vtran=.FALSE.)
      if (rc /= 0) then
         print *, "Error initializing CARMA"
         return
      end if

      carma_cptr = c_loc(carma)

   end subroutine create_carma_instance

!!!!!!!!!!!!!!!!!!!!!!!!!!!!!!!!!!!!!!!!!!!!!!!!!!!!!!!!!!!!!!!!!!!!!!!!!!!!!!!

   subroutine run_carma_simulation(params, carma_cptr, rc, c_output_ptr)
      use carma_precision_mod
      use carma_constants_mod
      use carma_enums_mod
      use carma_types_mod
      use carmaelement_mod
      use carmagroup_mod
      use carmagas_mod
      use carmastate_mod
      use carma_mod
      use atmosphere_mod
      use carma_parameters_mod, only: carma_parameters_t, carma_group_config_t, &
         carma_element_config_t
      use iso_fortran_env, only: real64
      use iso_c_binding, only: c_ptr, c_null_ptr, c_associated

      implicit none

      type(carma_parameters_t), intent(in)  :: params
      type(c_ptr),              intent(in)  :: carma_cptr
      integer,                  intent(out) :: rc
      type(c_ptr), optional,    intent(in)  :: c_output_ptr

      ! Local variables for CARMA simulation
      type(carma_type), pointer :: carma
      type(carmastate_type)     :: cstate

      ! Model dimensions
      integer :: NZ, NY, NX, NZP1, NELEM, NGROUP, NBIN, NSOLUTE, NGAS, NWAVE
      integer, parameter :: LUNOPRT = 6

      ! Grid and atmospheric variables
      real(kind=c_double), allocatable :: lat(:), lon(:)
      real(kind=c_double), allocatable :: zc(:), zl(:), p(:), pl(:), t(:), rhoa(:)
      real(kind=c_double) :: time
      real(kind=c_double) :: dtime
      integer :: nstep
      real(kind=c_double) :: deltaz, zmin

      ! Gas and particle variables
      real(kind=c_double), allocatable :: mmr(:,:,:)
      real(kind=c_double), allocatable :: mmr_gas(:,:)  ! Keep for potential future use

      ! Loop indices
      integer :: i, iy, ix, istep, igas, ielem, ibin, igroup

      ! Physical constants and parameters from aluminum test
      integer, parameter :: I_GRP_ALUM = 1

      ! Group parameters
      type(carma_group_config_t), pointer :: group_config(:)
      character(len=:), allocatable :: group_name, group_short_name

      ! Element parameters
      type(carma_element_config_t), pointer :: element_config(:)
      character(len=:), allocatable :: element_name, element_short_name
      real(real64), pointer :: rhobin(:) ! rho bin for element (NBINS)
      real(real64), pointer :: arat(:) ! area ratio for element (NBINS)

      rc = 0

      call c_f_pointer(carma_cptr, carma)

      ! Set dimensions from parameters
      NZ = int(params%nz)
      NY = 1 ! TODO: Replace this with the number of states in the y direction
      NX = 1 ! TODO: Replace this with the number of states in the x direction
      NZP1 = NZ + 1
      NELEM = int(params%elements_size)
      NGROUP = int(params%groups_size)
      NBIN = int(params%nbin)
      NSOLUTE = int(params%solutes_size)
      NGAS = int(params%gases_size)
      NWAVE = int(params%wavelength_bin_size)
      dtime = real(params%dtime, kind=real64)
      nstep = int(params%nstep)
      deltaz = real(params%deltaz, kind=real64)
      zmin = real(params%zmin, kind=real64)

      ! Set up simple grid
      iy = 1
      ix = 1

      ! Allocate arrays
      allocate(lat(NY), lon(NX))
      allocate(zc(NZ), zl(NZP1), p(NZ), pl(NZP1), t(NZ), rhoa(NZ))
      allocate(mmr(NZ, NELEM, NBIN))
      if (NGAS > 0) allocate(mmr_gas(NZ, NGAS))

      ! Set up atmospheric conditions matching test_aluminum_simple
      lat(iy) = 0.0_c_double
      lon(ix) = -105.0_c_double

      ! Vertical grid setup
      do i = 1, NZ
         zc(i) = zmin + (deltaz * (i - 0.5_c_double))
      end do

      call GetStandardAtmosphere(zc, p=p, t=t)

      do i = 1, NZP1
         zl(i) = zmin + ((i - 1) * deltaz)
      end do
      call GetStandardAtmosphere(zl, p=pl)

      ! Set up initial conditions
      rhoa(:) = (p(:) * 10.0_c_double) / (R_AIR * t(:)) * (1e-3_c_double * 1e6_c_double)

      ! Store original temperature for told parameter

      ! Initialize gas mixing ratios (no gases in aluminum test)
      if (NGAS > 0) then
         mmr_gas(:,:) = 0.0_c_double
      end if

      ! Initialize particle mixing ratios with aluminum concentration
      mmr(:,:,:) = 5e9_c_double / (deltaz * 2.57474699e14_c_double) / rhoa(1)

      ! Time integration loop - start from step 2 to match test_aluminum_simple
      carma_time_integration: do istep = 2, nstep + 1

         ! Calculate the model time
         time = (istep - 1) * dtime

         ! Create a CARMASTATE for this column
         call CARMASTATE_Create(cstate, carma, time, dtime, NZ, &
            I_CART, lat(iy), lon(ix), &
            zc(:), zl(:), &
            p(:),  pl(:), &
            t(:), rc, &
            told=t(:))
         if (rc /= 0) then
            print *, "Error creating CARMA state"
            return
         end if

         ! Send the bin mmrs to CARMA
         do ielem = 1, NELEM
            do ibin = 1, NBIN
               call CARMASTATE_SetBin(cstate, ielem, ibin, mmr(:,ielem,ibin), rc)
               if (rc /= 0) then
                  print *, "Error setting CARMA state bin"
                  return
               end if
            end do
         end do

         ! Execute the time step
         call CARMASTATE_Step(cstate, rc)
         if (rc /= 0) then
            print *, "Error executing CARMA state step"
            return
         end if

         ! Get the updated bin mmr
         do ielem = 1, NELEM
            do ibin = 1, NBIN
               call CARMASTATE_GetBin(cstate, ielem, ibin, mmr(:,ielem,ibin), rc)
               if (rc /= 0) then
                  print *, "Error getting CARMA state bin"
                  return
               end if
            end do
         end do

      end do carma_time_integration

      ! Transfer output data to C++ if output pointer is provided
      ! This must happen before the CARMA state is destroyed
      if (present(c_output_ptr) .and. c_associated(c_output_ptr)) then
         call transfer_carma_output_data(c_output_ptr, &
            cstate, carma, params, &
            NZ, NY, NX, NELEM, NGROUP, NBIN, NGAS, nstep, &
            real(time, kind=8), int(nstep), &
            lat, lon, zc, zl, p, t, rhoa, deltaz)
      end if

      ! Clean up the carma state for this step
      call CARMASTATE_Destroy(cstate, rc)
      if (rc /= 0) then
         print *, "Error destroying CARMA state"
         return
      end if

      ! Deallocate arrays
      deallocate(lat, lon, zc, zl, p, pl, t, rhoa, mmr)
      if (NGAS > 0) deallocate(mmr_gas)

   end subroutine run_carma_simulation

!!!!!!!!!!!!!!!!!!!!!!!!!!!!!!!!!!!!!!!!!!!!!!!!!!!!!!!!!!!!!!!!!!!!!!!!!!!!!!!

   subroutine transfer_carma_output_data(c_output_ptr, &
      cstate, carma_ptr, params, &
      nz, ny, nx, nelem, ngroup, nbin, ngas, nstep, &
      current_time, current_step, &
      lat, lon, vertical_center, vertical_levels, pressure, temperature, air_density, deltaz)
      use carma_precision_mod
      use carma_types_mod
      use carma_parameters_mod, only: carma_parameters_t
      use iso_c_binding, only: c_ptr, c_int, c_double, c_loc
      use iso_fortran_env, only: real64
      use carma_parameters_mod, only: carma_output_data_t

      implicit none

      ! Input parameters
      type(c_ptr), intent(in) :: c_output_ptr
      type(carmastate_type), intent(in) :: cstate
      type(carma_type), intent(in), target :: carma_ptr
      type(carma_parameters_t), intent(in) :: params
      integer, intent(in) :: nz, ny, nx, nelem, ngroup, nbin, ngas, nstep
      real(kind=8), intent(in) :: current_time
      integer, intent(in) :: current_step
      real(kind=c_double), intent(in), target :: lat(ny), lon(nx)
      real(kind=c_double), intent(in), target :: vertical_center(nz), vertical_levels(nz+1)
      real(kind=c_double), intent(in), target :: pressure(nz), temperature(nz), air_density(nz)
      real(kind=c_double), intent(in) :: deltaz

      ! Fundamental arrays for Python calculations - core state variables
      real(kind=c_double), allocatable, target :: pc(:,:,:)           ! particle concentration [#/cm³]
      real(kind=c_double), allocatable, target :: mmr(:,:,:)          ! mass mixing ratio [kg/kg]

      ! Particle properties [nz, nbin, ngroup]
      real(kind=c_double), allocatable, target :: r_wet(:,:,:)        ! wet radius [cm]
      real(kind=c_double), allocatable, target :: rhop_wet(:,:,:)     ! wet density [g/cm³]
      real(kind=c_double), allocatable, target :: vf(:,:,:)           ! fall velocity [cm/s] (nz+1, nbin, ngroup)
      real(kind=c_double), allocatable, target :: nucleation(:,:,:)   ! nucleation rate [1/cm³/s]
      real(kind=c_double), allocatable, target :: vd(:,:,:)           ! deposition velocity [cm/s]

      ! Group configuration arrays [nbin, ngroup]
      real(kind=c_double), allocatable, target :: r_dry(:,:)          ! dry radius [cm]
      real(kind=c_double), allocatable, target :: rmass(:,:)          ! mass per bin [g]
      real(kind=c_double), allocatable, target :: rrat(:,:)           ! radius ratio
      real(kind=c_double), allocatable, target :: arat(:,:)           ! area ratio

      ! Group mapping and properties
      integer(kind=c_int), allocatable, target :: ienconc(:)          ! concentration element per group
      integer(kind=c_int), allocatable, target :: constituent_type(:) ! constituent type per group
      integer(kind=c_int), allocatable, target :: maxbin(:)           ! max prognostic bin per group

      ! Create and populate the output data struct
      type(carma_output_data_t) :: output_data_struct

      ! Allocate fundamental arrays for Python calculation
      allocate(pc(nz, nbin, nelem))
      allocate(mmr(nz, nbin, nelem))
      allocate(r_wet(nz, nbin, ngroup))
      allocate(rhop_wet(nz, nbin, ngroup))
      allocate(vf(nz+1, nbin, ngroup))
      allocate(nucleation(nz, nbin, ngroup))
      allocate(vd(nz, nbin, ngroup))

      ! Group configuration arrays
      allocate(r_dry(nbin, ngroup))
      allocate(rmass(nbin, ngroup))
      allocate(rrat(nbin, ngroup))
      allocate(arat(nbin, ngroup))

      ! Group mapping and properties arrays
      allocate(ienconc(ngroup))
      allocate(constituent_type(ngroup))
      allocate(maxbin(ngroup))

      ! Initialize arrays
      pc(:,:,:) = 0.0_c_double
      mmr(:,:,:) = 0.0_c_double
      r_wet(:,:,:) = 0.0_c_double
      rhop_wet(:,:,:) = 0.0_c_double
      vf(:,:,:) = 0.0_c_double
      nucleation(:,:,:) = 0.0_c_double
      vd(:,:,:) = 0.0_c_double
      r_dry(:,:) = 0.0_c_double
      rmass(:,:) = 0.0_c_double
      rrat(:,:) = 1.0_c_double
      arat(:,:) = 1.0_c_double
      ienconc(:) = 0
      constituent_type(:) = 0
      maxbin(:) = 0

      ! Extract fundamental data from CARMA state
      call extract_carma_fundamental_data(cstate, carma_ptr, nz, nbin, nelem, ngroup, &
         pc, mmr, r_wet, rhop_wet, vf, nucleation, vd, &
         r_dry, rmass, rrat, arat, &
         ienconc, constituent_type, maxbin)

      output_data_struct%c_output_ptr = c_output_ptr

      ! Set pointers to fundamental data arrays
      output_data_struct%lat = c_loc(lat)
      output_data_struct%lon = c_loc(lon)
      output_data_struct%vertical_center = c_loc(vertical_center)
      output_data_struct%vertical_levels = c_loc(vertical_levels)
      output_data_struct%pressure = c_loc(pressure)
      output_data_struct%temperature = c_loc(temperature)
      output_data_struct%air_density = c_loc(air_density)

      ! Core fundamental data arrays - particle state [nz, nbin, nelem]
      output_data_struct%particle_concentration = c_loc(pc)            ! particle concentration [#/cm³]
      output_data_struct%mass_mixing_ratio = c_loc(mmr)                ! mass mixing ratio [kg/kg]

      ! Bin-level particle properties [nz, nbin, ngroup]
      output_data_struct%wet_radius = c_loc(r_wet)                     ! wet radius [cm]
      output_data_struct%wet_density = c_loc(rhop_wet)                 ! wet density [g/cm³]
      output_data_struct%fall_velocity = c_loc(vf)                     ! fall velocity [cm/s]
      output_data_struct%nucleation_rate = c_loc(nucleation)           ! nucleation rate [1/cm³/s]
      output_data_struct%deposition_velocity = c_loc(vd)               ! deposition velocity [cm/s]

      ! Group configuration arrays [nbin, ngroup]
      output_data_struct%dry_radius = c_loc(r_dry)                     ! dry radius [cm]
      output_data_struct%mass_per_bin = c_loc(rmass)                  ! particle mass [g]
      output_data_struct%radius_ratio = c_loc(rrat)                    ! radius ratio
      output_data_struct%area_ratio = c_loc(arat)                      ! area ratio

      ! Group mapping and properties
      output_data_struct%group_particle_number_concentration = c_loc(ienconc)        ! concentration element per group [ngroup]
      output_data_struct%constituent_type = c_loc(constituent_type)  ! constituent type per group [ngroup]
      output_data_struct%max_prognostic_bin = c_loc(maxbin)            ! max prognostic bin per group [ngroup]

      ! Call the C++ transfer function with the struct and dimensions
      call TransferCarmaOutputToCpp(output_data_struct, &
         int(nz, c_int), int(ny, c_int), int(nx, c_int), int(nbin, c_int), &
         int(nelem, c_int), int(ngroup, c_int))

      ! Clean up fundamental data arrays
      deallocate(pc, mmr, r_wet, rhop_wet, vf, nucleation, vd)
      deallocate(r_dry, rmass, rrat, arat)
      deallocate(ienconc, constituent_type, maxbin)

   end subroutine transfer_carma_output_data

!!!!!!!!!!!!!!!!!!!!!!!!!!!!!!!!!!!!!!!!!!!!!!!!!!!!!!!!!!!!!!!!!!!!!!!!!!!!!!!!

   subroutine extract_carma_fundamental_data(cstate, carma_ptr, nz, nbin, nelem, ngroup, &
      pc, mmr, r_wet, rhop_wet, vf, nucleation, vd, &
      r_dry, rmass, rrat, arat, &
      ienconc, constituent_type, maxbin)
      use carma_precision_mod
      use carma_types_mod
      use carmaelement_mod
      use carmagroup_mod
      use carmastate_mod
      use carma_enums_mod
      use iso_c_binding, only: c_double, c_int, c_bool

      implicit none

      ! Input parameters
      type(carmastate_type), intent(in) :: cstate
      type(carma_type), intent(in) :: carma_ptr
      integer, intent(in) :: nz, nbin, nelem, ngroup

      ! Output arrays - fundamental data for Python
      real(kind=c_double), intent(out) :: pc(nz, nbin, nelem)           ! particle concentration [#/cm³]
      real(kind=c_double), intent(out) :: mmr(nz, nbin, nelem)          ! mass mixing ratio [kg/kg]
      real(kind=c_double), intent(out) :: r_wet(nz, nbin, ngroup)       ! wet radius [cm]
      real(kind=c_double), intent(out) :: rhop_wet(nz, nbin, ngroup)    ! wet density [g/cm³]
      real(kind=c_double), intent(out) :: vf(nz+1, nbin, ngroup)        ! fall velocity [cm/s]
      real(kind=c_double), intent(out) :: nucleation(nz, nbin, ngroup)  ! nucleation rate [1/cm³/s]
      real(kind=c_double), intent(out) :: vd(nz, nbin, ngroup)          ! deposition velocity [cm/s]
      real(kind=c_double), intent(out) :: r_dry(nbin, ngroup)           ! dry radius [cm]
      real(kind=c_double), intent(out) :: rmass(nbin, ngroup)           ! mass per bin [g]
      real(kind=c_double), intent(out) :: rrat(nbin, ngroup)            ! radius ratio
      real(kind=c_double), intent(out) :: arat(nbin, ngroup)            ! area ratio
      integer(kind=c_int), intent(out) :: ienconc(ngroup)               ! concentration element per group
      integer(kind=c_int), intent(out) :: constituent_type(ngroup)      ! constituent type per group
      integer(kind=c_int), intent(out) :: maxbin(ngroup)                ! max prognostic bin per group

      ! Local variables
      integer :: ielem, ibin, igroup, rc
      real(kind=c_double) :: mmr_bin(nz)                                ! temporary for GetBin call
      real(kind=c_double) :: numberDensity(nz), rwet_bin(nz), rhop_wet_bin(nz)
      real(kind=c_double) :: vf_bin(nz+1), nucleationRate(nz), vd_scalar
      real(kind=c_double) :: r_group(nbin), rmass_group(nbin), rrat_group(nbin), arat_group(nbin)
      integer :: ienconc_tmp, maxbin_tmp, cnsttype_tmp

      ! Initialize arrays
      pc(:,:,:) = 0.0_c_double
      mmr(:,:,:) = 0.0_c_double
      r_wet(:,:,:) = 0.0_c_double
      rhop_wet(:,:,:) = 0.0_c_double
      vf(:,:,:) = 0.0_c_double
      nucleation(:,:,:) = 0.0_c_double
      vd(:,:,:) = 0.0_c_double

      ! Extract data for all elements and bins
      do ielem = 1, nelem
         ! Get the group for this element
         call CARMAELEMENT_Get(carma_ptr, ielem, rc, igroup=igroup)
         if (rc /= 0) then
            print *, "Error getting CARMA element group"
            return
         end if

         do ibin = 1, nbin
            ! Get fundamental bin data - all the data needed for Python calculations
            call CARMASTATE_GetBin(cstate, ielem, ibin, mmr_bin, rc, &
               numberDensity=numberDensity, r_wet=rwet_bin, rhop_wet=rhop_wet_bin, &
               vf=vf_bin, nucleationRate=nucleationRate, vd=vd_scalar)
            if (rc /= 0) then
               print *, "Error getting CARMA state bin"
               return
            end if

            ! Store the data - only for concentration elements to match carmadiags logic
            pc(:, ibin, ielem) = numberDensity(:)                      ! particle concentration [#/cm³]
            mmr(:, ibin, ielem) = mmr_bin(:)                           ! mass mixing ratio [kg/kg]
            r_wet(:, ibin, igroup) = rwet_bin(:)                       ! wet radius [cm]
            rhop_wet(:, ibin, igroup) = rhop_wet_bin(:)                ! wet density [g/cm³]
            vf(:, ibin, igroup) = vf_bin(:)                            ! fall velocity [cm/s]
            nucleation(:, ibin, igroup) = nucleationRate(:)           ! nucleation rate [1/cm³/s]
            vd(:, ibin, igroup) = vd_scalar                            ! deposition velocity [cm/s]
         end do
      end do

      ! Extract group configuration data
      do igroup = 1, ngroup
         ! Get group properties - all data needed for Python calculations
         call CARMAGROUP_Get(carma_ptr, igroup, rc, ienconc=ienconc_tmp, cnsttype=cnsttype_tmp, &
            r=r_group, rmass=rmass_group, rrat=rrat_group, arat=arat_group, &
            maxbin=maxbin_tmp)
         if (rc /= 0) then
            print *, "Error getting CARMA group properties"
            return
         end if

         ! Store group configuration data
         r_dry(:, igroup) = r_group(:)                                 ! dry radius [cm]
         rmass(:, igroup) = rmass_group(:)                             ! mass per bin [g]
         rrat(:, igroup) = rrat_group(:)                               ! radius ratio
         arat(:, igroup) = arat_group(:)                               ! area ratio
         ienconc(igroup) = ienconc_tmp                                 ! concentration element per group
         constituent_type(igroup) = cnsttype_tmp                      ! constituent type per group
         maxbin(igroup) = maxbin_tmp                                   ! max prognostic bin per group
      end do

   end subroutine extract_carma_fundamental_data

!!!!!!!!!!!!!!!!!!!!!!!!!!!!!!!!!!!!!!!!!!!!!!!!!!!!!!!!!!!!!!!!!!!!!!!!!!!!!!!!

end module carma_interface<|MERGE_RESOLUTION|>--- conflicted
+++ resolved
@@ -9,51 +9,8 @@
    implicit none
    private
 
-<<<<<<< HEAD
-=======
    integer, parameter, public :: ERROR_MEMORY_ALLOCATION = 97
    integer, parameter, public :: ERROR_DIMENSION_MISMATCH = 98
-
-   ! C-compatible structure for CARMA fundamental data
-   ! Contains only the minimal essential data needed for Python calculations
-   type, bind(C) :: c_carma_output_data
-      type(c_ptr) :: c_output_ptr
-
-      ! Grid and atmospheric data
-      type(c_ptr) :: lat
-      type(c_ptr) :: lon
-      type(c_ptr) :: vertical_center
-      type(c_ptr) :: vertical_levels
-      type(c_ptr) :: pressure
-      type(c_ptr) :: temperature
-      type(c_ptr) :: air_density
-
-      ! Fundamental particle state data [nz, nbin, nelem]
-      type(c_ptr) :: particle_concentration     ! number density [#/cm³]
-      type(c_ptr) :: mass_mixing_ratio          ! mass mixing ratio [kg/kg]
-
-      ! Bin-level particle properties [nz, nbin, ngroup]
-      type(c_ptr) :: wet_radius                 ! wet particle radius [cm]
-      type(c_ptr) :: wet_density                ! wet particle density [g/cm³]
-      type(c_ptr) :: fall_velocity              ! fall velocity [cm/s] (nz+1, nbin, ngroup)
-      type(c_ptr) :: nucleation_rate            ! nucleation rate [1/cm³/s]
-      type(c_ptr) :: deposition_velocity        ! deposition velocity [cm/s]
-
-      ! Group configuration data [nbin, ngroup]
-      type(c_ptr) :: dry_radius                 ! dry particle radius [cm]
-      type(c_ptr) :: mass_per_bin               ! particle mass [g]
-      type(c_ptr) :: radius_ratio               ! radius ratio
-      type(c_ptr) :: area_ratio                 ! area ratio
-
-      ! Group mapping data
-      type(c_ptr) :: group_particle_number_concentration      ! concentration element per group [ngroup]
-
-      ! Group properties
-      type(c_ptr) :: constituent_type           ! constituent type per group [ngroup]
-      type(c_ptr) :: max_prognostic_bin         ! max prognostic bin per group [ngroup]
-   end type c_carma_output_data
-
->>>>>>> f51f1377
 !!!!!!!!!!!!!!!!!!!!!!!!!!!!!!!!!!!!!!!!!!!!!!!!!!!!!!!!!!!!!!!!!!!!!!!!!!!!!!!!
 
    ! Interface to the C++ TransferCarmaOutputToCpp function
@@ -286,14 +243,11 @@
       use carma_mod
       use atmosphere_mod
       use carma_parameters_mod, only: carma_parameters_t, carma_group_config_t, &
-<<<<<<< HEAD
-         carma_element_config_t, carma_wavelength_bin_t
-=======
+                                      carma_element_config_t, carma_wavelength_bin_t, &
                                       carma_element_config_t, carma_wavelength_bin_t, &
                                       carma_complex_t, carma_solute_config_t, carma_gas_config_t, &
-                                       carma_coagulation_config_t, carma_growth_config_t, &
-                                       carma_nucleation_config_t
->>>>>>> f51f1377
+                                      carma_coagulation_config_t, carma_growth_config_t, &
+                                      carma_nucleation_config_t
       use iso_fortran_env, only: real64
       use iso_c_binding, only: c_ptr, c_loc
 
