--- conflicted
+++ resolved
@@ -298,7 +298,6 @@
       if (c_associated(params%groups)) then
          call c_f_pointer(params%groups, group_config, [params%groups_size])
          do igroup = 1, params%groups_size
-<<<<<<< HEAD
          associate(group => group_config(igroup))
             group_name = c_to_f_string(group%name, group%name_length)
             group_short_name = c_to_f_string(group%shortname, group%shortname_length)
@@ -336,26 +335,6 @@
                neutral_volfrc=real(group%neutral_volfrc, kind=real64))
             if (rc /= 0) return
          end associate
-=======
-            associate(group => group_config(igroup))
-               group_name = c_to_f_string(group%name, group%name_length)
-               group_short_name = c_to_f_string(group%shortname, group%shortname_length)
-               call c_f_pointer(group%df, df, [group%df_size])
-               call CARMAGROUP_Create(carma, int(group%id), group_name, real(group%rmin, kind=real64), &
-                  real(group%rmrat, kind=real64), &
-                  int(group%ishape), real(group%eshape, kind=real64), logical(group%is_ice), rc,&
-                  is_fractal=logical(group%is_fractal), &
-                  irhswell=I_NO_SWELLING, do_mie=logical(group%do_mie), do_wetdep=logical(group%do_wetdep), &
-                  do_drydep=logical(group%do_drydep), do_vtran=logical(group%do_vtran), &
-                  solfac=real(group%solfac, kind=real64), scavcoef=real(group%scavcoef, kind=real64), &
-                  shortname=group_short_name, rmon=real(group%rmon, kind=real64), df=df, falpha=real(group%falpha, kind=real64), &
-                  is_sulfate=.false.)
-               if (rc /= 0) then
-                  print *, "Error creating CARMA group"
-                  return
-               end if
-            end associate
->>>>>>> 5ece9b88
          end do
       end if
 
