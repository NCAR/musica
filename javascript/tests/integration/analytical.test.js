--- conflicted
+++ resolved
@@ -1,25 +1,12 @@
-/**
- * Integration tests for Analytical mechanism
- * Mirrors python/test/integration/test_analytical.py
- * Uses Node.js built-in test runner
- */
-
 const { describe, it } = require('node:test');
 const assert = require('node:assert');
 const path = require('path');
 const musica = require('musica-addon');
 const { MICM, SolverType, GAS_CONSTANT } = musica.micmSolver;
+const { isClose } = require('../util/testUtils');
 
 // Test configuration
 const CONFIG_PATH = path.join(__dirname, '../../../configs/v0/analytical');
-
-/**
- * Helper function to check if values are close (equivalent to np.isclose)
- */
-function isClose(a, b, atol = 1e-5, rtol = 1e-9) {
-    const diff = Math.abs(a - b);
-    return diff <= (atol + rtol * Math.abs(b));
-}
 
 /**
  * Test single grid cell analytical solution
@@ -104,17 +91,17 @@
             (1.0 + (k1 * Math.exp(-k2 * currTime) - k2 * Math.exp(-k1 * currTime)) / (k2 - k1));
 
         // Check concentrations
-        assert.ok(isClose(conc.A[0], A_conc, tolerance), 
+        assert.ok(isClose(conc.A[0], A_conc, tolerance),
             `A concentration mismatch at t=${currTime}: ${conc.A[0]} vs ${A_conc}`);
-        assert.ok(isClose(conc.B[0], B_conc, tolerance), 
+        assert.ok(isClose(conc.B[0], B_conc, tolerance),
             `B concentration mismatch at t=${currTime}: ${conc.B[0]} vs ${B_conc}`);
-        assert.ok(isClose(conc.C[0], C_conc, tolerance), 
+        assert.ok(isClose(conc.C[0], C_conc, tolerance),
             `C concentration mismatch at t=${currTime}: ${conc.C[0]} vs ${C_conc}`);
-        assert.ok(isClose(conc.D[0], D_conc, tolerance), 
+        assert.ok(isClose(conc.D[0], D_conc, tolerance),
             `D concentration mismatch at t=${currTime}: ${conc.D[0]} vs ${D_conc}`);
-        assert.ok(isClose(conc.E[0], E_conc, tolerance), 
+        assert.ok(isClose(conc.E[0], E_conc, tolerance),
             `E concentration mismatch at t=${currTime}: ${conc.E[0]} vs ${E_conc}`);
-        assert.ok(isClose(conc.F[0], F_conc, tolerance), 
+        assert.ok(isClose(conc.F[0], F_conc, tolerance),
             `F concentration mismatch at t=${currTime}: ${conc.F[0]} vs ${F_conc}`);
 
         currTime += timeStep;
@@ -335,7 +322,6 @@
     });
 });
 
-<<<<<<< HEAD
 // Test suite for multiple grid cells - Backward Euler Standard Order
 describe('Analytical - Multiple grid cells - Backward Euler Standard Order', () => {
     for (let i = 1; i <= 10; i++) {
@@ -347,55 +333,5 @@
             const state = solver.createState(i);
             testMultipleGridCell(solver, state, i, 10.0, 2);
         });
-=======
-
-/**
- * Main test runner
- */
-function runTests() {
-
-    let tests_complete = 0;
-
-    console.log('Starting MICM Analytical Tests (matching Python test_analytical.py)...\n');
-    console.log('='.repeat(60));
-
-    const tests = [
-        ['Single grid cell - Standard Rosenbrock', test_single_grid_cell_standard_rosenbrock],
-        ['Multiple grid cells (1-10) - Standard Rosenbrock', test_multiple_grid_cells_standard_rosenbrock],
-        ['Single grid cell - Backward Euler', test_single_grid_cell_backward_euler],
-        ['Multiple grid cells (1-10) - Backward Euler', test_multiple_grid_cells_backward_euler],
-        ['Single grid cell - Rosenbrock (vector-ordered)', test_single_grid_cell_rosenbrock],
-        ['Multiple grid cells (1-10) - Rosenbrock (vector-ordered)', test_multiple_grid_cells_rosenbrock],
-        ['Single grid cell - Backward Euler Standard Order', test_single_grid_cell_backward_euler_standard_order],
-        ['Multiple grid cells (1-10) - Backward Euler Standard Order', test_multiple_grid_cells_backward_euler_standard_order],
-    ]
-
-
-
-    for (let i = 0; i < tests.length; i++) {
-        const [name, fn] = tests[i];
-        console.log(`\nTest ${i + 1}: ${name}`);
-        try {
-            fn();
-            tests_complete++;
-
-        } catch (error) {
-            console.error('\n' + '='.repeat(60));
-            console.error('TEST FAILED! ✗');
-            console.error('='.repeat(60));
-            console.error('Error:', error.message);
-            console.error(error.stack);
-        }
-    }
-
-    if (tests_complete == tests.length) {
-        console.log('\n' + '='.repeat(60));
-        console.log('ALL TESTS PASSED! ✓');
-        console.log('='.repeat(60));
-    } else {
-        console.log('\n' + '='.repeat(60));
-        console.log(`${tests_complete}/${tests.length} TESTS PASSED! 1 OR MORE TESTS FAILED!`);
-        console.log('='.repeat(60));
->>>>>>> 183e836b
     }
 });