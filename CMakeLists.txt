cmake_minimum_required(VERSION 3.21)

project(
  musica-distribution
  VERSION 0.6.1
)

set(CMAKE_MODULE_PATH ${CMAKE_MODULE_PATH};${CMAKE_CURRENT_LIST_DIR}/cmake)
set(CMAKE_USER_MAKE_RULES_OVERRIDE ${CMAKE_MODULE_PATH}/SetDefaults.cmake)
set(CMAKE_RUNTIME_OUTPUT_DIRECTORY ${CMAKE_BINARY_DIR})

if(NOT CMAKE_BUILD_TYPE)
  set(CMAKE_BUILD_TYPE "Release" CACHE STRING
      "Choose the type of build, options are: Debug Release RelWithDebInfo MinSizeRel."
      FORCE)
endif(NOT CMAKE_BUILD_TYPE)

include(GNUInstallDirs)

################################################################################
# Library options to build
include(CMakeDependentOption)

option(MUSICA_BUILD_C_CXX_INTERFACE "Use MUSICA" ON)
option(MUSICA_BUILD_FORTRAN_INTERFACE "Use MUSICA-Fortran interface" OFF)
option(MUSICA_ENABLE_INSTALL "Install the musica library" ON)
option(MUSICA_ENABLE_TESTS "Builds tests that ensures each enabled MUSICA component can be used" ON)
option(MUSICA_ENABLE_MPI "Enable MPI parallel support" OFF)
option(MUSICA_ENABLE_OPENMP "Enable OpemMP support" OFF)
option(MUSICA_ENABLE_MEMCHECK "Enable memory checking" OFF)
<<<<<<< HEAD
option(MUSICA_ENABLE_MICM "Enable MICM" ON)
option(MUSICA_ENABLE_TUVX "Enable TUV-x" ON)
=======
option(MUSICA_BUILD_DOCS "Build the documentation" OFF)

cmake_dependent_option(
  MUSICA_ENABLE_TUVX "Builds TUV-x, a photolysis calculator library" ON "MUSICA_BUILD_FORTRAN_INTERFACE" OFF)

cmake_dependent_option(
  MUSICA_ENABLE_MICM "Adds MICM, a model independent chemical mechanism solver" ON "MUSICA_BUILD_C_CXX_INTERFACE" OFF)
>>>>>>> 3256daca

cmake_dependent_option(
  MUSICA_ENABLE_PYTHON_LIBRARY "Adds pybind11, a lightweight header-only library that exposes C++ types in Python and vice versa" OFF "MUSICA_BUILD_C_CXX_INTERFACE" OFF)

cmake_dependent_option(
  MUSICA_CREATE_ENVIRONMENT_MODULE "Creates an Lmod environment module file that can be installed on the same machine this library is installed to." OFF "MUSICA_BUILD_C_CXX_INTERFACE" OFF)

if(MUSICA_CREATE_ENVIRONMENT_MODULE)
  set(MUSICA_INSTALL_MODULE_FILE_PATH "" CACHE STRING "This is the path of the modulefiles location that the Lmod files should be installed to.")
  if(MUSICA_INSTALL_MODULE_FILE_PATH STREQUAL "")
    message(FATAL_ERROR "MUSICA_INSTALL_MODULE_FILE_PATH is required but not set")
  endif()
endif()

# shared libraries are required for python, but for some reason setting
# BUILD_SHARED_LIBS to ON doesn't work on windows
if (MUSICA_ENABLE_PYTHON_LIBRARY AND NOT WIN32) 
  message(STATUS "Python requires shared libraries to be built. Enabling shared libraries.")
  set(BUILD_SHARED_LIBS ON)
endif()

################################################################################
# Projet wide setup variables 
set(MUSICA_INSTALL_INCLUDE_DIR ${CMAKE_INSTALL_INCLUDEDIR})
set(MUSICA_MOD_DIR ${PROJECT_BINARY_DIR}/${CMAKE_INSTALL_INCLUDEDIR})
set(MUSICA_LIB_DIR ${PROJECT_BINARY_DIR}/${CMAKE_INSTALL_LIBDIR})
set(MUSICA_FORTRAN_SRC_DIR ${PROJECT_SOURCE_DIR}/fortran)
set(MUSICA_PROJECT_SRC_DIR ${PROJECT_SOURCE_DIR})

set(musica_compile_definitions "")

# Add flags for various compilers
if(${CMAKE_Fortran_COMPILER_ID} MATCHES "Intel")
  list(APPEND musica_compile_definitions MUSICA_USING_INTEL)
elseif(${CMAKE_Fortran_COMPILER_ID} MATCHES "GNU")
  list(APPEND musica_compile_definitions MUSICA_USING_GNU)
elseif(${CMAKE_Fortran_COMPILER_ID} MATCHES "PGI")
  list(APPEND musica_compile_definitions MUSICA_USING_PGI)
endif()

if(MUSICA_BUILD_C_CXX_INTERFACE)
  # must be global so that it also applies to dependencies like google test, unless we want
  # to set it for each target
  # on ubuntu with clang, an incorrect version of the c++ standard library was being linked
  if (${CMAKE_HOST_SYSTEM_NAME} MATCHES "Linux" AND "${CMAKE_CXX_COMPILER_ID}" STREQUAL "Clang")
      # If the compiler is Clang, use libc++
      set(CMAKE_CXX_FLAGS "${CMAKE_CXX_FLAGS} -stdlib=libc++")
  endif()
endif()

# Add flags when using the ClangCL toolset
if(CMAKE_GENERATOR_TOOLSET STREQUAL "ClangCL")
  list(APPEND musica_compile_definitions MUSICA_USING_CLANGCL)
endif()

# Set the Valgrind suppressions file for tests
set(MEMCHECK_SUPPRESS "--suppressions=${PROJECT_SOURCE_DIR}/valgrind.supp")

################################################################################
# Dependencies

include(dependencies)

if(MUSICA_BUILD_DOCS)
  add_subdirectory(docs)
endif()

################################################################################
# Tests
if(MUSICA_ENABLE_TESTS)
  enable_testing()
endif()

################################################################################
# MUSICA
if(MUSICA_BUILD_C_CXX_INTERFACE)
  add_subdirectory(src)
endif()

################################################################################
# MUSICA-Fortran
if(MUSICA_BUILD_FORTRAN_INTERFACE)
  add_subdirectory(fortran)
endif()

################################################################################
# Musica python
if(MUSICA_ENABLE_PYTHON_LIBRARY)
  add_subdirectory(python)
endif()<|MERGE_RESOLUTION|>--- conflicted
+++ resolved
@@ -28,18 +28,9 @@
 option(MUSICA_ENABLE_MPI "Enable MPI parallel support" OFF)
 option(MUSICA_ENABLE_OPENMP "Enable OpemMP support" OFF)
 option(MUSICA_ENABLE_MEMCHECK "Enable memory checking" OFF)
-<<<<<<< HEAD
+option(MUSICA_BUILD_DOCS "Build the documentation" OFF)
 option(MUSICA_ENABLE_MICM "Enable MICM" ON)
 option(MUSICA_ENABLE_TUVX "Enable TUV-x" ON)
-=======
-option(MUSICA_BUILD_DOCS "Build the documentation" OFF)
-
-cmake_dependent_option(
-  MUSICA_ENABLE_TUVX "Builds TUV-x, a photolysis calculator library" ON "MUSICA_BUILD_FORTRAN_INTERFACE" OFF)
-
-cmake_dependent_option(
-  MUSICA_ENABLE_MICM "Adds MICM, a model independent chemical mechanism solver" ON "MUSICA_BUILD_C_CXX_INTERFACE" OFF)
->>>>>>> 3256daca
 
 cmake_dependent_option(
   MUSICA_ENABLE_PYTHON_LIBRARY "Adds pybind11, a lightweight header-only library that exposes C++ types in Python and vice versa" OFF "MUSICA_BUILD_C_CXX_INTERFACE" OFF)
