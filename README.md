--- conflicted
+++ resolved
@@ -166,7 +166,6 @@
 
 
 ### Python build
-<<<<<<< HEAD
 Musica has python bindings. If you want to install the python package, you may `pip install musica`.
 
 #### PyPi
@@ -187,10 +186,7 @@
 
 #### Local build
 
-To build the package locally,
-=======
 Musica has python bindings. To build the package locally,
->>>>>>> ac7eb587
 
 ```
 pip install -e .
