--- conflicted
+++ resolved
@@ -1,6 +1,5 @@
 program test
     use iso_c_binding
-<<<<<<< HEAD
     use micm_core
 
     implicit none
@@ -10,48 +9,22 @@
     real(c_double)                 :: pressure
     real(c_double)                 :: time_step
     integer                        :: num_concentrations
-    real(c_double), dimension(10)  :: concentrations
+    real(c_double), dimension(5)  :: concentrations
     integer                        :: errcode
-=======
-    use micm_mod
-    implicit none
-    type(micm_t) :: m
-
-    real(c_double) :: temperature      
-    real(c_double) :: pressure
-    real(c_double) :: time_step
-    real(c_double), dimension(5) :: concentrations
-    integer(c_size_t) :: num_concentrations
-    integer :: errcode
->>>>>>> 8e227846
 
     temperature = 10d0
     pressure = 20d0
     time_step = 1d0
-<<<<<<< HEAD
-    num_concentrations = 10
-    concentrations = (/ 1d0, 2d0, 3d0, 4d0, 5d0, 6d0, 7d0, 8d0, 9d0, 10d0 /)
+    num_concentrations = 5
+    concentrations = (/ 0.75, 0.4, 0.8, 0.01, 0.02 /)
 
     write(*,*) "  * [Fortran] Creating MICM..."
-    micm = micm_t("micm_config")
+    micm = micm_t("chapman")
 
     write(*,*) "  * [Fortran] Creating solver..."
     errcode = micm%create_solver()
-=======
-    concentrations = (/ 0.75, 0.4, 0.8, 0.01, 0.02 /)
-    num_concentrations = 5
 
-    write(*,*) "  * [Fortran] Creating MICM"
-    m = micm_t("chapman")
-
-    write(*,*) "  * [Fortran] Creating solver"
-    errcode = m%create_solver()
->>>>>>> 8e227846
-
-    if (errcode == 1) then
-        write(*,*) "  * [Fortran] Failed in creating solver"
-        stop 3
-    else
+    if (errcode == 0) then
         write(*,*) "  * [Fortran] Initial temp", temperature
         write(*,*) "  * [Fortran] Initial pressure", pressure
         write(*,*) "  * [Fortran] Initial time_step", time_step
@@ -59,13 +32,12 @@
         write(*,*) "  * [Fortran] Initial concentrations", concentrations
 
         write(*,*) "  * [Fortran] Solving starts..."
-<<<<<<< HEAD
         call micm%solve(temperature, pressure, time_step, num_concentrations, concentrations)
-=======
-        call m%solve(temperature, pressure, time_step, concentrations, num_concentrations)
->>>>>>> 8e227846
 
         write(*,*) "  * [Fortran] After solving, concentrations", concentrations
+    else
+        write(*,*) "  * [Fortran] Failed in creating solver"
+        stop 3
     endif
 
 end program