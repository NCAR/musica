cmake_minimum_required(VERSION 3.21)

project(
  musica-fortran
  VERSION ${PROJECT_VERSION}
  LANGUAGES Fortran
)

#TODO(jiwon) This option can be temporary (depends on how CAM-SIMA grabs the source vs. lib)
option(PROVIDE_MICM_FORT_SRC "Provide MICM Fortran F90 files" ON)
message(STATUS "Providing MICM Fortran F90 files : ${PROVIDE_MUSICA_FORTRAN_SRC}")

include(GNUInstallDirs)

set(CMAKE_RUNTIME_OUTPUT_DIRECTORY ${CMAKE_BINARY_DIR})
set(MUSICA_FORTRAN_MOD_DIR ${PROJECT_BINARY_DIR}/${CMAKE_INSTALL_INCLUDEDIR})
set(MUSICA_FORTRAN_LIB_DIR ${PROJECT_BINARY_DIR}/${CMAKE_INSTALL_LIBDIR})
set(INSTALL_INCLUDE_DIR ${CMAKE_PROJECT_NAME}/${CMAKE_INSTALL_INCLUDEDIR})
set(INSTALL_LIB_DIR ${CMAKE_PROJECT_NAME}/${CMAKE_INSTALL_LIBDIR})

include(FortranCInterface)
FortranCInterface_VERIFY(CXX)

find_package(PkgConfig REQUIRED)

<<<<<<< HEAD
# add_library(musica STATIC IMPORTED)
# set_target_properties(musica 
#   PROPERTIES
#     IMPORTED_LOCATION $ENV{MUSICA_LIB_HOME}
#     INTERFACE_INCLUDE_DIRECTORIES $ENV{MUSICA_INTERFACE}
# )
# find_library(MUSICA_LIBRARY
#     NAMES curl curllib libcurl_imp curllib_static
#     HINTS "${CMAKE_PREFIX_PATH}/curl/lib"
# )
=======
pkg_check_modules(netcdff IMPORTED_TARGET REQUIRED netcdf-fortran)

find_package(musica 0.5.0 REQUIRED)
>>>>>>> ffc817df

add_library(musica-fortran SHARED)
add_library(musica::musica-fortran ALIAS musica-fortran)

add_subdirectory(src)

set_target_properties(musica-fortran
  PROPERTIES
    LIBRARY_OUTPUT_DIRECTORY ${MUSICA_FORTRAN_LIB_DIR}
    Fortran_MODULE_DIRECTORY ${MUSICA_FORTRAN_MOD_DIR}
)
target_include_directories(musica-fortran
  PUBLIC  
    $<BUILD_INTERFACE:${MUSICA_FORTRAN_MOD_DIR}>
    $<INSTALL_INTERFACE:${INSTALL_INCLUDE_DIR}>
)
target_link_libraries(musica-fortran
  PRIVATE
    musica
)
target_include_directories(musica-fortran
  PUBLIC
    $ENV{MUSICA_INCLUDE}  # set by dockerfile
)
target_compile_features(musica-fortran PUBLIC cxx_std_20)

install(
  DIRECTORY
    ${MUSICA_FORTRAN_LIB_DIR}/
  DESTINATION
    ${INSTALL_LIB_DIR}
)
install(
  DIRECTORY 
    ${MUSICA_FORTRAN_MOD_DIR}/
  DESTINATION 
    ${INSTALL_INCLUDE_DIR}
  FILES_MATCHING PATTERN "*.mod"
)

if(PROVIDE_MICM_FORT_SRC)
  install(
    DIRECTORY
      ${CMAKE_SOURCE_DIR}/src/micm/
    DESTINATION
      ${CMAKE_PROJECT_NAME}/src/
    FILES_MATCHING PATTERN "*.F90"
  )
endif()<|MERGE_RESOLUTION|>--- conflicted
+++ resolved
@@ -23,22 +23,9 @@
 
 find_package(PkgConfig REQUIRED)
 
-<<<<<<< HEAD
-# add_library(musica STATIC IMPORTED)
-# set_target_properties(musica 
-#   PROPERTIES
-#     IMPORTED_LOCATION $ENV{MUSICA_LIB_HOME}
-#     INTERFACE_INCLUDE_DIRECTORIES $ENV{MUSICA_INTERFACE}
-# )
-# find_library(MUSICA_LIBRARY
-#     NAMES curl curllib libcurl_imp curllib_static
-#     HINTS "${CMAKE_PREFIX_PATH}/curl/lib"
-# )
-=======
 pkg_check_modules(netcdff IMPORTED_TARGET REQUIRED netcdf-fortran)
 
 find_package(musica 0.5.0 REQUIRED)
->>>>>>> ffc817df
 
 add_library(musica-fortran SHARED)
 add_library(musica::musica-fortran ALIAS musica-fortran)
