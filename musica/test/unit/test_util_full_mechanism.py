import musica.mechanism_configuration as mc


def get_fully_defined_mechanism():
    # Chemical species
    A = mc.Species(name="A", other_properties={"__absolute tolerance": "1.0e-30"})
    B = mc.Species(name="B", tracer_type="AEROSOL")
    C = mc.Species(name="C", tracer_type="THIRD_BODY")
    M = mc.Species(name="M")
    H2O2 = mc.Species(
        name="H2O2",
        HLC_298K_mol_m3_Pa=1.011596348,
        HLC_exponential_factor_K=6340,
        diffusion_coefficient_m2_s=1.46e-05,
        N_star=1.74,
        molecular_weight_kg_mol=0.0340147,
        density_kg_m3=1000.0,
        other_properties={"__absolute tolerance": "1.0e-10"},
    )
    ethanol = mc.Species(
        name="ethanol",
        diffusion_coefficient_m2_s=0.95e-05,
        N_star=2.55,
        molecular_weight_kg_mol=0.04607,
        other_properties={"__absolute tolerance": "1.0e-20"},
    )
    ethanol_aq = mc.Species(
        name="ethanol_aq",
        molecular_weight_kg_mol=0.04607,
        density_kg_m3=1000.0,
        other_properties={"__absolute tolerance": "1.0e-20"},
    )
    H2O2_aq = mc.Species(
        name="H2O2_aq",
        molecular_weight_kg_mol=0.0340147,
        density_kg_m3=1000.0,
        other_properties={"__absolute tolerance": "1.0e-10"},
    )
    H2O_aq = mc.Species(
        name="H2O_aq",
        density_kg_m3=1000.0,
        molecular_weight_kg_mol=0.01801,
    )
    aerosol_stuff = mc.Species(
        name="aerosol stuff",
        molecular_weight_kg_mol=0.5,
        density_kg_m3=1000.0,
        other_properties={"__absolute tolerance": "1.0e-20"},
    )
    more_aerosol_stuff = mc.Species(
        name="more aerosol stuff",
        molecular_weight_kg_mol=0.2,
        density_kg_m3=1000.0,
        other_properties={"__absolute tolerance": "1.0e-20"},
    )

    # Chemical phases
    gas = mc.Phase(name="gas", species=[A, B, C, ethanol])
    aqueous_aerosol = mc.Phase(
        name="aqueous aerosol",
        species=[H2O2_aq, H2O_aq, ethanol_aq, A, B, C],
        other_properties={"__irrelevant": "2"},
    )
    surface_reacting_phase = mc.Phase(
        name="surface reacting phase",
        species=[aerosol_stuff, more_aerosol_stuff]
    )
    cloud = mc.Phase(name="cloud", species=[B, C])

    # Reactions
    my_arrhenius = mc.Arrhenius(
        name="my arrhenius",
        A=32.1, B=-2.3, C=102.3, D=63.4, E=-1.3,
        gas_phase=gas,
        reactants=[B],
        products=[C],
        other_properties={"__irrelevant": "2"},
    )

    my_other_arrhenius = mc.Arrhenius(
        name="my other arrhenius",
        A=29.3, B=-1.5, Ea=101.2, D=82.6, E=-0.98,
        gas_phase=gas,
        reactants=[A],
        products=[(1.2, B)]
    )

    my_condensed_arrhenius = mc.CondensedPhaseArrhenius(
        name="my condensed arrhenius",
        condensed_phase=aqueous_aerosol,
        A=123.45,
        B=1.3,
        Ea=123.45,
        D=300.0,
        E=0.6e-5,
        reactants=[H2O2_aq, H2O_aq],
        products=[ethanol_aq],
        other_properties={"__irrelevant": "2"},
    )

    my_other_condensed_arrhenius = mc.CondensedPhaseArrhenius(
        name="my other condensed arrhenius",
        condensed_phase=aqueous_aerosol,
        A=123.45,
        B=1.3,
        C=123.45,
        D=300.0,
        E=0.6e-5,
        reactants=[H2O2_aq, H2O_aq],
        products=[ethanol_aq]
    )

    my_troe = mc.Troe(
        name="my troe",
        gas_phase=gas,
        k0_A=1.2e-12,
        k0_B=167,
        k0_C=3,
        kinf_A=136,
        kinf_B=5,
        kinf_C=24,
        Fc=0.9,
        N=0.8,
        reactants=[B, M],
        products=[C],
        other_properties={"__irrelevant": "2"},
    )

    my_ternary = mc.TernaryChemicalActivation(
        name="my ternary chemical activation",
        gas_phase=gas,
        k0_A=32.1,
        k0_B=-2.3,
        k0_C=102.3,
        kinf_A=63.4,
        kinf_B=-1.3,
        kinf_C=908.5,
        Fc=1.3,
        N=32.1,
        reactants=[B, M],
        products=[C],
        other_properties={"__irrelevant": "2"},
    )

    my_branched = mc.Branched(
        name="my branched",
        gas_phase=gas,
        reactants=[A],
        alkoxy_products=[B],
        nitrate_products=[C],
        X=1.2e-4,
        Y=167,
        a0=0.15,
        n=9,
        other_properties={"__irrelevant": "2"},
    )

    my_tunneling = mc.Tunneling(
        name="my tunneling",
        gas_phase=gas,
        reactants=[B],
        products=[C],
        A=123.45,
        B=1200.0,
        C=1.0e8,
        other_properties={"__irrelevant": "2"},
    )

    my_surface = mc.Surface(
        name="my surface",
        gas_phase=gas,
        gas_phase_species=A,
        reaction_probability=2.0e-2,
        gas_phase_products=[B, C],
        condensed_phase=surface_reacting_phase,
        other_properties={"__irrelevant": "2"},
    )

    photo_B = mc.Photolysis(
        name="photo B",
        gas_phase=gas,
        reactants=[B],
        products=[C],
        scaling_factor=12.3,
        other_properties={"__irrelevant": "2"},
    )

    condensed_photo_B = mc.CondensedPhasePhotolysis(
        name="condensed photo B",
        condensed_phase=aqueous_aerosol,
        reactants=[H2O2_aq],
        products=[ethanol_aq],
        scaling_factor=12.3,
        other_properties={"__irrelevant": "2"},
    )

    my_emission = mc.Emission(
        name="my emission",
        gas_phase=gas,
        products=[B],
        scaling_factor=12.3,
        other_properties={"__irrelevant": "2"},
    )

    my_first_order_loss = mc.FirstOrderLoss(
        name="my first order loss",
        gas_phase=gas,
        reactants=[C],
        scaling_factor=12.3,
        other_properties={"__irrelevant": "2"},
    )

    my_aqueous_equilibrium = mc.AqueousEquilibrium(
        name="my aqueous eq",
        condensed_phase=aqueous_aerosol,
        condensed_phase_water=H2O_aq,
        A=1.14e-2,
        C=2300.0,
        k_reverse=0.32,
        reactants=[(2, A)],
        products=[B, C],
        other_properties={"__irrelevant": "2"},
    )

    my_wet_deposition = mc.WetDeposition(
        name="rxn cloud",
        condensed_phase=cloud,
        scaling_factor=12.3,
        other_properties={"__irrelevant": "2"},
    )

    my_simpol_phase_transfer = mc.SimpolPhaseTransfer(
        name="my simpol",
        gas_phase=gas,
        gas_phase_species=ethanol,
        condensed_phase=aqueous_aerosol,
        condensed_phase_species=ethanol_aq,
        B=[-1.97e03, 2.91e00, 1.96e-03, -4.96e-01],
        other_properties={"__irrelevant": "2"},
    )

    user_defined = mc.UserDefined(
        name="my user defined",
        gas_phase=gas,
        reactants=[A, B],
        products=[(1.3, C)],
        scaling_factor=12.3,
        other_properties={"__irrelevant": "2"}
    )

    # Mechanism
    return mc.Mechanism(
        name="Full Configuration",
        species=[A, B, C, M, H2O2, ethanol, ethanol_aq, H2O2_aq, H2O_aq,
                 aerosol_stuff, more_aerosol_stuff],
        phases=[gas, aqueous_aerosol, surface_reacting_phase, cloud],
        reactions=[my_arrhenius, my_other_arrhenius, my_condensed_arrhenius,
                   my_other_condensed_arrhenius, my_troe, my_ternary, my_branched,
                   my_tunneling, my_surface, photo_B, condensed_photo_B,
                   my_emission, my_first_order_loss, my_aqueous_equilibrium,
                   my_wet_deposition, my_simpol_phase_transfer,
                   user_defined],
        version=mc.Version(1, 0, 0),
    )


def _validate_species(species):
    # Define the expected species and their required attributes
    expected_species = {
        "A": {"other_properties": {"__absolute tolerance": "1e-30"}},
        "B": {"tracer_type": "AEROSOL"},
        "C": {"tracer_type": "THIRD_BODY"},
        "M": {},
        "H2O2": {
            "HLC_298K_mol_m3_Pa": 1.011596348,
            "HLC_exponential_factor_K": 6340,
            "diffusion_coefficient_m2_s": 1.46e-05,
            "N_star": 1.74,
            "molecular_weight_kg_mol": 0.0340147,
            "density_kg_m3": 1000.0,
            "other_properties": {"__absolute tolerance": "1e-10"},
        },
        "ethanol": {
            "diffusion_coefficient_m2_s": 0.95e-05,
            "N_star": 2.55,
            "molecular_weight_kg_mol": 0.04607,
            "other_properties": {"__absolute tolerance": "1e-20"},
        },
        "ethanol_aq": {
            "molecular_weight_kg_mol": 0.04607,
            "density_kg_m3": 1000.0,
            "other_properties": {"__absolute tolerance": "1e-20"},
        },
        "H2O2_aq": {
            "molecular_weight_kg_mol": 0.0340147,
            "density_kg_m3": 1000.0,
            "other_properties": {"__absolute tolerance": "1e-10"},
        },
        "H2O_aq": {
            "density_kg_m3": 1000.0,
            "molecular_weight_kg_mol": 0.01801,
        },
        "aerosol stuff": {
            "molecular_weight_kg_mol": 0.5,
            "density_kg_m3": 1000.0,
            "other_properties": {"__absolute tolerance": "1e-20"},
        },
        "more aerosol stuff": {
            "molecular_weight_kg_mol": 0.2,
            "density_kg_m3": 1000.0,
            "other_properties": {"__absolute tolerance": "1e-20"},
        },
    }

    # Create a dictionary for quick lookup of species by name
    species_dict = {sp.name: sp for sp in species}

    # Validate each expected species
    for name, attributes in expected_species.items():
        assert name in species_dict, f"Species '{name}' is missing."
        for attr, expected_value in attributes.items():
            assert hasattr(
                species_dict[name], attr
            ), f"Attribute '{attr}' is missing for species '{name}'."
            got_value = getattr(species_dict[name], attr)
            # Handle special cases for floating-point representation
            if isinstance(got_value, str) and ".0e" in got_value:
                got_value = got_value.replace(".0e", "e")
            elif isinstance(got_value, dict):
                def replace_in_dict(d):
                    for key, value in d.items():
                        if isinstance(value, str) and ".0e" in value:
                            d[key] = value.replace(".0e", "e")
                        elif isinstance(value, dict):
                            replace_in_dict(value)
                replace_in_dict(got_value)
            assert got_value == expected_value, (
                f"Attribute '{attr}' for species '{name}' has value "
                f"{got_value}, expected {expected_value}."
            )


def _validate_phases(phases):
    # Define the expected phases and their associated species
    expected_phases = {
        "gas": ["A", "B", "C", "ethanol"],
        "aqueous aerosol": ["H2O2_aq", "H2O_aq", "ethanol_aq", "A", "B", "C"],
        "surface reacting phase": ["aerosol stuff", "more aerosol stuff"],
        "cloud": ["B", "C"],
    }

    # Create a dictionary for quick lookup of phases by name
    phases_dict = {phase.name: phase for phase in phases}

    # Validate each expected phase
    for name, expected_species in expected_phases.items():
        assert name in phases_dict, f"Phase '{name}' is missing."
        assert hasattr(
            phases_dict[name], "species"
        ), f"Phase '{name}' does not have a 'species' attribute."
        phase_species = getattr(phases_dict[name], "species")
        assert set(phase_species) == set(expected_species), (
            f"Phase '{name}' has species {phase_species}, "
            f"expected {expected_species}."
        )


def _extract_components(components):
    return [
        {"species name": component.species_name, "coefficient": component.coefficient}
        for component in components
    ]


def _validate_arrhenius(reactions):
    assert reactions[0].type == mc.ReactionType.Arrhenius
    assert _extract_components(reactions[0].reactants) == [
        {"species name": "B", "coefficient": 1}
    ]
    assert _extract_components(reactions[0].products) == [
        {"species name": "C", "coefficient": 1}
    ]
    assert reactions[0].A == 32.1
    assert reactions[0].B == -2.3
    assert reactions[0].C == 102.3
    assert reactions[0].D == 63.4
    assert reactions[0].E == -1.3
    assert reactions[0].name == "my arrhenius"
    assert reactions[0].other_properties == {"__irrelevant": "2"}
    assert reactions[1].type == mc.ReactionType.Arrhenius
    assert _extract_components(reactions[1].reactants) == [
        {"species name": "A", "coefficient": 1}
    ]
    assert _extract_components(reactions[1].products) == [
        {"species name": "B", "coefficient": 1.2}
    ]
    assert reactions[1].A == 29.3
    assert reactions[1].B == -1.5
    assert reactions[1].C == -101.2 / 1.380649e-23
    assert reactions[1].D == 82.6
    assert reactions[1].E == -0.98
    assert reactions[1].name == "my other arrhenius"
    assert reactions[1].other_properties == {}


def _validate_simpol_phase_transfer(reactions):
    assert reactions[0].type == mc.ReactionType.SimpolPhaseTransfer
    assert reactions[0].gas_phase == "gas"
    assert _extract_components([reactions[0].gas_phase_species]) == [
        {"species name": "ethanol", "coefficient": 1}
    ]
    assert reactions[0].condensed_phase == "aqueous aerosol"
    assert _extract_components([reactions[0].condensed_phase_species]) == [
        {"species name": "ethanol_aq", "coefficient": 1}
    ]
    assert reactions[0].B == [-1.97e03, 2.91e00, 1.96e-03, -4.96e-01]
    assert reactions[0].name == "my simpol"
    assert reactions[0].other_properties == {"__irrelevant": "2"}


def _validate_aqueous_equilibrium(reactions):
    assert reactions[0].type == mc.ReactionType.AqueousEquilibrium
    assert reactions[0].condensed_phase == "aqueous aerosol"
    assert reactions[0].condensed_phase_water == "H2O_aq"
    assert reactions[0].A == 1.14e-2
    assert reactions[0].C == 2300.0
    assert reactions[0].k_reverse == 0.32
    assert _extract_components(reactions[0].reactants) == [
        {"species name": "A", "coefficient": 2}
    ]
    assert _extract_components(reactions[0].products) == [
        {"species name": "B", "coefficient": 1},
        {"species name": "C", "coefficient": 1},
    ]
    assert reactions[0].name == "my aqueous eq"
    assert reactions[0].other_properties == {"__irrelevant": "2"}


def _validate_condensed_phase_arrhenius(reactions):
    for reaction in reactions:
        assert reaction.type == mc.ReactionType.CondensedPhaseArrhenius
        assert reaction.condensed_phase == "aqueous aerosol"
        assert reaction.A == 123.45
        assert reaction.B == 1.3
        assert reaction.D == 300.0
        assert reaction.E == 0.6e-5
        assert _extract_components(reaction.reactants) == [
            {"species name": "H2O2_aq", "coefficient": 1},
            {"species name": "H2O_aq", "coefficient": 1},
        ]
        assert _extract_components(reaction.products) == [
            {"species name": "ethanol_aq", "coefficient": 1}
        ]
    assert reactions[0].name == "my condensed arrhenius"
    assert reactions[0].C == -123.45 / 1.380649e-23
    assert reactions[0].other_properties == {"__irrelevant": "2"}
    assert reactions[1].name == "my other condensed arrhenius"
    assert reactions[1].C == 123.45


def _validate_condensed_phase_photolysis(reactions):
    assert reactions[0].type == mc.ReactionType.CondensedPhasePhotolysis
    assert reactions[0].condensed_phase == "aqueous aerosol"
    assert _extract_components(reactions[0].reactants) == [
        {"species name": "H2O2_aq", "coefficient": 1}
    ]
    assert _extract_components(reactions[0].products) == [
        {"species name": "ethanol_aq", "coefficient": 1}
    ]
    assert reactions[0].scaling_factor == 12.3
    assert reactions[0].name == "condensed photo B"
    assert reactions[0].other_properties == {"__irrelevant": "2"}


def _validate_emission(reactions):
    assert reactions[0].type == mc.ReactionType.Emission
    assert reactions[0].gas_phase == "gas"
    assert _extract_components(reactions[0].products) == [
        {"species name": "B", "coefficient": 1}
    ]
    assert reactions[0].scaling_factor == 12.3
    assert reactions[0].name == "my emission"
    assert reactions[0].other_properties == {"__irrelevant": "2"}


def _validate_first_order_loss(reactions):
    assert reactions[0].type == mc.ReactionType.FirstOrderLoss
    assert reactions[0].gas_phase == "gas"
    assert _extract_components(reactions[0].reactants) == [
        {"species name": "C", "coefficient": 1}
    ]
    assert reactions[0].scaling_factor == 12.3
    assert reactions[0].name == "my first order loss"
    assert reactions[0].other_properties == {"__irrelevant": "2"}


def _validate_photolysis(reactions):
    assert reactions[0].type == mc.ReactionType.Photolysis
    assert reactions[0].gas_phase == "gas"
    assert _extract_components(reactions[0].reactants) == [
        {"species name": "B", "coefficient": 1}
    ]
    assert _extract_components(reactions[0].products) == [
        {"species name": "C", "coefficient": 1}
    ]
    assert reactions[0].scaling_factor == 12.3
    assert reactions[0].name == "photo B"
    assert reactions[0].other_properties == {"__irrelevant": "2"}


def _validate_surface(reactions):
    assert reactions[0].type == mc.ReactionType.Surface
    assert reactions[0].gas_phase == "gas"
    assert _extract_components([reactions[0].gas_phase_species]) == [
        {"species name": "A", "coefficient": 1}
    ]
    assert reactions[0].reaction_probability == 2.0e-2
    assert _extract_components(reactions[0].gas_phase_products) == [
        {"species name": "B", "coefficient": 1},
        {"species name": "C", "coefficient": 1},
    ]
    assert reactions[0].condensed_phase == "surface reacting phase"
    assert reactions[0].name == "my surface"
    assert reactions[0].other_properties == {"__irrelevant": "2"}


def _validate_troe(reactions):
    assert reactions[0].type == mc.ReactionType.Troe
    assert reactions[0].gas_phase == "gas"
    assert _extract_components(reactions[0].reactants) == [
        {"species name": "B", "coefficient": 1},
        {"species name": "M", "coefficient": 1},
    ]
    assert _extract_components(reactions[0].products) == [
        {"species name": "C", "coefficient": 1}
    ]
    assert reactions[0].k0_A == 1.2e-12
    assert reactions[0].k0_B == 167
    assert reactions[0].k0_C == 3
    assert reactions[0].kinf_A == 136
    assert reactions[0].kinf_B == 5
    assert reactions[0].kinf_C == 24
    assert reactions[0].Fc == 0.9
    assert reactions[0].N == 0.8
    assert reactions[0].name == "my troe"
    assert reactions[0].other_properties == {"__irrelevant": "2"}


def _validate_ternary_chemical_activation(reactions):
    assert reactions[0].type == mc.ReactionType.TernaryChemicalActivation
    assert reactions[0].gas_phase == "gas"
    assert _extract_components(reactions[0].reactants) == [
        {"species name": "B", "coefficient": 1},
        {"species name": "M", "coefficient": 1},
    ]
    assert _extract_components(reactions[0].products) == [
        {"species name": "C", "coefficient": 1}
    ]
    assert reactions[0].k0_A == 32.1
    assert reactions[0].k0_B == -2.3
    assert reactions[0].k0_C == 102.3
    assert reactions[0].kinf_A == 63.4
    assert reactions[0].kinf_B == -1.3
    assert reactions[0].kinf_C == 908.5
    assert reactions[0].Fc == 1.3
    assert reactions[0].N == 32.1
    assert reactions[0].name == "my ternary chemical activation"
    assert reactions[0].other_properties == {"__irrelevant": "2"}

<<<<<<< HEAD
=======

>>>>>>> 05187c58
def _validate_branched_no_ro2(reactions):
    assert reactions[0].type == mc.ReactionType.Branched
    assert reactions[0].gas_phase == "gas"
    assert _extract_components(reactions[0].reactants) == [
        {"species name": "A", "coefficient": 1}
    ]
    assert _extract_components(reactions[0].alkoxy_products) == [
        {"species name": "B", "coefficient": 1}
    ]
    assert _extract_components(reactions[0].nitrate_products) == [
        {"species name": "C", "coefficient": 1}
    ]
    assert reactions[0].X == 1.2e-4
    assert reactions[0].Y == 167
    assert reactions[0].a0 == 0.15
    assert reactions[0].n == 9
    assert reactions[0].name == "my branched"
    assert reactions[0].other_properties == {"__irrelevant": "2"}


def _validate_tunneling(reactions):
    assert reactions[0].type == mc.ReactionType.Tunneling
    assert reactions[0].gas_phase == "gas"
    assert _extract_components(reactions[0].reactants) == [
        {"species name": "B", "coefficient": 1}
    ]
    assert _extract_components(reactions[0].products) == [
        {"species name": "C", "coefficient": 1}
    ]
    assert reactions[0].A == 123.45
    assert reactions[0].B == 1200.0
    assert reactions[0].C == 1.0e8
    assert reactions[0].name == "my tunneling"
    assert reactions[0].other_properties == {"__irrelevant": "2"}


def _validate_wet_deposition(reactions):
    assert reactions[0].type == mc.ReactionType.WetDeposition
    assert reactions[0].name == "rxn cloud"
    assert reactions[0].condensed_phase == "cloud"
    assert reactions[0].scaling_factor == 12.3
    assert reactions[0].other_properties == {"__irrelevant": "2"}


def _validate_user_defined(reactions):
    assert reactions[0].type == mc.ReactionType.UserDefined
    assert reactions[0].gas_phase == "gas"
    assert _extract_components(reactions[0].reactants) == [
        {"species name": "A", "coefficient": 1},
        {"species name": "B", "coefficient": 1},
    ]
    assert _extract_components(reactions[0].products) == [
        {"species name": "C", "coefficient": 1.3}
    ]
    assert reactions[0].scaling_factor == 12.3
    assert reactions[0].name == "my user defined"
    # assert reactions[0].other_properties == {}
    assert reactions[0].other_properties == {"__irrelevant": "2"}


def validate_full_v1_mechanism(mechanism):
    assert mechanism is not None
    assert mechanism.name == "Full Configuration"
    assert len(mechanism.species) == 11
    _validate_species(mechanism.species)
    assert len(mechanism.phases) == 4
    _validate_phases(mechanism.phases)
    assert len(mechanism.reactions.aqueous_equilibrium) == 1
    _validate_aqueous_equilibrium(mechanism.reactions.aqueous_equilibrium)
    assert len(mechanism.reactions.arrhenius) == 2
    _validate_arrhenius(mechanism.reactions.arrhenius)
    assert len(mechanism.reactions.branched) == 1
    _validate_branched_no_ro2(mechanism.reactions.branched)
    assert len(mechanism.reactions.condensed_phase_arrhenius) == 2
    _validate_condensed_phase_arrhenius(mechanism.reactions.condensed_phase_arrhenius)
    assert len(mechanism.reactions.condensed_phase_photolysis) == 1
    _validate_condensed_phase_photolysis(
        mechanism.reactions.condensed_phase_photolysis
    )
    assert len(mechanism.reactions.emission) == 1
    _validate_emission(mechanism.reactions.emission)
    assert len(mechanism.reactions.first_order_loss) == 1
    _validate_first_order_loss(mechanism.reactions.first_order_loss)
    assert len(mechanism.reactions.photolysis) == 1
    _validate_photolysis(mechanism.reactions.photolysis)
    assert len(mechanism.reactions.simpol_phase_transfer) == 1
    _validate_simpol_phase_transfer(mechanism.reactions.simpol_phase_transfer)
    assert len(mechanism.reactions.surface) == 1
    _validate_surface(mechanism.reactions.surface)
    assert len(mechanism.reactions.troe) == 1
    _validate_troe(mechanism.reactions.troe)
    assert len(mechanism.reactions.ternary_chemical_activation) == 1
    _validate_ternary_chemical_activation(mechanism.reactions.ternary_chemical_activation)
    assert len(mechanism.reactions.tunneling) == 1
    _validate_tunneling(mechanism.reactions.tunneling)
    assert len(mechanism.reactions.wet_deposition) == 1
    _validate_wet_deposition(mechanism.reactions.wet_deposition)
    assert len(mechanism.reactions.user_defined) == 1
    _validate_user_defined(mechanism.reactions.user_defined)
    assert mechanism.version.major == 1
    assert mechanism.version.minor == 0
    assert mechanism.version.patch == 0
    assert len(mechanism.reactions) == 16
    for reaction in mechanism.reactions:
        assert reaction is not None
        assert isinstance(reaction.type, mc.ReactionType)<|MERGE_RESOLUTION|>--- conflicted
+++ resolved
@@ -567,10 +567,28 @@
     assert reactions[0].name == "my ternary chemical activation"
     assert reactions[0].other_properties == {"__irrelevant": "2"}
 
-<<<<<<< HEAD
-=======
-
->>>>>>> 05187c58
+
+def _validate_ternary_chemical_activation(reactions):
+    assert reactions[0].type == mc.ReactionType.TernaryChemicalActivation
+    assert reactions[0].gas_phase == "gas"
+    assert _extract_components(reactions[0].reactants) == [
+        {"species name": "B", "coefficient": 1},
+        {"species name": "M", "coefficient": 1},
+    ]
+    assert _extract_components(reactions[0].products) == [
+        {"species name": "C", "coefficient": 1}
+    ]
+    assert reactions[0].k0_A == 32.1
+    assert reactions[0].k0_B == -2.3
+    assert reactions[0].k0_C == 102.3
+    assert reactions[0].kinf_A == 63.4
+    assert reactions[0].kinf_B == -1.3
+    assert reactions[0].kinf_C == 908.5
+    assert reactions[0].Fc == 1.3
+    assert reactions[0].N == 32.1
+    assert reactions[0].name == "my ternary chemical activation"
+    assert reactions[0].other_properties == {"__irrelevant": "2"}
+
 def _validate_branched_no_ro2(reactions):
     assert reactions[0].type == mc.ReactionType.Branched
     assert reactions[0].gas_phase == "gas"
