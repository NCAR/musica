--- conflicted
+++ resolved
@@ -648,7 +648,6 @@
       "Set the gas mass mixing ratio for a specific gas index in the CARMA state");
 
   carma.def(
-<<<<<<< HEAD
       "_get_step_statistics",
       [](std::uintptr_t carma_state_ptr)
       {
@@ -754,7 +753,8 @@
         return result;
       },
       "Get the state values for the current CARMAState");
-=======
+
+  carma.def(
       "_step",
       [](std::uintptr_t carma_state_ptr, py::kwargs kwargs)
       {
@@ -782,5 +782,4 @@
         }
       },
       "Step the CARMA state with specified parameters");
->>>>>>> 2826f828
 }