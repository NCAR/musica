#include "binding_common.hpp"

#include <musica/carma/carma.hpp>

#include <pybind11/numpy.h>
#include <pybind11/pybind11.h>
#include <pybind11/stl.h>

#include <iostream>

namespace py = pybind11;

void bind_carma(py::module_& carma)
{
  carma.def("_get_carma_version", []() { return musica::CARMA::GetVersion(); }, "Get the version of the CARMA instance");

  carma.def(
      "_create_carma",
      [](py::dict params_dict)
      {
        // Convert Python dict to CARMAParameters
        musica::CARMAParameters params;

        if (params_dict.contains("max_bins"))
          params.max_bins = params_dict["max_bins"].cast<int>();
        if (params_dict.contains("max_groups"))
          params.max_groups = params_dict["max_groups"].cast<int>();
        if (params_dict.contains("nz"))
          params.nz = params_dict["nz"].cast<int>();
        if (params_dict.contains("ny"))
          params.ny = params_dict["ny"].cast<int>();
        if (params_dict.contains("nx"))
          params.nx = params_dict["nx"].cast<int>();
        if (params_dict.contains("nelem"))
          params.nelem = params_dict["nelem"].cast<int>();
        if (params_dict.contains("ngroup"))
          params.ngroup = params_dict["ngroup"].cast<int>();
        if (params_dict.contains("nbin"))
          params.nbin = params_dict["nbin"].cast<int>();
        if (params_dict.contains("nsolute"))
          params.nsolute = params_dict["nsolute"].cast<int>();
        if (params_dict.contains("ngas"))
          params.ngas = params_dict["ngas"].cast<int>();
<<<<<<< HEAD
        if (params_dict.contains("nwave"))
          params.nwave = params_dict["nwave"].cast<int>();
=======
        if (params_dict.contains("idx_wave"))
          params.idx_wave = params_dict["idx_wave"].cast<int>();
>>>>>>> 86d4e439
        if (params_dict.contains("dtime"))
          params.dtime = params_dict["dtime"].cast<double>();
        if (params_dict.contains("nstep"))
          params.nstep = static_cast<int>(params_dict["nstep"].cast<float>());
        if (params_dict.contains("deltaz"))
          params.deltaz = params_dict["deltaz"].cast<double>();
        if (params_dict.contains("zmin"))
          params.zmin = params_dict["zmin"].cast<double>();

        // Handle groups configuration
        if (params_dict.contains("groups"))
        {
          auto groups_py = params_dict["groups"];
          if (!groups_py.is_none() && py::isinstance<py::list>(groups_py))
          {
            auto groups_list = groups_py.cast<py::list>();
            for (auto group_py : groups_list)
            {
              auto group_dict = group_py.cast<py::dict>();
              musica::CARMAGroupConfig group;

              if (group_dict.contains("id"))
                group.id = group_dict["id"].cast<int>();
              if (group_dict.contains("name"))
                group.name = group_dict["name"].cast<std::string>();
              if (group_dict.contains("shortname"))
                group.shortname = group_dict["shortname"].cast<std::string>();
              if (group_dict.contains("rmin"))
                group.rmin = group_dict["rmin"].cast<double>();
              if (group_dict.contains("rmrat"))
                group.rmrat = group_dict["rmrat"].cast<double>();
              if (group_dict.contains("ishape"))
                group.ishape = static_cast<musica::ParticleShape>(group_dict["ishape"].cast<int>());
              if (group_dict.contains("eshape"))
                group.eshape = group_dict["eshape"].cast<double>();
              if (group_dict.contains("is_ice"))
                group.is_ice = group_dict["is_ice"].cast<bool>();
              if (group_dict.contains("is_fractal"))
                group.is_fractal = group_dict["is_fractal"].cast<bool>();
              if (group_dict.contains("do_mie"))
                group.do_mie = group_dict["do_mie"].cast<bool>();
              if (group_dict.contains("do_wetdep"))
                group.do_wetdep = group_dict["do_wetdep"].cast<bool>();
              if (group_dict.contains("do_drydep"))
                group.do_drydep = group_dict["do_drydep"].cast<bool>();
              if (group_dict.contains("do_vtran"))
                group.do_vtran = group_dict["do_vtran"].cast<bool>();
              if (group_dict.contains("solfac"))
                group.solfac = group_dict["solfac"].cast<double>();
              if (group_dict.contains("scavcoef"))
                group.scavcoef = group_dict["scavcoef"].cast<double>();
              if (group_dict.contains("rmon"))
                group.rmon = group_dict["rmon"].cast<double>();
              if (group_dict.contains("df"))
                group.df = group_dict["df"].cast<std::vector<double>>();
              if (group_dict.contains("falpha"))
                group.falpha = group_dict["falpha"].cast<double>();

              params.groups.push_back(group);
            }
          }
        }

        // Handle elements configuration
        if (params_dict.contains("elements"))
        {
          auto elements_py = params_dict["elements"];
          if (!elements_py.is_none() && py::isinstance<py::list>(elements_py))
          {
            auto elements_list = elements_py.cast<py::list>();
            for (auto element_py : elements_list)
            {
              auto element_dict = element_py.cast<py::dict>();
              musica::CARMAElementConfig element;

              if (element_dict.contains("id"))
                element.id = element_dict["id"].cast<int>();
              if (element_dict.contains("igroup"))
                element.igroup = element_dict["igroup"].cast<int>();
              if (element_dict.contains("name"))
                element.name = element_dict["name"].cast<std::string>();
              if (element_dict.contains("shortname"))
                element.shortname = element_dict["shortname"].cast<std::string>();
              if (element_dict.contains("rho"))
                element.rho = element_dict["rho"].cast<double>();
              if (element_dict.contains("itype"))
                element.itype = static_cast<musica::ParticleType>(element_dict["itype"].cast<int>());
              if (element_dict.contains("icomposition"))
                element.icomposition = static_cast<musica::ParticleComposition>(element_dict["icomposition"].cast<int>());
              if (element_dict.contains("isolute"))
                element.isolute = element_dict["isolute"].cast<int>();
              if (element_dict.contains("rhobin"))
                element.rhobin = element_dict["rhobin"].cast<std::vector<double>>();
              if (element_dict.contains("arat"))
                element.arat = element_dict["arat"].cast<std::vector<double>>();
              if (element_dict.contains("kappa"))
                element.kappa = element_dict["kappa"].cast<double>();
              if (element_dict.contains("is_shell"))
                element.isShell = element_dict["is_shell"].cast<bool>();

              params.elements.push_back(element);
            }
          }
        }

<<<<<<< HEAD
=======
        // Handle wavelength bins
        if (params_dict.contains("wavelength_bins"))
        {
          auto wavelength_bins_py = params_dict["wavelength_bins"];
          if (!wavelength_bins_py.is_none() && py::isinstance<py::list>(wavelength_bins_py))
          {
            auto wavelength_bins_list = wavelength_bins_py.cast<py::list>();
            for (auto bin_py : wavelength_bins_list)
            {
              auto bin_dict = bin_py.cast<py::dict>();
              musica::CARMAWavelengthBin bin;

              if (bin_dict.contains("center"))
                bin.center = bin_dict["center"].cast<double>();
              if (bin_dict.contains("width"))
                bin.width = bin_dict["width"].cast<double>();
              if (bin_dict.contains("do_emission"))
                bin.do_emission = bin_dict["do_emission"].cast<bool>();

              params.wavelength_bins.push_back(bin);
            }
          }
        }
        if (params_dict.contains("number_of_refractive_indices"))
        {
          params.number_of_refractive_indices = params_dict["number_of_refractive_indices"].cast<int>();
        }

        // Handle extinction coefficient
        if (params_dict.contains("extinction_coefficient"))
        {
          auto extinction_coeff_py = params_dict["extinction_coefficient"];
          if (!extinction_coeff_py.is_none())
          {
            // Convert 3D Python list to flat array
            auto extinction_3d = extinction_coeff_py.cast<std::vector<std::vector<std::vector<double>>>>();
            size_t total_size = params.wavelength_bins.size() * params.nbin * params.ngroup;
            params.extinction_coefficient.resize(total_size);

            // Copy data using proper indexing: index = i + j*nwave + k*nwave*nbin
            for (int k = 0; k < params.ngroup; ++k)
            {
              for (int j = 0; j < params.nbin; ++j)
              {
                for (int i = 0; i < params.wavelength_bins.size(); ++i)
                {
                  size_t idx = i + j * params.wavelength_bins.size() + k * params.wavelength_bins.size() * params.nbin;
                  params.extinction_coefficient[idx] = extinction_3d[i][j][k];
                }
              }
            }
          }
        }

>>>>>>> 86d4e439
        try
        {
          auto carma_instance = new musica::CARMA(params);
          return reinterpret_cast<std::uintptr_t>(carma_instance);
        }
        catch (const std::exception& e)
        {
          throw py::value_error("Error creating CARMA instance: " + std::string(e.what()));
        }
        
      },
      "Create a CARMA instance");

  carma.def(
      "_delete_carma",
      [](std::uintptr_t carma_ptr)
      {
        musica::CARMA* carma_instance = reinterpret_cast<musica::CARMA*>(carma_ptr);
        delete carma_instance;
      },
      "Delete a CARMA instance");

  carma.def(
      "_run_carma",
      [](std::uintptr_t carma_ptr)
      {
        musica::CARMA* carma_instance = reinterpret_cast<musica::CARMA*>(carma_ptr);

        try
        {
          musica::CARMAOutput output = carma_instance->Run();

          // Convert CARMAOutput to Python dictionary
          py::dict result;

          // Grid and coordinate arrays
          result["lat"] = output.lat;
          result["lon"] = output.lon;
          result["vertical_center"] = output.vertical_center;
          result["vertical_levels"] = output.vertical_levels;

          // Atmospheric state variables
          result["pressure"] = output.pressure;
          result["temperature"] = output.temperature;
          result["air_density"] = output.air_density;

          // Fundamental CARMA data for Python calculations
          // Particle state arrays (3D: nz x nbin x nelem)
          result["particle_concentration"] = output.particle_concentration;
          result["mass_mixing_ratio"] = output.mass_mixing_ratio;

          // Particle properties (3D: nz x nbin x ngroup)
          result["wet_radius"] = output.wet_radius;
          result["wet_density"] = output.wet_density;
          result["fall_velocity"] = output.fall_velocity;
          result["nucleation_rate"] = output.nucleation_rate;
          result["deposition_velocity"] = output.deposition_velocity;

          // Group configuration arrays (2D: nbin x ngroup)
          result["dry_radius"] = output.dry_radius;
          result["mass_per_bin"] = output.mass_per_bin;
          result["radius_ratio"] = output.radius_ratio;
          result["aspect_ratio"] = output.aspect_ratio;

          // Group mapping and properties (1D arrays)
          result["group_particle_number_concentration"] = output.group_particle_number_concentration;
          result["constituent_type"] = output.constituent_type;
          result["max_prognostic_bin"] = output.max_prognostic_bin;

          return result;
        }
        catch (const std::exception& e)
        {
          throw py::value_error("Error running CARMA: " + std::string(e.what()));
        }
      },
      "Run CARMA with specified parameters");
}<|MERGE_RESOLUTION|>--- conflicted
+++ resolved
@@ -41,13 +41,6 @@
           params.nsolute = params_dict["nsolute"].cast<int>();
         if (params_dict.contains("ngas"))
           params.ngas = params_dict["ngas"].cast<int>();
-<<<<<<< HEAD
-        if (params_dict.contains("nwave"))
-          params.nwave = params_dict["nwave"].cast<int>();
-=======
-        if (params_dict.contains("idx_wave"))
-          params.idx_wave = params_dict["idx_wave"].cast<int>();
->>>>>>> 86d4e439
         if (params_dict.contains("dtime"))
           params.dtime = params_dict["dtime"].cast<double>();
         if (params_dict.contains("nstep"))
@@ -153,8 +146,6 @@
           }
         }
 
-<<<<<<< HEAD
-=======
         // Handle wavelength bins
         if (params_dict.contains("wavelength_bins"))
         {
@@ -183,33 +174,6 @@
           params.number_of_refractive_indices = params_dict["number_of_refractive_indices"].cast<int>();
         }
 
-        // Handle extinction coefficient
-        if (params_dict.contains("extinction_coefficient"))
-        {
-          auto extinction_coeff_py = params_dict["extinction_coefficient"];
-          if (!extinction_coeff_py.is_none())
-          {
-            // Convert 3D Python list to flat array
-            auto extinction_3d = extinction_coeff_py.cast<std::vector<std::vector<std::vector<double>>>>();
-            size_t total_size = params.wavelength_bins.size() * params.nbin * params.ngroup;
-            params.extinction_coefficient.resize(total_size);
-
-            // Copy data using proper indexing: index = i + j*nwave + k*nwave*nbin
-            for (int k = 0; k < params.ngroup; ++k)
-            {
-              for (int j = 0; j < params.nbin; ++j)
-              {
-                for (int i = 0; i < params.wavelength_bins.size(); ++i)
-                {
-                  size_t idx = i + j * params.wavelength_bins.size() + k * params.wavelength_bins.size() * params.nbin;
-                  params.extinction_coefficient[idx] = extinction_3d[i][j][k];
-                }
-              }
-            }
-          }
-        }
-
->>>>>>> 86d4e439
         try
         {
           auto carma_instance = new musica::CARMA(params);
