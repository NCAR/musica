#include "binding_common.hpp"

#include <musica/carma/carma.hpp>
#include <musica/carma/carma_state.hpp>

#include <pybind11/numpy.h>
#include <pybind11/pybind11.h>
#include <pybind11/stl.h>

#include <iostream>

namespace py = pybind11;

auto to_vector_double = [](const py::object& obj) -> std::vector<double>
{
  if (obj.is_none())
    return {};
  if (py::isinstance<py::array>(obj))
  {
    auto arr = obj.cast<py::array>();
    if (arr.size() == 0)
      return {};
    // Accept both 0d, 1d arrays
    if (arr.ndim() == 0)
      return { arr.cast<double>() };
    if (arr.ndim() == 1)
      return py::cast<std::vector<double>>(obj);
    throw std::invalid_argument("Expected 1D array for 1D double vector");
  }
  if (py::isinstance<py::sequence>(obj))
  {
    auto seq = obj.cast<py::sequence>();
    if (seq.size() == 0)
      return {};
    return py::cast<std::vector<double>>(obj);
  }
  return {};
};

auto to_surface_properties = [](const py::object& obj) -> musica::CARMASurfaceProperties
{
  if (obj.is_none())
    return {};
  if (py::isinstance<py::dict>(obj))
  {
    auto dict = obj.cast<py::dict>();
    musica::CARMASurfaceProperties props;
    if (dict.contains("surface_friction_velocity"))
      props.surface_friction_velocity = dict["surface_friction_velocity"].cast<double>();
    if (dict.contains("aerodynamic_resistance"))
      props.aerodynamic_resistance = dict["aerodynamic_resistance"].cast<double>();
    if (dict.contains("area_fraction"))
      props.area_fraction = dict["area_fraction"].cast<double>();
    return props;
  }
  if (py::isinstance<py::object>(obj))
  {
    musica::CARMASurfaceProperties props;
    props.surface_friction_velocity = obj.attr("surface_friction_velocity").cast<double>();
    props.aerodynamic_resistance = obj.attr("aerodynamic_resistance").cast<double>();
    props.area_fraction = obj.attr("area_fraction").cast<double>();
    return props;
  }
  throw std::invalid_argument("Expected a dictionary for surface properties");
};

void bind_carma(py::module_& carma)
{
  carma.def("_get_carma_version", []() { return musica::CARMA::GetVersion(); }, "Get the version of the CARMA instance");

  py::enum_<musica::ParticleType>(carma, "ParticleType")
      .value("INVOLATILE", musica::ParticleType::INVOLATILE)
      .value("VOLATILE", musica::ParticleType::VOLATILE)
      .value("COREMASS", musica::ParticleType::COREMASS)
      .value("VOLCORE", musica::ParticleType::VOLCORE)
      .value("CORE2MOM", musica::ParticleType::CORE2MOM)
      .export_values();

  py::enum_<musica::ParticleComposition>(carma, "ParticleComposition")
      .value("ALUMINUM", musica::ParticleComposition::ALUMINUM)
      .value("H2SO4", musica::ParticleComposition::H2SO4)
      .value("DUST", musica::ParticleComposition::DUST)
      .value("ICE", musica::ParticleComposition::ICE)
      .value("H2O", musica::ParticleComposition::H2O)
      .value("BLACKCARBON", musica::ParticleComposition::BLACKCARBON)
      .value("ORGANICCARBON", musica::ParticleComposition::ORGANICCARBON)
      .value("OTHER", musica::ParticleComposition::OTHER)
      .export_values();

  carma.def(
      "_create_carma",
      [](py::dict params_dict)
      {
        // Convert Python dict to CARMAParameters
        musica::CARMAParameters params;

        if (params_dict.contains("nz"))
          params.nz = params_dict["nz"].cast<int>();
        if (params_dict.contains("nbin"))
          params.nbin = params_dict["nbin"].cast<int>();
        if (params_dict.contains("dtime"))
          params.dtime = params_dict["dtime"].cast<double>();
        if (params_dict.contains("nstep"))
          params.nstep = static_cast<int>(params_dict["nstep"].cast<float>());
        if (params_dict.contains("deltaz"))
          params.deltaz = params_dict["deltaz"].cast<double>();
        if (params_dict.contains("zmin"))
          params.zmin = params_dict["zmin"].cast<double>();

        // Handle groups configuration
        if (params_dict.contains("groups"))
        {
          auto groups_py = params_dict["groups"];
          if (!groups_py.is_none() && py::isinstance<py::list>(groups_py))
          {
            auto groups_list = groups_py.cast<py::list>();
            for (auto group_py : groups_list)
            {
              auto group_dict = group_py.cast<py::dict>();
              musica::CARMAGroupConfig group;

              if (group_dict.contains("name"))
                group.name = group_dict["name"].cast<std::string>();
              if (group_dict.contains("shortname"))
                group.shortname = group_dict["shortname"].cast<std::string>();
              if (group_dict.contains("rmin"))
                group.rmin = group_dict["rmin"].cast<double>();
              if (group_dict.contains("rmrat"))
                group.rmrat = group_dict["rmrat"].cast<double>();
              if (group_dict.contains("rmassmin"))
                group.rmassmin = group_dict["rmassmin"].cast<double>();
              if (group_dict.contains("ishape"))
                group.ishape = static_cast<musica::ParticleShape>(group_dict["ishape"].cast<int>());
              if (group_dict.contains("eshape"))
                group.eshape = group_dict["eshape"].cast<double>();
              if (group_dict.contains("swelling_approach"))
                if (group_dict["swelling_approach"].contains("algorithm") &&
                    group_dict["swelling_approach"].contains("composition"))
                {
                  group.swelling_approach.algorithm = static_cast<musica::ParticleSwellingAlgorithm>(
                      group_dict["swelling_approach"]["algorithm"].cast<int>());
                  group.swelling_approach.composition = static_cast<musica::ParticleSwellingComposition>(
                      group_dict["swelling_approach"]["composition"].cast<int>());
                }
              if (group_dict.contains("fall_velocity_routine"))
                group.fall_velocity_routine =
                    static_cast<musica::FallVelocityAlgorithm>(group_dict["fall_velocity_routine"].cast<int>());
              if (group_dict.contains("mie_calculation_algorithm"))
                group.mie_calculation_algorithm =
                    static_cast<musica::MieCalculationAlgorithm>(group_dict["mie_calculation_algorithm"].cast<int>());
              if (group_dict.contains("optics_algorithm"))
                group.optics_algorithm = static_cast<musica::OpticsAlgorithm>(group_dict["optics_algorithm"].cast<int>());
              if (group_dict.contains("is_ice"))
                group.is_ice = group_dict["is_ice"].cast<bool>();
              if (group_dict.contains("is_fractal"))
                group.is_fractal = group_dict["is_fractal"].cast<bool>();
              if (group_dict.contains("is_cloud"))
                group.is_cloud = group_dict["is_cloud"].cast<bool>();
              if (group_dict.contains("is_sulfate"))
                group.is_sulfate = group_dict["is_sulfate"].cast<bool>();
              if (group_dict.contains("do_wetdep"))
                group.do_wetdep = group_dict["do_wetdep"].cast<bool>();
              if (group_dict.contains("do_drydep"))
                group.do_drydep = group_dict["do_drydep"].cast<bool>();
              if (group_dict.contains("do_vtran"))
                group.do_vtran = group_dict["do_vtran"].cast<bool>();
              if (group_dict.contains("solfac"))
                group.solfac = group_dict["solfac"].cast<double>();
              if (group_dict.contains("scavcoef"))
                group.scavcoef = group_dict["scavcoef"].cast<double>();
              if (group_dict.contains("dpc_threshold"))
                group.dpc_threshold = group_dict["dpc_threshold"].cast<double>();
              if (group_dict.contains("rmon"))
                group.rmon = group_dict["rmon"].cast<double>();
              if (group_dict.contains("df"))
                group.df = group_dict["df"].cast<std::vector<double>>();
              if (group_dict.contains("falpha"))
                group.falpha = group_dict["falpha"].cast<double>();
              if (group_dict.contains("neutral_volfrc"))
                group.neutral_volfrc = group_dict["neutral_volfrc"].cast<double>();

              params.groups.push_back(group);
            }
          }
        }

        // Handle elements configuration
        if (params_dict.contains("elements"))
        {
          auto elements_py = params_dict["elements"];
          if (!elements_py.is_none() && py::isinstance<py::list>(elements_py))
          {
            auto elements_list = elements_py.cast<py::list>();
            for (auto element_py : elements_list)
            {
              auto element_dict = element_py.cast<py::dict>();
              musica::CARMAElementConfig element;

              if (element_dict.contains("igroup"))
                element.igroup = element_dict["igroup"].cast<int>();
              if (element_dict.contains("isolute"))
                element.isolute = element_dict["isolute"].cast<int>();
              if (element_dict.contains("name"))
                element.name = element_dict["name"].cast<std::string>();
              if (element_dict.contains("shortname"))
                element.shortname = element_dict["shortname"].cast<std::string>();
              if (element_dict.contains("itype"))
                element.itype = static_cast<musica::ParticleType>(element_dict["itype"].cast<int>());
              if (element_dict.contains("icomposition"))
                element.icomposition = static_cast<musica::ParticleComposition>(element_dict["icomposition"].cast<int>());
              if (element_dict.contains("is_shell"))
                element.isShell = element_dict["is_shell"].cast<bool>();
              if (element_dict.contains("rho"))
                element.rho = element_dict["rho"].cast<double>();
              if (element_dict.contains("rhobin"))
                element.rhobin = element_dict["rhobin"].cast<std::vector<double>>();
              if (element_dict.contains("arat"))
                element.arat = element_dict["arat"].cast<std::vector<double>>();
              if (element_dict.contains("kappa"))
                element.kappa = element_dict["kappa"].cast<double>();
              if (element_dict.contains("refidx"))
              {
                auto refidx_py = element_dict["refidx"];
                if (!refidx_py.is_none() && py::isinstance<py::list>(refidx_py))
                {
                  auto refidx_outer_list = refidx_py.cast<py::list>();
                  for (auto refidx_row_py : refidx_outer_list)
                  {
                    std::vector<musica::CARMAComplex> refidx_row;
                    if (!refidx_row_py.is_none() && py::isinstance<py::list>(refidx_row_py))
                    {
                      auto refidx_inner_list = refidx_row_py.cast<py::list>();
                      for (auto refidx_item : refidx_inner_list)
                      {
                        auto refidx_dict = refidx_item.cast<py::dict>();
                        musica::CARMAComplex refidx_value;
                        if (refidx_dict.contains("real"))
                          refidx_value.real = refidx_dict["real"].cast<double>();
                        if (refidx_dict.contains("imaginary"))
                          refidx_value.imaginary = refidx_dict["imaginary"].cast<double>();
                        refidx_row.push_back(refidx_value);
                      }
                    }
                    element.refidx.push_back(refidx_row);
                  }
                }
              }
              params.elements.push_back(element);
            }
          }
        }

        // Handle solutes configuration
        if (params_dict.contains("solutes"))
        {
          auto solutes_py = params_dict["solutes"];
          if (!solutes_py.is_none() && py::isinstance<py::list>(solutes_py))
          {
            auto solutes_list = solutes_py.cast<py::list>();
            for (auto solute_py : solutes_list)
            {
              auto solute_dict = solute_py.cast<py::dict>();
              musica::CARMASoluteConfig solute;

              if (solute_dict.contains("name"))
                solute.name = solute_dict["name"].cast<std::string>();
              if (solute_dict.contains("shortname"))
                solute.shortname = solute_dict["shortname"].cast<std::string>();
              if (solute_dict.contains("ions"))
                solute.ions = solute_dict["ions"].cast<int>();
              if (solute_dict.contains("wtmol"))
                solute.wtmol = solute_dict["wtmol"].cast<double>();
              if (solute_dict.contains("rho"))
                solute.rho = solute_dict["rho"].cast<double>();

              params.solutes.push_back(solute);
            }
          }
        }

        // Handle gases configuration
        if (params_dict.contains("gases"))
        {
          auto gases_py = params_dict["gases"];
          if (!gases_py.is_none() && py::isinstance<py::list>(gases_py))
          {
            auto gases_list = gases_py.cast<py::list>();
            for (auto gas_py : gases_list)
            {
              auto gas_dict = gas_py.cast<py::dict>();
              musica::CARMAGasConfig gas;

              if (gas_dict.contains("name"))
                gas.name = gas_dict["name"].cast<std::string>();
              if (gas_dict.contains("shortname"))
                gas.shortname = gas_dict["shortname"].cast<std::string>();
              if (gas_dict.contains("wtmol"))
                gas.wtmol = gas_dict["wtmol"].cast<double>();
              if (gas_dict.contains("ivaprtn"))
                gas.ivaprtn = static_cast<musica::VaporizationAlgorithm>(gas_dict["ivaprtn"].cast<int>());
              if (gas_dict.contains("icomposition"))
                gas.icomposition = static_cast<musica::GasComposition>(gas_dict["icomposition"].cast<int>());
              if (gas_dict.contains("dgc_threshold"))
                gas.dgc_threshold = gas_dict["dgc_threshold"].cast<double>();
              if (gas_dict.contains("ds_threshold"))
                gas.ds_threshold = gas_dict["ds_threshold"].cast<double>();
              if (gas_dict.contains("refidx"))
              {
                auto refidx_py = gas_dict["refidx"];
                if (!refidx_py.is_none() && py::isinstance<py::list>(refidx_py))
                {
                  auto refidx_outer_list = refidx_py.cast<py::list>();
                  for (auto refidx_row_py : refidx_outer_list)
                  {
                    std::vector<musica::CARMAComplex> refidx_row;
                    if (!refidx_row_py.is_none() && py::isinstance<py::list>(refidx_row_py))
                    {
                      auto refidx_inner_list = refidx_row_py.cast<py::list>();
                      for (auto refidx_item : refidx_inner_list)
                      {
                        auto refidx_dict = refidx_item.cast<py::dict>();
                        musica::CARMAComplex refidx_value;
                        if (refidx_dict.contains("real"))
                          refidx_value.real = refidx_dict["real"].cast<double>();
                        if (refidx_dict.contains("imaginary"))
                          refidx_value.imaginary = refidx_dict["imaginary"].cast<double>();
                        refidx_row.push_back(refidx_value);
                      }
                    }
                    gas.refidx.push_back(refidx_row);
                  }
                }
              }

              params.gases.push_back(gas);
            }
          }
        }

        // Handle coagulation configuration
        if (params_dict.contains("coagulations"))
        {
          auto coagulations_py = params_dict["coagulations"];
          if (!coagulations_py.is_none() && py::isinstance<py::list>(coagulations_py))
          {
            auto coagulations_list = coagulations_py.cast<py::list>();
            for (auto coagulation_py : coagulations_list)
            {
              auto coagulation_dict = coagulation_py.cast<py::dict>();
              musica::CARMACoagulationConfig coagulation;

              if (coagulation_dict.contains("igroup1"))
                coagulation.igroup1 = coagulation_dict["igroup1"].cast<int>();
              if (coagulation_dict.contains("igroup2"))
                coagulation.igroup2 = coagulation_dict["igroup2"].cast<int>();
              if (coagulation_dict.contains("igroup3"))
                coagulation.igroup3 = coagulation_dict["igroup3"].cast<int>();
              if (coagulation_dict.contains("algorithm"))
                coagulation.algorithm =
                    static_cast<musica::ParticleCollectionAlgorithm>(coagulation_dict["algorithm"].cast<int>());
              if (coagulation_dict.contains("ck0"))
                coagulation.ck0 = coagulation_dict["ck0"].cast<double>();
              if (coagulation_dict.contains("grav_e_coll0"))
                coagulation.grav_e_coll0 = coagulation_dict["grav_e_coll0"].cast<double>();
              if (coagulation_dict.contains("use_ccd"))
                coagulation.use_ccd = coagulation_dict["use_ccd"].cast<bool>();

              params.coagulations.push_back(coagulation);
            }
          }
        }

        // Handle growth configuration
        if (params_dict.contains("growths"))
        {
          auto growths_py = params_dict["growths"];
          if (!growths_py.is_none() && py::isinstance<py::list>(growths_py))
          {
            auto growths_list = growths_py.cast<py::list>();
            for (auto growth_py : growths_list)
            {
              auto growth_dict = growth_py.cast<py::dict>();
              musica::CARMAGrowthConfig growth;

              if (growth_dict.contains("ielem"))
                growth.ielem = growth_dict["ielem"].cast<int>();
              if (growth_dict.contains("igas"))
                growth.igas = growth_dict["igas"].cast<int>();

              params.growths.push_back(growth);
            }
          }
        }

        // Handle nucleation configuration
        if (params_dict.contains("nucleations"))
        {
          auto nucleations_py = params_dict["nucleations"];
          if (!nucleations_py.is_none() && py::isinstance<py::list>(nucleations_py))
          {
            auto nucleations_list = nucleations_py.cast<py::list>();
            for (auto nucleation_py : nucleations_list)
            {
              auto nucleation_dict = nucleation_py.cast<py::dict>();
              musica::CARMANucleationConfig nucleation;

              if (nucleation_dict.contains("ielemfrom"))
                nucleation.ielemfrom = nucleation_dict["ielemfrom"].cast<int>();
              if (nucleation_dict.contains("ielemto"))
                nucleation.ielemto = nucleation_dict["ielemto"].cast<int>();
              if (nucleation_dict.contains("algorithm"))
                nucleation.algorithm =
                    static_cast<musica::ParticleNucleationAlgorithm>(nucleation_dict["algorithm"].cast<int>());
              if (nucleation_dict.contains("rlh_nuc"))
                nucleation.rlh_nuc = nucleation_dict["rlh_nuc"].cast<double>();
              if (nucleation_dict.contains("igas"))
                nucleation.igas = nucleation_dict["igas"].cast<int>();
              if (nucleation_dict.contains("ievp2elem"))
                nucleation.ievp2elem = nucleation_dict["ievp2elem"].cast<int>();

              params.nucleations.push_back(nucleation);
            }
          }
        }

        // Handle initialization configuration
        if (params_dict.contains("initialization"))
        {
          auto initialization_py = params_dict["initialization"];
          if (!initialization_py.is_none() && py::isinstance<py::dict>(initialization_py))
          {
            auto initialization_dict = initialization_py.cast<py::dict>();

            if (initialization_dict.contains("do_cnst_rlh"))
              params.initialization.do_cnst_rlh = initialization_dict["do_cnst_rlh"].cast<bool>();
            if (initialization_dict.contains("do_detrain"))
              params.initialization.do_detrain = initialization_dict["do_detrain"].cast<bool>();
            if (initialization_dict.contains("do_fixedinit"))
              params.initialization.do_fixedinit = initialization_dict["do_fixedinit"].cast<bool>();
            if (initialization_dict.contains("do_incloud"))
              params.initialization.do_incloud = initialization_dict["do_incloud"].cast<bool>();
            if (initialization_dict.contains("do_explised"))
              params.initialization.do_explised = initialization_dict["do_explised"].cast<bool>();
            if (initialization_dict.contains("do_substep"))
              params.initialization.do_substep = initialization_dict["do_substep"].cast<bool>();
            if (initialization_dict.contains("do_thermo"))
              params.initialization.do_thermo = initialization_dict["do_thermo"].cast<bool>();
            if (initialization_dict.contains("do_vdiff"))
              params.initialization.do_vdiff = initialization_dict["do_vdiff"].cast<bool>();
            if (initialization_dict.contains("do_vtran"))
              params.initialization.do_vtran = initialization_dict["do_vtran"].cast<bool>();
            if (initialization_dict.contains("do_drydep"))
              params.initialization.do_drydep = initialization_dict["do_drydep"].cast<bool>();
            if (initialization_dict.contains("do_pheat"))
              params.initialization.do_pheat = initialization_dict["do_pheat"].cast<bool>();
            if (initialization_dict.contains("do_pheatatm"))
              params.initialization.do_pheatatm = initialization_dict["do_pheatatm"].cast<bool>();
            if (initialization_dict.contains("do_clearsky"))
              params.initialization.do_clearsky = initialization_dict["do_clearsky"].cast<bool>();
            if (initialization_dict.contains("do_partialinit"))
              params.initialization.do_partialinit = initialization_dict["do_partialinit"].cast<bool>();
            if (initialization_dict.contains("do_coremasscheck"))
              params.initialization.do_coremasscheck = initialization_dict["do_coremasscheck"].cast<bool>();
            if (initialization_dict.contains("vf_const"))
              params.initialization.vf_const = initialization_dict["vf_const"].cast<double>();
            if (initialization_dict.contains("minsubsteps"))
              params.initialization.minsubsteps = initialization_dict["minsubsteps"].cast<int>();
            if (initialization_dict.contains("maxsubsteps"))
              params.initialization.maxsubsteps = initialization_dict["maxsubsteps"].cast<int>();
            if (initialization_dict.contains("maxretries"))
              params.initialization.maxretries = initialization_dict["maxretries"].cast<int>();
            if (initialization_dict.contains("conmax"))
              params.initialization.conmax = initialization_dict["conmax"].cast<double>();
            if (initialization_dict.contains("dt_threshold"))
              params.initialization.dt_threshold = initialization_dict["dt_threshold"].cast<double>();
            if (initialization_dict.contains("cstick"))
              params.initialization.cstick = initialization_dict["cstick"].cast<double>();
            if (initialization_dict.contains("gsticki"))
              params.initialization.gsticki = initialization_dict["gsticki"].cast<double>();
            if (initialization_dict.contains("gstickl"))
              params.initialization.gstickl = initialization_dict["gstickl"].cast<double>();
            if (initialization_dict.contains("tstick"))
              params.initialization.tstick = initialization_dict["tstick"].cast<double>();
          }
        }

        // Handle wavelength bins
        if (params_dict.contains("wavelength_bins"))
        {
          auto wavelength_bins_py = params_dict["wavelength_bins"];
          if (!wavelength_bins_py.is_none() && py::isinstance<py::list>(wavelength_bins_py))
          {
            auto wavelength_bins_list = wavelength_bins_py.cast<py::list>();
            for (auto bin_py : wavelength_bins_list)
            {
              auto bin_dict = bin_py.cast<py::dict>();
              musica::CARMAWavelengthBin bin;

              if (bin_dict.contains("center"))
                bin.center = bin_dict["center"].cast<double>();
              if (bin_dict.contains("width"))
                bin.width = bin_dict["width"].cast<double>();
              if (bin_dict.contains("do_emission"))
                bin.do_emission = bin_dict["do_emission"].cast<bool>();

              params.wavelength_bins.push_back(bin);
            }
          }
        }
        if (params_dict.contains("number_of_refractive_indices"))
        {
          params.number_of_refractive_indices = params_dict["number_of_refractive_indices"].cast<int>();
        }

        try
        {
          auto carma_instance = new musica::CARMA(params);
          return reinterpret_cast<std::uintptr_t>(carma_instance);
        }
        catch (const std::exception& e)
        {
          throw py::value_error("Error creating CARMA instance: " + std::string(e.what()));
        }
      },
      "Create a CARMA instance");

  carma.def(
      "_delete_carma",
      [](std::uintptr_t carma_ptr)
      {
        musica::CARMA* carma_instance = reinterpret_cast<musica::CARMA*>(carma_ptr);
        delete carma_instance;
      },
      "Delete a CARMA instance");

  carma.def(
      "_run_carma",
      [](std::uintptr_t carma_ptr)
      {
        musica::CARMA* carma_instance = reinterpret_cast<musica::CARMA*>(carma_ptr);

        try
        {
          musica::CARMAOutput output = carma_instance->Run();

          // Convert CARMAOutput to Python dictionary
          py::dict result;

          // Grid and coordinate arrays
          result["lat"] = output.lat;
          result["lon"] = output.lon;
          result["vertical_center"] = output.vertical_center;
          result["vertical_levels"] = output.vertical_levels;

          // Atmospheric state variables
          result["pressure"] = output.pressure;
          result["temperature"] = output.temperature;
          result["air_density"] = output.air_density;

          // Fundamental CARMA data for Python calculations
          // Particle state arrays (3D: nz x nbin x nelem)
          result["particle_concentration"] = output.particle_concentration;
          result["mass_mixing_ratio"] = output.mass_mixing_ratio;

          // Particle properties (3D: nz x nbin x ngroup)
          result["wet_radius"] = output.wet_radius;
          result["wet_density"] = output.wet_density;
          result["fall_velocity"] = output.fall_velocity;
          result["nucleation_rate"] = output.nucleation_rate;
          result["deposition_velocity"] = output.deposition_velocity;

          // Group configuration arrays (2D: nbin x ngroup)
          result["dry_radius"] = output.dry_radius;
          result["mass_per_bin"] = output.mass_per_bin;
          result["radius_ratio"] = output.radius_ratio;
          result["aspect_ratio"] = output.aspect_ratio;

          // Group mapping and properties (1D arrays)
          result["group_particle_number_concentration"] = output.group_particle_number_concentration;
          result["constituent_type"] = output.constituent_type;
          result["max_prognostic_bin"] = output.max_prognostic_bin;

          return result;
        }
        catch (const std::exception& e)
        {
          throw py::value_error("Error running CARMA: " + std::string(e.what()));
        }
      },
      "Run CARMA with specified parameters");

<<<<<<< HEAD
  carma
      .def(
          "_get_group_properties",
          [](std::uintptr_t carma_ptr, int group_index)
          {
            musica::CARMA* carma_instance = reinterpret_cast<musica::CARMA*>(carma_ptr);
            musica::CARMAGroupProperties group_props = carma_instance->GetGroupProperties(group_index);
            py::dict result;

            result["bin_radius"] = group_props.bin_radius;
            result["bin_radius_lower_bound"] = group_props.bin_radius_lower_bound;
            result["bin_radius_upper_bound"] = group_props.bin_radius_upper_bound;
            result["bin_width"] = group_props.bin_width;
            result["bin_mass"] = group_props.bin_mass;
            result["bin_width_mass"] = group_props.bin_width_mass;
            result["bin_volume"] = group_props.bin_volume;
            result["projected_area_ratio"] = group_props.projected_area_ratio;
            result["radius_ratio"] = group_props.radius_ratio;
            result["porosity_ratio"] = group_props.porosity_ratio;
            result["extinction_coefficient"] = group_props.extinction_coefficient;
            result["single_scattering_albedo"] = group_props.single_scattering_albedo;
            result["asymmetry_factor"] = group_props.asymmetry_factor;
            result["element_index_of_core_mass_elements"] = group_props.element_index_of_core_mass_elements;
            result["number_of_monomers_per_bin"] = group_props.number_of_monomers_per_bin;
            result["particle_number_element_for_group"] = group_props.particle_number_element_for_group;
            result["number_of_core_mass_elements_for_group"] = group_props.number_of_core_mass_elements_for_group;
            result["last_prognostic_bin"] = group_props.last_prognostic_bin;

            return result;
          }, "Get properties of a specific CARMA group");

  carma
      .def(
          "_get_element_properties",
          [](std::uintptr_t carma_ptr, int element_index)
          {
            musica::CARMA* carma_instance = reinterpret_cast<musica::CARMA*>(carma_ptr);
            musica::CARMAElementProperties element_props = carma_instance->GetElementProperties(element_index);
            py::dict result;

            result["group_index"] = element_props.group_index;
            result["solute_index"] = element_props.solute_index;
            result["type"] = element_props.type;
            result["composition"] = element_props.composition;
            result["is_shell"] = element_props.is_shell;
            result["kappa"] = element_props.kappa;
            result["rho"] = element_props.rho;
            result["refidx"] = element_props.refidx;

            return result;
          }, "Get properties of a specific CARMA element");

          carma.def(
              "_create_carma_state",
              [](std::uintptr_t carma_ptr, py::kwargs kwargs)
              {
                // Helper lambdas for robust flexible casting
                musica::CARMAStateParameters params;
                params.longitude = kwargs.contains("longitude") ? kwargs["longitude"].cast<double>() : 0.0;
                params.latitude = kwargs.contains("latitude") ? kwargs["latitude"].cast<double>() : 0.0;
                params.coordinates = kwargs.contains("coordinates")
                                         ? static_cast<musica::CarmaCoordinates>(kwargs["coordinates"].cast<int>())
                                         : musica::CarmaCoordinates::CARTESIAN;
                params.vertical_center = to_vector_double(kwargs["vertical_center"]);
                params.vertical_levels = to_vector_double(kwargs["vertical_levels"]);
                params.temperature = to_vector_double(kwargs["temperature"]);
                params.pressure = to_vector_double(kwargs["pressure"]);
                params.pressure_levels = to_vector_double(kwargs["pressure_levels"]);

                musica::CARMA* carma_instance = reinterpret_cast<musica::CARMA*>(carma_ptr);
                try
                {
                  auto carma_state = new musica::CARMAState(*carma_instance, params);
                  return reinterpret_cast<std::uintptr_t>(carma_state);
                }
                catch (const std::exception& e)
                {
                  throw py::value_error("Error creating CARMA instance: " + std::string(e.what()));
                }
              },
              py::arg("carma_pointer"),
              "Create a CARMA state for a specific column with named arguments");
=======
  carma.def(
      "_get_group",
      [](std::uintptr_t carma_ptr, int group_index)
      {
        musica::CARMA* carma_instance = reinterpret_cast<musica::CARMA*>(carma_ptr);
        musica::CARMAGroupProperties group_props = carma_instance->GetGroup(group_index);
        py::dict result;

        result["bin_radius"] = group_props.bin_radius;
        result["bin_radius_lower_bound"] = group_props.bin_radius_lower_bound;
        result["bin_radius_upper_bound"] = group_props.bin_radius_upper_bound;
        result["bin_width"] = group_props.bin_width;
        result["bin_mass"] = group_props.bin_mass;
        result["bin_width_mass"] = group_props.bin_width_mass;
        result["bin_volume"] = group_props.bin_volume;
        result["projected_area_ratio"] = group_props.projected_area_ratio;
        result["radius_ratio"] = group_props.radius_ratio;
        result["porosity_ratio"] = group_props.porosity_ratio;
        result["extinction_coefficient"] = group_props.extinction_coefficient;
        result["single_scattering_albedo"] = group_props.single_scattering_albedo;
        result["asymmetry_factor"] = group_props.asymmetry_factor;
        result["element_index_of_core_mass_elements"] = group_props.element_index_of_core_mass_elements;
        result["number_of_monomers_per_bin"] = group_props.number_of_monomers_per_bin;
        result["particle_number_element_for_group"] = group_props.particle_number_element_for_group;
        result["number_of_core_mass_elements_for_group"] = group_props.number_of_core_mass_elements_for_group;
        result["last_prognostic_bin"] = group_props.last_prognostic_bin;

        return result;
      },
      "Get properties of a specific CARMA group");

  carma.def(
      "_create_carma_state",
      [](std::uintptr_t carma_ptr, py::kwargs kwargs)
      {
        // Helper lambdas for robust flexible casting
        musica::CARMAStateParameters params;
        params.longitude = kwargs.contains("longitude") ? kwargs["longitude"].cast<double>() : 0.0;
        params.latitude = kwargs.contains("latitude") ? kwargs["latitude"].cast<double>() : 0.0;
        params.coordinates = kwargs.contains("coordinates")
                                 ? static_cast<musica::CarmaCoordinates>(kwargs["coordinates"].cast<int>())
                                 : musica::CarmaCoordinates::CARTESIAN;
        params.vertical_center = to_vector_double(kwargs["vertical_center"]);
        params.vertical_levels = to_vector_double(kwargs["vertical_levels"]);
        params.temperature = to_vector_double(kwargs["temperature"]);
        params.pressure = to_vector_double(kwargs["pressure"]);
        params.pressure_levels = to_vector_double(kwargs["pressure_levels"]);

        musica::CARMA* carma_instance = reinterpret_cast<musica::CARMA*>(carma_ptr);
        try
        {
          auto carma_state = new musica::CARMAState(*carma_instance, params);
          return reinterpret_cast<std::uintptr_t>(carma_state);
        }
        catch (const std::exception& e)
        {
          throw py::value_error("Error creating CARMA instance: " + std::string(e.what()));
        }
      },
      py::arg("carma_pointer"),
      "Create a CARMA state for a specific column with named arguments");
>>>>>>> 9a77625a

  carma.def(
      "_delete_carma_state",
      [](std::uintptr_t carma_state_ptr)
      {
        auto carma_state = reinterpret_cast<musica::CARMAState*>(carma_state_ptr);
        delete carma_state;
      },
      "Delete a CARMA state instance");

  carma.def(
      "_set_bin",
      [](std::uintptr_t carma_state_ptr, int bin_index, int element_index, py::object value, double surface_mass)
      {
        auto carma_state = reinterpret_cast<musica::CARMAState*>(carma_state_ptr);
        carma_state->SetBin(bin_index, element_index, to_vector_double(value), surface_mass);
      },
      "Set values for a specific bin and element in the CARMA state");

  carma.def(
      "_set_detrain",
      [](std::uintptr_t carma_state_ptr, int bin_index, int element_index, py::object value)
      {
        auto carma_state = reinterpret_cast<musica::CARMAState*>(carma_state_ptr);
        carma_state->SetDetrain(bin_index, element_index, to_vector_double(value));
      },
      "Set the mass of the detrained condensate for the bin");

  carma.def(
      "_set_gas",
      [](std::uintptr_t carma_state_ptr,
         int gas_index,
         py::object value,
         py::object old_mmr,
         py::object gas_saturation_wrt_ice,
         py::object gas_saturation_wrt_liquid)
      {
        auto carma_state = reinterpret_cast<musica::CARMAState*>(carma_state_ptr);
        carma_state->SetGas(
            gas_index,
            to_vector_double(value),
            to_vector_double(old_mmr),
            to_vector_double(gas_saturation_wrt_ice),
            to_vector_double(gas_saturation_wrt_liquid));
      },
      "Set the gas mass mixing ratio for a specific gas index in the CARMA state");

  carma.def(
      "_get_step_statistics",
      [](std::uintptr_t carma_state_ptr)
      {
        auto carma_state = reinterpret_cast<musica::CARMAState*>(carma_state_ptr);
        musica::CarmaStatistics stats = carma_state->GetStepStatistics();
        py::dict result;
        result["max_number_of_substeps"] = stats.max_number_of_substeps;
        result["max_number_of_retries"] = stats.max_number_of_retries;
        result["total_number_of_steps"] = stats.total_number_of_steps;
        result["total_number_of_substeps"] = stats.total_number_of_substeps;
        result["total_number_of_retries"] = stats.total_number_of_retries;
        // check if stats.z_substeps is all -1s, if so, set the result to None
        if (std::all_of(stats.z_substeps.begin(), stats.z_substeps.end(), [](int val) { return val == -1; }))
        {
          result["z_substeps"] = py::none();
        }
        else
        {
          result["z_substeps"] = stats.z_substeps;
        }
        result["xc"] = stats.xc;
        result["yc"] = stats.yc;
        return result;
      },
      "Get the step statistics for the current CARMAState");

  carma.def(
      "_get_bin",
      [](std::uintptr_t carma_state_ptr, int bin_index, int element_index)
      {
        auto carma_state = reinterpret_cast<musica::CARMAState*>(carma_state_ptr);
        musica::CarmaBinValues values = carma_state->GetBinValues(bin_index, element_index);
        py::dict result;
        result["mass_mixing_ratio"] = values.mass_mixing_ratio;
        result["number_mixing_ratio"] = values.number_mixing_ratio;
        result["number_density"] = values.number_density;
        result["nucleation_rate"] = values.nucleation_rate;
        result["wet_particle_radius"] = values.wet_particle_radius;
        result["wet_particle_density"] = values.wet_particle_density;
        result["dry_particle_density"] = values.dry_particle_density;
        result["particle_mass_on_surface"] = values.particle_mass_on_surface;
        result["sedimentation_flux"] = values.sedimentation_flux;
        result["fall_velocity"] = values.fall_velocity;
        result["deposition_velocity"] = values.deposition_velocity;
        result["delta_particle_temperature"] = values.delta_particle_temperature;
        result["kappa"] = values.kappa;
        result["total_mass_mixing_ratio"] = values.total_mass_mixing_ratio;
        return result;
      },
      "Get the values for a specific bin and element in the CARMA state");

  carma.def(
      "_get_detrain",
      [](std::uintptr_t carma_state_ptr, int bin_index, int element_index)
      {
        auto carma_state = reinterpret_cast<musica::CARMAState*>(carma_state_ptr);
        musica::CarmaDetrainValues values = carma_state->GetDetrain(bin_index, element_index);
        py::dict result;
        result["mass_mixing_ratio"] = values.mass_mixing_ratio;
        result["number_mixing_ratio"] = values.number_mixing_ratio;
        result["number_density"] = values.number_density;
        result["wet_particle_radius"] = values.wet_particle_radius;
        result["wet_particle_density"] = values.wet_particle_density;
        return result;
      },
      "Get the detrained condensate values for a specific bin and element in the CARMA state");

  carma.def(
      "_get_gas",
      [](std::uintptr_t carma_state_ptr, int gas_index)
      {
        auto carma_state = reinterpret_cast<musica::CARMAState*>(carma_state_ptr);
        musica::CarmaGasValues values = carma_state->GetGas(gas_index);
        py::dict result;
        result["mass_mixing_ratio"] = values.mass_mixing_ratio;
        result["gas_saturation_wrt_ice"] = values.gas_saturation_wrt_ice;
        result["gas_saturation_wrt_liquid"] = values.gas_saturation_wrt_liquid;
        result["gas_vapor_pressure_wrt_ice"] = values.gas_vapor_pressure_wrt_ice;
        result["gas_vapor_pressure_wrt_liquid"] = values.gas_vapor_pressure_wrt_liquid;
        result["weight_pct_aerosol_composition"] = values.weight_pct_aerosol_composition;
        return result;
      },
      "Get the gas values for a specific element in the CARMA state");

  carma.def(
      "_get_environmental_values",
      [](std::uintptr_t carma_state_ptr)
      {
        auto carma_state = reinterpret_cast<musica::CARMAState*>(carma_state_ptr);
        musica::CarmaEnvironmentalValues values = carma_state->GetEnvironmentalValues();
        py::dict result;
        result["temperature"] = values.temperature;
        result["pressure"] = values.pressure;
        result["air_density"] = values.air_density;
        if (std::all_of(values.latent_heat.begin(), values.latent_heat.end(), [](double val) { return val == -1; }))
        {
          result["latent_heat"] = py::none();
        }
        else
        {
          result["latent_heat"] = values.latent_heat;
        }
        return result;
      },
      "Get the state values for the current CARMAState");

  carma.def(
      "_set_temperature",
      [](std::uintptr_t carma_state_ptr, py::object temperature)
      {
        auto carma_state = reinterpret_cast<musica::CARMAState*>(carma_state_ptr);
        carma_state->SetTemperature(to_vector_double(temperature));
      },
      "Set the temperature profile [K] for the CARMA state");

  carma.def(
      "_set_air_density",
      [](std::uintptr_t carma_state_ptr, py::object air_density)
      {
        auto carma_state = reinterpret_cast<musica::CARMAState*>(carma_state_ptr);
        carma_state->SetAirDensity(to_vector_double(air_density));
      },
      "Set the air density profile [kg/m³] for the CARMA state");

  carma.def(
      "_step",
      [](std::uintptr_t carma_state_ptr, py::kwargs kwargs)
      {
        auto carma_state = reinterpret_cast<musica::CARMAState*>(carma_state_ptr);
        musica::CARMAStateStepConfig step_config;

        if (kwargs.contains("cloud_fraction"))
          step_config.cloud_fraction = to_vector_double(kwargs["cloud_fraction"]);
        if (kwargs.contains("critical_relative_humidity"))
          step_config.critical_relative_humidity = to_vector_double(kwargs["critical_relative_humidity"]);
        if (kwargs.contains("land"))
          step_config.land = to_surface_properties(kwargs["land"]);
        if (kwargs.contains("ocean"))
          step_config.ocean = to_surface_properties(kwargs["ocean"]);
        if (kwargs.contains("ice"))
          step_config.ice = to_surface_properties(kwargs["ice"]);

        try
        {
          carma_state->Step(step_config);
        }
        catch (const std::exception& e)
        {
          throw py::value_error("Error stepping CARMA state: " + std::string(e.what()));
        }
      },
      "Step the CARMA state with specified parameters");
}<|MERGE_RESOLUTION|>--- conflicted
+++ resolved
@@ -589,7 +589,6 @@
       },
       "Run CARMA with specified parameters");
 
-<<<<<<< HEAD
   carma
       .def(
           "_get_group_properties",
@@ -642,68 +641,6 @@
             return result;
           }, "Get properties of a specific CARMA element");
 
-          carma.def(
-              "_create_carma_state",
-              [](std::uintptr_t carma_ptr, py::kwargs kwargs)
-              {
-                // Helper lambdas for robust flexible casting
-                musica::CARMAStateParameters params;
-                params.longitude = kwargs.contains("longitude") ? kwargs["longitude"].cast<double>() : 0.0;
-                params.latitude = kwargs.contains("latitude") ? kwargs["latitude"].cast<double>() : 0.0;
-                params.coordinates = kwargs.contains("coordinates")
-                                         ? static_cast<musica::CarmaCoordinates>(kwargs["coordinates"].cast<int>())
-                                         : musica::CarmaCoordinates::CARTESIAN;
-                params.vertical_center = to_vector_double(kwargs["vertical_center"]);
-                params.vertical_levels = to_vector_double(kwargs["vertical_levels"]);
-                params.temperature = to_vector_double(kwargs["temperature"]);
-                params.pressure = to_vector_double(kwargs["pressure"]);
-                params.pressure_levels = to_vector_double(kwargs["pressure_levels"]);
-
-                musica::CARMA* carma_instance = reinterpret_cast<musica::CARMA*>(carma_ptr);
-                try
-                {
-                  auto carma_state = new musica::CARMAState(*carma_instance, params);
-                  return reinterpret_cast<std::uintptr_t>(carma_state);
-                }
-                catch (const std::exception& e)
-                {
-                  throw py::value_error("Error creating CARMA instance: " + std::string(e.what()));
-                }
-              },
-              py::arg("carma_pointer"),
-              "Create a CARMA state for a specific column with named arguments");
-=======
-  carma.def(
-      "_get_group",
-      [](std::uintptr_t carma_ptr, int group_index)
-      {
-        musica::CARMA* carma_instance = reinterpret_cast<musica::CARMA*>(carma_ptr);
-        musica::CARMAGroupProperties group_props = carma_instance->GetGroup(group_index);
-        py::dict result;
-
-        result["bin_radius"] = group_props.bin_radius;
-        result["bin_radius_lower_bound"] = group_props.bin_radius_lower_bound;
-        result["bin_radius_upper_bound"] = group_props.bin_radius_upper_bound;
-        result["bin_width"] = group_props.bin_width;
-        result["bin_mass"] = group_props.bin_mass;
-        result["bin_width_mass"] = group_props.bin_width_mass;
-        result["bin_volume"] = group_props.bin_volume;
-        result["projected_area_ratio"] = group_props.projected_area_ratio;
-        result["radius_ratio"] = group_props.radius_ratio;
-        result["porosity_ratio"] = group_props.porosity_ratio;
-        result["extinction_coefficient"] = group_props.extinction_coefficient;
-        result["single_scattering_albedo"] = group_props.single_scattering_albedo;
-        result["asymmetry_factor"] = group_props.asymmetry_factor;
-        result["element_index_of_core_mass_elements"] = group_props.element_index_of_core_mass_elements;
-        result["number_of_monomers_per_bin"] = group_props.number_of_monomers_per_bin;
-        result["particle_number_element_for_group"] = group_props.particle_number_element_for_group;
-        result["number_of_core_mass_elements_for_group"] = group_props.number_of_core_mass_elements_for_group;
-        result["last_prognostic_bin"] = group_props.last_prognostic_bin;
-
-        return result;
-      },
-      "Get properties of a specific CARMA group");
-
   carma.def(
       "_create_carma_state",
       [](std::uintptr_t carma_ptr, py::kwargs kwargs)
@@ -734,7 +671,6 @@
       },
       py::arg("carma_pointer"),
       "Create a CARMA state for a specific column with named arguments");
->>>>>>> 9a77625a
 
   carma.def(
       "_delete_carma_state",
