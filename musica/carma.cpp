#include "binding_common.hpp"

#include <musica/carma/carma.hpp>
#include <musica/carma/carma_state.hpp>

#include <pybind11/numpy.h>
#include <pybind11/pybind11.h>
#include <pybind11/stl.h>

#include <iostream>

namespace py = pybind11;

auto to_vector_double = [](const py::object& obj) -> std::vector<double>
{
  if (obj.is_none())
    return {};
  if (py::isinstance<py::array>(obj))
  {
    auto arr = obj.cast<py::array>();
    if (arr.size() == 0)
      return {};
    // Accept both 0d, 1d arrays
    if (arr.ndim() == 0)
      return { arr.cast<double>() };
    if (arr.ndim() == 1)
      return py::cast<std::vector<double>>(obj);
    throw std::invalid_argument("Expected 1D array for 1D double vector");
  }
  if (py::isinstance<py::sequence>(obj))
  {
    auto seq = obj.cast<py::sequence>();
    if (seq.size() == 0)
      return {};
    return py::cast<std::vector<double>>(obj);
  }
  return {};
};

auto to_surface_properties = [](const py::object& obj) -> musica::CARMASurfaceProperties
{
  if (obj.is_none())
    return {};
  if (py::isinstance<py::dict>(obj))
  {
    auto dict = obj.cast<py::dict>();
    musica::CARMASurfaceProperties props;
    if (dict.contains("surface_friction_velocity"))
      props.surface_friction_velocity = dict["surface_friction_velocity"].cast<double>();
    if (dict.contains("aerodynamic_resistance"))
      props.aerodynamic_resistance = dict["aerodynamic_resistance"].cast<double>();
    if (dict.contains("area_fraction"))
      props.area_fraction = dict["area_fraction"].cast<double>();
    return props;
  }
  if (py::isinstance<py::object>(obj))
  {
    musica::CARMASurfaceProperties props;
    props.surface_friction_velocity = obj.attr("surface_friction_velocity").cast<double>();
    props.aerodynamic_resistance = obj.attr("aerodynamic_resistance").cast<double>();
    props.area_fraction = obj.attr("area_fraction").cast<double>();
    return props;
  }
  throw std::invalid_argument("Expected a dictionary for surface properties");
};

void bind_carma(py::module_& carma)
{
  carma.def("_get_carma_version", []() { return musica::CARMA::GetVersion(); }, "Get the version of the CARMA instance");

  py::enum_<musica::ParticleType>(carma, "ParticleType")
      .value("INVOLATILE", musica::ParticleType::INVOLATILE)
      .value("VOLATILE", musica::ParticleType::VOLATILE)
      .value("COREMASS", musica::ParticleType::COREMASS)
      .value("VOLCORE", musica::ParticleType::VOLCORE)
      .value("CORE2MOM", musica::ParticleType::CORE2MOM)
      .export_values();

  py::enum_<musica::ParticleComposition>(carma, "ParticleComposition")
      .value("ALUMINUM", musica::ParticleComposition::ALUMINUM)
      .value("H2SO4", musica::ParticleComposition::H2SO4)
      .value("DUST", musica::ParticleComposition::DUST)
      .value("ICE", musica::ParticleComposition::ICE)
      .value("H2O", musica::ParticleComposition::H2O)
      .value("BLACKCARBON", musica::ParticleComposition::BLACKCARBON)
      .value("ORGANICCARBON", musica::ParticleComposition::ORGANICCARBON)
      .value("OTHER", musica::ParticleComposition::OTHER)
      .export_values();

  py::enum_<musica::SulfateNucleationMethod>(carma, "SulfateNucleationMethod")
      .value("NONE", musica::SulfateNucleationMethod::NONE)
      .value("ZHAO_TURCO", musica::SulfateNucleationMethod::ZHAO_TURCO)
      .value("VEHKAMAKI", musica::SulfateNucleationMethod::VEHKAMAKI)
      .export_values();

  carma.def(
      "_create_carma",
      [](py::dict params_dict)
      {
        // Convert Python dict to CARMAParameters
        musica::CARMAParameters params;

        if (params_dict.contains("nz"))
          params.nz = params_dict["nz"].cast<int>();
        if (params_dict.contains("nbin"))
          params.nbin = params_dict["nbin"].cast<int>();
        if (params_dict.contains("dtime"))
          params.dtime = params_dict["dtime"].cast<double>();

        // Handle groups configuration
        if (params_dict.contains("groups"))
        {
          auto groups_py = params_dict["groups"];
          if (!groups_py.is_none() && py::isinstance<py::list>(groups_py))
          {
            auto groups_list = groups_py.cast<py::list>();
            for (auto group_py : groups_list)
            {
              auto group_dict = group_py.cast<py::dict>();
              musica::CARMAGroupConfig group;

              if (group_dict.contains("name"))
                group.name = group_dict["name"].cast<std::string>();
              if (group_dict.contains("shortname"))
                group.shortname = group_dict["shortname"].cast<std::string>();
              if (group_dict.contains("rmin"))
                group.rmin = group_dict["rmin"].cast<double>();
              if (group_dict.contains("rmrat"))
                group.rmrat = group_dict["rmrat"].cast<double>();
              if (group_dict.contains("rmassmin"))
                group.rmassmin = group_dict["rmassmin"].cast<double>();
              if (group_dict.contains("ishape"))
                group.ishape = static_cast<musica::ParticleShape>(group_dict["ishape"].cast<int>());
              if (group_dict.contains("eshape"))
                group.eshape = group_dict["eshape"].cast<double>();
              if (group_dict.contains("swelling_approach"))
              {
                auto swell_py = group_dict["swelling_approach"];
                if (py::isinstance<py::dict>(swell_py))
                {
                  auto swell_dict = swell_py.cast<py::dict>();
                  if (swell_dict.contains("algorithm"))
                    group.swelling_approach.algorithm = static_cast<musica::ParticleSwellingAlgorithm>(
                        swell_dict["algorithm"].cast<int>());
                  if (swell_dict.contains("composition"))
                    group.swelling_approach.composition = static_cast<musica::ParticleSwellingComposition>(
                        swell_dict["composition"].cast<int>());
                } else {
                  throw py::type_error(
                      "Expected 'swelling_approach' to be a dictionary with 'algorithm' and 'composition' keys");
                }
              }
              if (group_dict.contains("fall_velocity_routine"))
                group.fall_velocity_routine =
                    static_cast<musica::FallVelocityAlgorithm>(group_dict["fall_velocity_routine"].cast<int>());
              if (group_dict.contains("mie_calculation_algorithm"))
                group.mie_calculation_algorithm =
                    static_cast<musica::MieCalculationAlgorithm>(group_dict["mie_calculation_algorithm"].cast<int>());
              if (group_dict.contains("optics_algorithm"))
                group.optics_algorithm = static_cast<musica::OpticsAlgorithm>(group_dict["optics_algorithm"].cast<int>());
              if (group_dict.contains("is_ice"))
                group.is_ice = group_dict["is_ice"].cast<bool>();
              if (group_dict.contains("is_fractal"))
                group.is_fractal = group_dict["is_fractal"].cast<bool>();
              if (group_dict.contains("is_cloud"))
                group.is_cloud = group_dict["is_cloud"].cast<bool>();
              if (group_dict.contains("is_sulfate"))
                group.is_sulfate = group_dict["is_sulfate"].cast<bool>();
              if (group_dict.contains("do_wetdep"))
                group.do_wetdep = group_dict["do_wetdep"].cast<bool>();
              if (group_dict.contains("do_drydep"))
                group.do_drydep = group_dict["do_drydep"].cast<bool>();
              if (group_dict.contains("do_vtran"))
                group.do_vtran = group_dict["do_vtran"].cast<bool>();
              if (group_dict.contains("solfac"))
                group.solfac = group_dict["solfac"].cast<double>();
              if (group_dict.contains("scavcoef"))
                group.scavcoef = group_dict["scavcoef"].cast<double>();
              if (group_dict.contains("dpc_threshold"))
                group.dpc_threshold = group_dict["dpc_threshold"].cast<double>();
              if (group_dict.contains("rmon"))
                group.rmon = group_dict["rmon"].cast<double>();
              if (group_dict.contains("df"))
                group.df = group_dict["df"].cast<std::vector<double>>();
              if (group_dict.contains("falpha"))
                group.falpha = group_dict["falpha"].cast<double>();
              if (group_dict.contains("neutral_volfrc"))
                group.neutral_volfrc = group_dict["neutral_volfrc"].cast<double>();

              params.groups.push_back(group);
            }
          }
        }

        // Handle elements configuration
        if (params_dict.contains("elements"))
        {
          auto elements_py = params_dict["elements"];
          if (!elements_py.is_none() && py::isinstance<py::list>(elements_py))
          {
            auto elements_list = elements_py.cast<py::list>();
            for (auto element_py : elements_list)
            {
              auto element_dict = element_py.cast<py::dict>();
              musica::CARMAElementConfig element;

              if (element_dict.contains("igroup"))
                element.igroup = element_dict["igroup"].cast<int>();
              if (element_dict.contains("isolute"))
                element.isolute = element_dict["isolute"].cast<int>();
              if (element_dict.contains("name"))
                element.name = element_dict["name"].cast<std::string>();
              if (element_dict.contains("shortname"))
                element.shortname = element_dict["shortname"].cast<std::string>();
              if (element_dict.contains("itype"))
                element.itype = static_cast<musica::ParticleType>(element_dict["itype"].cast<int>());
              if (element_dict.contains("icomposition"))
                element.icomposition = static_cast<musica::ParticleComposition>(element_dict["icomposition"].cast<int>());
              if (element_dict.contains("is_shell"))
                element.isShell = element_dict["is_shell"].cast<bool>();
              if (element_dict.contains("rho"))
                element.rho = element_dict["rho"].cast<double>();
              if (element_dict.contains("rhobin"))
                element.rhobin = element_dict["rhobin"].cast<std::vector<double>>();
              if (element_dict.contains("arat"))
                element.arat = element_dict["arat"].cast<std::vector<double>>();
              if (element_dict.contains("kappa"))
                element.kappa = element_dict["kappa"].cast<double>();
              if (element_dict.contains("refidx"))
              {
                auto refidx_py = element_dict["refidx"];
                if (!refidx_py.is_none() && py::isinstance<py::list>(refidx_py))
                {
                  auto refidx_outer_list = refidx_py.cast<py::list>();
                  for (auto refidx_row_py : refidx_outer_list)
                  {
                    std::vector<musica::CARMAComplex> refidx_row;
                    if (!refidx_row_py.is_none() && py::isinstance<py::list>(refidx_row_py))
                    {
                      auto refidx_inner_list = refidx_row_py.cast<py::list>();
                      for (auto refidx_item : refidx_inner_list)
                      {
                        auto refidx_dict = refidx_item.cast<py::dict>();
                        musica::CARMAComplex refidx_value;
                        if (refidx_dict.contains("real"))
                          refidx_value.real = refidx_dict["real"].cast<double>();
                        if (refidx_dict.contains("imaginary"))
                          refidx_value.imaginary = refidx_dict["imaginary"].cast<double>();
                        refidx_row.push_back(refidx_value);
                      }
                    }
                    element.refidx.push_back(refidx_row);
                  }
                }
              }
              params.elements.push_back(element);
            }
          }
        }

        // Handle solutes configuration
        if (params_dict.contains("solutes"))
        {
          auto solutes_py = params_dict["solutes"];
          if (!solutes_py.is_none() && py::isinstance<py::list>(solutes_py))
          {
            auto solutes_list = solutes_py.cast<py::list>();
            for (auto solute_py : solutes_list)
            {
              auto solute_dict = solute_py.cast<py::dict>();
              musica::CARMASoluteConfig solute;

              if (solute_dict.contains("name"))
                solute.name = solute_dict["name"].cast<std::string>();
              if (solute_dict.contains("shortname"))
                solute.shortname = solute_dict["shortname"].cast<std::string>();
              if (solute_dict.contains("ions"))
                solute.ions = solute_dict["ions"].cast<int>();
              if (solute_dict.contains("wtmol"))
                solute.wtmol = solute_dict["wtmol"].cast<double>();
              if (solute_dict.contains("rho"))
                solute.rho = solute_dict["rho"].cast<double>();

              params.solutes.push_back(solute);
            }
          }
        }

        // Handle gases configuration
        if (params_dict.contains("gases"))
        {
          auto gases_py = params_dict["gases"];
          if (!gases_py.is_none() && py::isinstance<py::list>(gases_py))
          {
            auto gases_list = gases_py.cast<py::list>();
            for (auto gas_py : gases_list)
            {
              auto gas_dict = gas_py.cast<py::dict>();
              musica::CARMAGasConfig gas;

              if (gas_dict.contains("name"))
                gas.name = gas_dict["name"].cast<std::string>();
              if (gas_dict.contains("shortname"))
                gas.shortname = gas_dict["shortname"].cast<std::string>();
              if (gas_dict.contains("wtmol"))
                gas.wtmol = gas_dict["wtmol"].cast<double>();
              if (gas_dict.contains("ivaprtn"))
                gas.ivaprtn = static_cast<musica::VaporizationAlgorithm>(gas_dict["ivaprtn"].cast<int>());
              if (gas_dict.contains("icomposition"))
                gas.icomposition = static_cast<musica::GasComposition>(gas_dict["icomposition"].cast<int>());
              if (gas_dict.contains("dgc_threshold"))
                gas.dgc_threshold = gas_dict["dgc_threshold"].cast<double>();
              if (gas_dict.contains("ds_threshold"))
                gas.ds_threshold = gas_dict["ds_threshold"].cast<double>();
              if (gas_dict.contains("refidx"))
              {
                auto refidx_py = gas_dict["refidx"];
                if (!refidx_py.is_none() && py::isinstance<py::list>(refidx_py))
                {
                  auto refidx_outer_list = refidx_py.cast<py::list>();
                  for (auto refidx_row_py : refidx_outer_list)
                  {
                    std::vector<musica::CARMAComplex> refidx_row;
                    if (!refidx_row_py.is_none() && py::isinstance<py::list>(refidx_row_py))
                    {
                      auto refidx_inner_list = refidx_row_py.cast<py::list>();
                      for (auto refidx_item : refidx_inner_list)
                      {
                        auto refidx_dict = refidx_item.cast<py::dict>();
                        musica::CARMAComplex refidx_value;
                        if (refidx_dict.contains("real"))
                          refidx_value.real = refidx_dict["real"].cast<double>();
                        if (refidx_dict.contains("imaginary"))
                          refidx_value.imaginary = refidx_dict["imaginary"].cast<double>();
                        refidx_row.push_back(refidx_value);
                      }
                    }
                    gas.refidx.push_back(refidx_row);
                  }
                }
              }

              params.gases.push_back(gas);
            }
          }
        }

        // Handle coagulation configuration
        if (params_dict.contains("coagulations"))
        {
          auto coagulations_py = params_dict["coagulations"];
          if (!coagulations_py.is_none() && py::isinstance<py::list>(coagulations_py))
          {
            auto coagulations_list = coagulations_py.cast<py::list>();
            for (auto coagulation_py : coagulations_list)
            {
              auto coagulation_dict = coagulation_py.cast<py::dict>();
              musica::CARMACoagulationConfig coagulation;

              if (coagulation_dict.contains("igroup1"))
                coagulation.igroup1 = coagulation_dict["igroup1"].cast<int>();
              if (coagulation_dict.contains("igroup2"))
                coagulation.igroup2 = coagulation_dict["igroup2"].cast<int>();
              if (coagulation_dict.contains("igroup3"))
                coagulation.igroup3 = coagulation_dict["igroup3"].cast<int>();
              if (coagulation_dict.contains("algorithm"))
                coagulation.algorithm =
                    static_cast<musica::ParticleCollectionAlgorithm>(coagulation_dict["algorithm"].cast<int>());
              if (coagulation_dict.contains("ck0"))
                coagulation.ck0 = coagulation_dict["ck0"].cast<double>();
              if (coagulation_dict.contains("grav_e_coll0"))
                coagulation.grav_e_coll0 = coagulation_dict["grav_e_coll0"].cast<double>();
              if (coagulation_dict.contains("use_ccd"))
                coagulation.use_ccd = coagulation_dict["use_ccd"].cast<bool>();

              params.coagulations.push_back(coagulation);
            }
          }
        }

        // Handle growth configuration
        if (params_dict.contains("growths"))
        {
          auto growths_py = params_dict["growths"];
          if (!growths_py.is_none() && py::isinstance<py::list>(growths_py))
          {
            auto growths_list = growths_py.cast<py::list>();
            for (auto growth_py : growths_list)
            {
              auto growth_dict = growth_py.cast<py::dict>();
              musica::CARMAGrowthConfig growth;

              if (growth_dict.contains("ielem"))
                growth.ielem = growth_dict["ielem"].cast<int>();
              if (growth_dict.contains("igas"))
                growth.igas = growth_dict["igas"].cast<int>();

              params.growths.push_back(growth);
            }
          }
        }

        // Handle nucleation configuration
        if (params_dict.contains("nucleations"))
        {
          auto nucleations_py = params_dict["nucleations"];
          if (!nucleations_py.is_none() && py::isinstance<py::list>(nucleations_py))
          {
            auto nucleations_list = nucleations_py.cast<py::list>();
            for (auto nucleation_py : nucleations_list)
            {
              auto nucleation_dict = nucleation_py.cast<py::dict>();
              musica::CARMANucleationConfig nucleation;

              if (nucleation_dict.contains("ielemfrom"))
                nucleation.ielemfrom = nucleation_dict["ielemfrom"].cast<int>();
              if (nucleation_dict.contains("ielemto"))
                nucleation.ielemto = nucleation_dict["ielemto"].cast<int>();
              if (nucleation_dict.contains("algorithm"))
                nucleation.algorithm =
                    static_cast<musica::ParticleNucleationAlgorithm>(nucleation_dict["algorithm"].cast<int>());
              if (nucleation_dict.contains("rlh_nuc"))
                nucleation.rlh_nuc = nucleation_dict["rlh_nuc"].cast<double>();
              if (nucleation_dict.contains("igas"))
                nucleation.igas = nucleation_dict["igas"].cast<int>();
              if (nucleation_dict.contains("ievp2elem"))
                nucleation.ievp2elem = nucleation_dict["ievp2elem"].cast<int>();

              params.nucleations.push_back(nucleation);
            }
          }
        }

        // Handle initialization configuration
        if (params_dict.contains("initialization"))
        {
          auto initialization_py = params_dict["initialization"];
          if (!initialization_py.is_none() && py::isinstance<py::dict>(initialization_py))
          {
            auto initialization_dict = initialization_py.cast<py::dict>();

            if (initialization_dict.contains("do_cnst_rlh"))
              params.initialization.do_cnst_rlh = initialization_dict["do_cnst_rlh"].cast<bool>();
            if (initialization_dict.contains("do_detrain"))
              params.initialization.do_detrain = initialization_dict["do_detrain"].cast<bool>();
            if (initialization_dict.contains("do_fixedinit"))
              params.initialization.do_fixedinit = initialization_dict["do_fixedinit"].cast<bool>();
            if (initialization_dict.contains("do_incloud"))
              params.initialization.do_incloud = initialization_dict["do_incloud"].cast<bool>();
            if (initialization_dict.contains("do_explised"))
              params.initialization.do_explised = initialization_dict["do_explised"].cast<bool>();
            if (initialization_dict.contains("do_substep"))
              params.initialization.do_substep = initialization_dict["do_substep"].cast<bool>();
            if (initialization_dict.contains("do_thermo"))
              params.initialization.do_thermo = initialization_dict["do_thermo"].cast<bool>();
            if (initialization_dict.contains("do_vdiff"))
              params.initialization.do_vdiff = initialization_dict["do_vdiff"].cast<bool>();
            if (initialization_dict.contains("do_vtran"))
              params.initialization.do_vtran = initialization_dict["do_vtran"].cast<bool>();
            if (initialization_dict.contains("do_drydep"))
              params.initialization.do_drydep = initialization_dict["do_drydep"].cast<bool>();
            if (initialization_dict.contains("do_pheat"))
              params.initialization.do_pheat = initialization_dict["do_pheat"].cast<bool>();
            if (initialization_dict.contains("do_pheatatm"))
              params.initialization.do_pheatatm = initialization_dict["do_pheatatm"].cast<bool>();
            if (initialization_dict.contains("do_clearsky"))
              params.initialization.do_clearsky = initialization_dict["do_clearsky"].cast<bool>();
            if (initialization_dict.contains("do_partialinit"))
              params.initialization.do_partialinit = initialization_dict["do_partialinit"].cast<bool>();
            if (initialization_dict.contains("do_coremasscheck"))
              params.initialization.do_coremasscheck = initialization_dict["do_coremasscheck"].cast<bool>();
            if (initialization_dict.contains("sulfnucl_method"))
              params.initialization.sulfnucl_method =
                  static_cast<musica::SulfateNucleationMethod>(initialization_dict["sulfnucl_method"].cast<int>());
            if (initialization_dict.contains("vf_const"))
              params.initialization.vf_const = initialization_dict["vf_const"].cast<double>();
            if (initialization_dict.contains("minsubsteps"))
              params.initialization.minsubsteps = initialization_dict["minsubsteps"].cast<int>();
            if (initialization_dict.contains("maxsubsteps"))
              params.initialization.maxsubsteps = initialization_dict["maxsubsteps"].cast<int>();
            if (initialization_dict.contains("maxretries"))
              params.initialization.maxretries = initialization_dict["maxretries"].cast<int>();
            if (initialization_dict.contains("conmax"))
              params.initialization.conmax = initialization_dict["conmax"].cast<double>();
            if (initialization_dict.contains("dt_threshold"))
              params.initialization.dt_threshold = initialization_dict["dt_threshold"].cast<double>();
            if (initialization_dict.contains("cstick"))
              params.initialization.cstick = initialization_dict["cstick"].cast<double>();
            if (initialization_dict.contains("gsticki"))
              params.initialization.gsticki = initialization_dict["gsticki"].cast<double>();
            if (initialization_dict.contains("gstickl"))
              params.initialization.gstickl = initialization_dict["gstickl"].cast<double>();
            if (initialization_dict.contains("tstick"))
              params.initialization.tstick = initialization_dict["tstick"].cast<double>();
          }
        }

        // Handle wavelength bins
        if (params_dict.contains("wavelength_bins"))
        {
          auto wavelength_bins_py = params_dict["wavelength_bins"];
          if (!wavelength_bins_py.is_none() && py::isinstance<py::list>(wavelength_bins_py))
          {
            auto wavelength_bins_list = wavelength_bins_py.cast<py::list>();
            for (auto bin_py : wavelength_bins_list)
            {
              auto bin_dict = bin_py.cast<py::dict>();
              musica::CARMAWavelengthBin bin;

              if (bin_dict.contains("center"))
                bin.center = bin_dict["center"].cast<double>();
              if (bin_dict.contains("width"))
                bin.width = bin_dict["width"].cast<double>();
              if (bin_dict.contains("do_emission"))
                bin.do_emission = bin_dict["do_emission"].cast<bool>();

              params.wavelength_bins.push_back(bin);
            }
          }
        }
        if (params_dict.contains("number_of_refractive_indices"))
        {
          params.number_of_refractive_indices = params_dict["number_of_refractive_indices"].cast<int>();
        }

        try
        {
          auto carma_instance = new musica::CARMA(params);
          return reinterpret_cast<std::uintptr_t>(carma_instance);
        }
        catch (const std::exception& e)
        {
          throw py::value_error("Error creating CARMA instance: " + std::string(e.what()));
        }
      },
      "Create a CARMA instance");

  carma.def(
      "_delete_carma",
      [](std::uintptr_t carma_ptr)
      {
        musica::CARMA* carma_instance = reinterpret_cast<musica::CARMA*>(carma_ptr);
        delete carma_instance;
      },
      "Delete a CARMA instance");

  carma.def(
      "_get_group_properties",
      [](std::uintptr_t carma_ptr, int group_index)
      {
        musica::CARMA* carma_instance = reinterpret_cast<musica::CARMA*>(carma_ptr);
        musica::CARMAGroupProperties group_props = carma_instance->GetGroupProperties(group_index);
        py::dict result;

        result["bin_radius"] = group_props.bin_radius;
        result["bin_radius_lower_bound"] = group_props.bin_radius_lower_bound;
        result["bin_radius_upper_bound"] = group_props.bin_radius_upper_bound;
        result["bin_width"] = group_props.bin_width;
        result["bin_mass"] = group_props.bin_mass;
        result["bin_width_mass"] = group_props.bin_width_mass;
        result["bin_volume"] = group_props.bin_volume;
        result["projected_area_ratio"] = group_props.projected_area_ratio;
        result["radius_ratio"] = group_props.radius_ratio;
        result["porosity_ratio"] = group_props.porosity_ratio;
        result["extinction_coefficient"] = group_props.extinction_coefficient;
        result["single_scattering_albedo"] = group_props.single_scattering_albedo;
        result["asymmetry_factor"] = group_props.asymmetry_factor;
        result["element_index_of_core_mass_elements"] = group_props.element_index_of_core_mass_elements;
        result["number_of_monomers_per_bin"] = group_props.number_of_monomers_per_bin;
        result["particle_number_element_for_group"] = group_props.particle_number_element_for_group;
        result["number_of_core_mass_elements_for_group"] = group_props.number_of_core_mass_elements_for_group;
        result["last_prognostic_bin"] = group_props.last_prognostic_bin;

        return result;
      },
      "Get properties of a specific CARMA group");

  carma.def(
      "_get_element_properties",
      [](std::uintptr_t carma_ptr, int element_index)
      {
        musica::CARMA* carma_instance = reinterpret_cast<musica::CARMA*>(carma_ptr);
        musica::CARMAElementProperties element_props = carma_instance->GetElementProperties(element_index);
        py::dict result;

        result["group_index"] = element_props.group_index;
        result["solute_index"] = element_props.solute_index;
        result["type"] = element_props.type;
        result["composition"] = element_props.composition;
        result["is_shell"] = element_props.is_shell;
        result["kappa"] = element_props.kappa;
        result["rho"] = element_props.rho;
        result["refidx"] = element_props.refidx;

        return result;
      },
      "Get properties of a specific CARMA element");

  carma.def(
      "_create_carma_state",
      [](std::uintptr_t carma_ptr, py::kwargs kwargs)
      {
        // Helper lambdas for robust flexible casting
        musica::CARMAStateParameters params;
<<<<<<< HEAD
        params.time = kwargs.contains("time") ? kwargs["time"].cast<double>() : 0.0;
=======
>>>>>>> d3686030
        params.time_step = kwargs.contains("time_step") ? kwargs["time_step"].cast<double>() : 0.0;
        params.longitude = kwargs.contains("longitude") ? kwargs["longitude"].cast<double>() : 0.0;
        params.latitude = kwargs.contains("latitude") ? kwargs["latitude"].cast<double>() : 0.0;
        params.coordinates = kwargs.contains("coordinates")
                                 ? static_cast<musica::CarmaCoordinates>(kwargs["coordinates"].cast<int>())
                                 : musica::CarmaCoordinates::CARTESIAN;
        params.vertical_center = to_vector_double(kwargs["vertical_center"]);
        params.vertical_levels = to_vector_double(kwargs["vertical_levels"]);
        params.temperature = to_vector_double(kwargs["temperature"]);
        params.original_temperature = to_vector_double(kwargs["original_temperature"]);
        params.pressure = to_vector_double(kwargs["pressure"]);
        params.pressure_levels = to_vector_double(kwargs["pressure_levels"]);

        musica::CARMA* carma_instance = reinterpret_cast<musica::CARMA*>(carma_ptr);
        try
        {
          auto carma_state = new musica::CARMAState(*carma_instance, params);
          return reinterpret_cast<std::uintptr_t>(carma_state);
        }
        catch (const std::exception& e)
        {
          throw py::value_error("Error creating CARMA instance: " + std::string(e.what()));
        }
      },
      py::arg("carma_pointer"),
      "Create a CARMA state for a specific column with named arguments");

  carma.def(
      "_delete_carma_state",
      [](std::uintptr_t carma_state_ptr)
      {
        auto carma_state = reinterpret_cast<musica::CARMAState*>(carma_state_ptr);
        delete carma_state;
      },
      "Delete a CARMA state instance");

  carma.def(
      "_set_bin",
      [](std::uintptr_t carma_state_ptr, int bin_index, int element_index, py::object value, double surface_mass)
      {
        auto carma_state = reinterpret_cast<musica::CARMAState*>(carma_state_ptr);
        carma_state->SetBin(bin_index, element_index, to_vector_double(value), surface_mass);
      },
      "Set values for a specific bin and element in the CARMA state");

  carma.def(
      "_set_detrain",
      [](std::uintptr_t carma_state_ptr, int bin_index, int element_index, py::object value)
      {
        auto carma_state = reinterpret_cast<musica::CARMAState*>(carma_state_ptr);
        carma_state->SetDetrain(bin_index, element_index, to_vector_double(value));
      },
      "Set the mass of the detrained condensate for the bin");

  carma.def(
      "_set_gas",
      [](std::uintptr_t carma_state_ptr,
         int gas_index,
         py::object value,
         py::object old_mmr,
         py::object gas_saturation_wrt_ice,
         py::object gas_saturation_wrt_liquid)
      {
        auto carma_state = reinterpret_cast<musica::CARMAState*>(carma_state_ptr);
        carma_state->SetGas(
            gas_index,
            to_vector_double(value),
            to_vector_double(old_mmr),
            to_vector_double(gas_saturation_wrt_ice),
            to_vector_double(gas_saturation_wrt_liquid));
      },
      "Set the gas mass mixing ratio for a specific gas index in the CARMA state");

  carma.def(
      "_get_step_statistics",
      [](std::uintptr_t carma_state_ptr)
      {
        auto carma_state = reinterpret_cast<musica::CARMAState*>(carma_state_ptr);
        musica::CarmaStatistics stats = carma_state->GetStepStatistics();
        py::dict result;
        result["max_number_of_substeps"] = stats.max_number_of_substeps;
        result["max_number_of_retries"] = stats.max_number_of_retries;
        result["total_number_of_steps"] = stats.total_number_of_steps;
        result["total_number_of_substeps"] = stats.total_number_of_substeps;
        result["total_number_of_retries"] = stats.total_number_of_retries;
        // check if stats.z_substeps is all -1s, if so, set the result to None
        if (std::all_of(stats.z_substeps.begin(), stats.z_substeps.end(), [](int val) { return val == -1; }))
        {
          result["z_substeps"] = py::none();
        }
        else
        {
          result["z_substeps"] = stats.z_substeps;
        }
        result["xc"] = stats.xc;
        result["yc"] = stats.yc;
        return result;
      },
      "Get the step statistics for the current CARMAState");

  carma.def(
      "_get_bin",
      [](std::uintptr_t carma_state_ptr, int bin_index, int element_index)
      {
        auto carma_state = reinterpret_cast<musica::CARMAState*>(carma_state_ptr);
        musica::CarmaBinValues values = carma_state->GetBinValues(bin_index, element_index);
        py::dict result;
        result["mass_mixing_ratio"] = values.mass_mixing_ratio;
        result["number_mixing_ratio"] = values.number_mixing_ratio;
        result["number_density"] = values.number_density;
        result["nucleation_rate"] = values.nucleation_rate;
        result["wet_particle_radius"] = values.wet_particle_radius;
        result["wet_particle_density"] = values.wet_particle_density;
        result["dry_particle_density"] = values.dry_particle_density;
        result["particle_mass_on_surface"] = values.particle_mass_on_surface;
        result["sedimentation_flux"] = values.sedimentation_flux;
        result["fall_velocity"] = values.fall_velocity;
        result["deposition_velocity"] = values.deposition_velocity;
        result["delta_particle_temperature"] = values.delta_particle_temperature;
        result["kappa"] = values.kappa;
        result["total_mass_mixing_ratio"] = values.total_mass_mixing_ratio;
        return result;
      },
      "Get the values for a specific bin and element in the CARMA state");

  carma.def(
      "_get_detrain",
      [](std::uintptr_t carma_state_ptr, int bin_index, int element_index)
      {
        auto carma_state = reinterpret_cast<musica::CARMAState*>(carma_state_ptr);
        musica::CarmaDetrainValues values = carma_state->GetDetrain(bin_index, element_index);
        py::dict result;
        result["mass_mixing_ratio"] = values.mass_mixing_ratio;
        result["number_mixing_ratio"] = values.number_mixing_ratio;
        result["number_density"] = values.number_density;
        result["wet_particle_radius"] = values.wet_particle_radius;
        result["wet_particle_density"] = values.wet_particle_density;
        return result;
      },
      "Get the detrained condensate values for a specific bin and element in the CARMA state");

  carma.def(
      "_get_gas",
      [](std::uintptr_t carma_state_ptr, int gas_index)
      {
        auto carma_state = reinterpret_cast<musica::CARMAState*>(carma_state_ptr);
        musica::CarmaGasValues values = carma_state->GetGas(gas_index);
        py::dict result;
        result["mass_mixing_ratio"] = values.mass_mixing_ratio;
        result["gas_saturation_wrt_ice"] = values.gas_saturation_wrt_ice;
        result["gas_saturation_wrt_liquid"] = values.gas_saturation_wrt_liquid;
        result["gas_vapor_pressure_wrt_ice"] = values.gas_vapor_pressure_wrt_ice;
        result["gas_vapor_pressure_wrt_liquid"] = values.gas_vapor_pressure_wrt_liquid;
        result["weight_pct_aerosol_composition"] = values.weight_pct_aerosol_composition;
        return result;
      },
      "Get the gas values for a specific element in the CARMA state");

  carma.def(
      "_get_environmental_values",
      [](std::uintptr_t carma_state_ptr)
      {
        auto carma_state = reinterpret_cast<musica::CARMAState*>(carma_state_ptr);
        musica::CarmaEnvironmentalValues values = carma_state->GetEnvironmentalValues();
        py::dict result;
        result["temperature"] = values.temperature;
        result["pressure"] = values.pressure;
        result["air_density"] = values.air_density;
        if (std::all_of(values.latent_heat.begin(), values.latent_heat.end(), [](double val) { return val == -1; }))
        {
          result["latent_heat"] = py::none();
        }
        else
        {
          result["latent_heat"] = values.latent_heat;
        }
        return result;
      },
      "Get the state values for the current CARMAState");

  carma.def(
      "_set_temperature",
      [](std::uintptr_t carma_state_ptr, py::object temperature)
      {
        auto carma_state = reinterpret_cast<musica::CARMAState*>(carma_state_ptr);
        carma_state->SetTemperature(to_vector_double(temperature));
      },
      "Set the temperature profile [K] for the CARMA state");

  carma.def(
      "_set_air_density",
      [](std::uintptr_t carma_state_ptr, py::object air_density)
      {
        auto carma_state = reinterpret_cast<musica::CARMAState*>(carma_state_ptr);
        carma_state->SetAirDensity(to_vector_double(air_density));
      },
      "Set the air density profile [kg/m³] for the CARMA state");

  carma.def(
      "_step",
      [](std::uintptr_t carma_state_ptr, py::kwargs kwargs)
      {
        auto carma_state = reinterpret_cast<musica::CARMAState*>(carma_state_ptr);
        musica::CARMAStateStepConfig step_config;

        if (kwargs.contains("cloud_fraction"))
          step_config.cloud_fraction = to_vector_double(kwargs["cloud_fraction"]);
        if (kwargs.contains("critical_relative_humidity"))
          step_config.critical_relative_humidity = to_vector_double(kwargs["critical_relative_humidity"]);
        if (kwargs.contains("land"))
          step_config.land = to_surface_properties(kwargs["land"]);
        if (kwargs.contains("ocean"))
          step_config.ocean = to_surface_properties(kwargs["ocean"]);
        if (kwargs.contains("ice"))
          step_config.ice = to_surface_properties(kwargs["ice"]);

        try
        {
          carma_state->Step(step_config);
        }
        catch (const std::exception& e)
        {
          throw py::value_error("Error stepping CARMA state: " + std::string(e.what()));
        }
      },
      "Step the CARMA state with specified parameters");
}<|MERGE_RESOLUTION|>--- conflicted
+++ resolved
@@ -602,10 +602,7 @@
       {
         // Helper lambdas for robust flexible casting
         musica::CARMAStateParameters params;
-<<<<<<< HEAD
         params.time = kwargs.contains("time") ? kwargs["time"].cast<double>() : 0.0;
-=======
->>>>>>> d3686030
         params.time_step = kwargs.contains("time_step") ? kwargs["time_step"].cast<double>() : 0.0;
         params.longitude = kwargs.contains("longitude") ? kwargs["longitude"].cast<double>() : 0.0;
         params.latitude = kwargs.contains("latitude") ? kwargs["latitude"].cast<double>() : 0.0;
