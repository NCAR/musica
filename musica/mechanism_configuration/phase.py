--- conflicted
+++ resolved
@@ -35,14 +35,6 @@
     original_init(self)
     self.name = name if name is not None else self.name
     converted_species = []
-<<<<<<< HEAD
-    for s in species:
-        if isinstance(s, PhaseSpecies):
-            converted_species.append(s)
-        elif isinstance(s, Species):
-            converted_species.append(PhaseSpecies(name=s.name))
-    self.species = converted_species
-=======
     if species is not None:
         for s in species:
             if isinstance(s, PhaseSpecies):
@@ -50,7 +42,6 @@
             elif isinstance(s, Species):
                 converted_species.append(PhaseSpecies(name=s.name))
     self.species = converted_species 
->>>>>>> 6ad4a298
     self.other_properties = other_properties if other_properties is not None else self.other_properties
 
 
