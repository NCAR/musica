--- conflicted
+++ resolved
@@ -27,19 +27,6 @@
         Args:
             reactions (List[]): A list of reactions in the mechanism.
         """
-<<<<<<< HEAD
-        # Handle composition-based reactions by extracting their _instance
-        if reactions is not None:
-            processed_reactions = []
-            for reaction in reactions:
-                if hasattr(reaction, '_instance'):
-                    # This is a composition-based reaction, extract the C++ instance
-                    processed_reactions.append(reaction._instance)
-                else:
-                    # This is an inheritance-based reaction, use as-is
-                    processed_reactions.append(reaction)
-            super().__init__(processed_reactions)
-=======
         # Convert Python Arrhenius objects to C++ _Arrhenius objects for the C++ constructor
         if reactions is not None:
             cpp_reactions = []
@@ -51,7 +38,6 @@
                     # This is already a C++ object or other supported type
                     cpp_reactions.append(reaction)
             super().__init__(cpp_reactions)
->>>>>>> e0d3cd00
         else:
             super().__init__(reactions)
 
