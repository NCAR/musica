--- conflicted
+++ resolved
@@ -105,15 +105,9 @@
             raise ValueError("number_of_grid_cells must be greater than 0.")
         super().__init__()
         self.__states = [
-<<<<<<< HEAD
             _create_state(solver, min(vector_size, number_of_grid_cells - i * vector_size))
             for i in range(math.ceil(number_of_grid_cells / vector_size))
         ] if vector_size > 0 else [ _create_state(solver, number_of_grid_cells) ]
-=======
-            _create_state(solver)
-            for _ in range(math.ceil(number_of_grid_cells / vector_size))
-        ] if vector_size > 0 else [_create_state(solver)]
->>>>>>> 5d710dca
         self.__species_ordering = _species_ordering(self.__states[0])
         self.__user_defined_rate_parameters_ordering = _user_defined_rate_parameters_ordering(self.__states[0])
         self.__number_of_grid_cells = number_of_grid_cells
@@ -155,23 +149,10 @@
                 raise ValueError(f"Concentration list for {name} must have length {self.__number_of_grid_cells}.")
             k = 0
             for i_state, state in enumerate(self.__states):
-<<<<<<< HEAD
                 cell_stride, species_stride = state.concentration_strides()
                 for i_cell in range(state.number_of_grid_cells()):
                     update_concentrations[i_state][i_species * species_stride + i_cell * cell_stride] = value[k]
                     k += 1
-=======
-                for i_cell in range(state_num_grid_cells):
-                    k = i_cell + i_state * state_num_grid_cells
-                    if k < self.__number_of_grid_cells:
-                        update_concentrations[i_state][i_species * species_stride + i_cell * cell_stride] = value[k]
-                    else:
-                        # Set the concentration in unused grid cells to be the same as the last grid cell
-                        # This is a workaround until we figure out if we move the number of grid cells to
-                        # the State object in MICM (https://github.com/NCAR/micm/issues/686)
-                        update_concentrations[i_state][i_species * species_stride +
-                                                       i_cell * cell_stride] = value[self.__number_of_grid_cells - 1]
->>>>>>> 5d710dca
         for i, state in enumerate(self.__states):
             state.concentrations = update_concentrations[i]
 
@@ -198,7 +179,6 @@
             if isinstance(value, float) or isinstance(value, int):
                 value = [value]
             if len(value) != self.__number_of_grid_cells:
-<<<<<<< HEAD
                 raise ValueError(f"User-defined rate parameter list for {name} must have length {self.__number_of_grid_cells}.")
             k = 0
             for i_state, state in enumerate(self.__states):
@@ -206,27 +186,6 @@
                 for i_cell in range(state.number_of_grid_cells()):
                     update_user_defined_rate_parameters[i_state][i_param * param_stride + i_cell * cell_stride] = value[k]
                     k += 1
-=======
-                raise ValueError(
-                    f"User-defined rate parameter list for {name} must have length {self.__number_of_grid_cells}.")
-            for i_state, state in enumerate(self.__states):
-                for i_cell in range(state_num_grid_cells):
-                    k = i_cell + i_state * state_num_grid_cells
-                    if k < self.__number_of_grid_cells:
-                        update_user_defined_rate_parameters[i_state][i_parameter *
-                                                                     user_defined_rate_parameters_stride +
-                                                                     i_cell *
-                                                                     cell_stride] = value[k]
-                    else:
-                        # Set the user-defined rate parameter in unused grid cells to be the same as the last grid cell
-                        # This is a workaround until we figure out if we move the number of grid cells to the
-                        # State object in MICM (https://github.com/NCAR/micm/issues/686)
-                        update_user_defined_rate_parameters[i_state][i_parameter *
-                                                                     user_defined_rate_parameters_stride +
-                                                                     i_cell *
-                                                                     cell_stride] = value[self.__number_of_grid_cells -
-                                                                                          1]
->>>>>>> 5d710dca
         for i, state in enumerate(self.__states):
             state.user_defined_rate_parameters = update_user_defined_rate_parameters[i]
 
@@ -270,7 +229,6 @@
             raise ValueError(f"pressures must be a list of length {self.__number_of_grid_cells}.")
         if air_densities is not None and len(air_densities) != self.__number_of_grid_cells:
             raise ValueError(f"air_densities must be a list of length {self.__number_of_grid_cells}.")
-<<<<<<< HEAD
         k = 0
         for state in self.__states:
             update_conditions = [Conditions() for _ in range(state.number_of_grid_cells())]
@@ -279,23 +237,6 @@
                 condition.pressure = pressures[k]
                 condition.air_density = air_densities[k] if air_densities is not None else pressures[k] / (GAS_CONSTANT * temperatures[k])
                 k += 1
-=======
-        state_num_grid_cells = self.__vector_size if self.__vector_size > 0 else self.__number_of_grid_cells
-        for i, state in enumerate(self.__states):
-            for j in range(state_num_grid_cells):
-                k = j + i * state_num_grid_cells
-                if k >= self.__number_of_grid_cells:
-                    # Set the conditions in unused grid cells to be the same as the last grid cell
-                    # This is a workaround until we figure out if we move the number of grid cells to the
-                    # State object in MICM (https://github.com/NCAR/micm/issues/686)
-                    update_conditions[j] = update_conditions[j - (k - self.__number_of_grid_cells) - 1]
-                    continue
-                if air_densities is not None:
-                    update_conditions[j] = Conditions(temperatures[k], pressures[k], air_densities[k])
-                else:
-                    update_conditions[j] = Conditions(temperatures[k], pressures[k],
-                                                      pressures[k] / (GAS_CONSTANT * temperatures[k]))
->>>>>>> 5d710dca
             state.conditions = update_conditions
 
     def get_concentrations(self) -> Dict[str, List[float]]:
@@ -313,16 +254,8 @@
             for state in self.__states:
                 cell_stride, species_stride = state.concentration_strides()
                 state_concentrations = state.concentrations
-<<<<<<< HEAD
                 for i_cell in range(state.number_of_grid_cells()):
                     concentrations[species].append(state_concentrations[i_species * species_stride + i_cell * cell_stride])
-=======
-                for i_cell in range(state_num_grid_cells):
-                    if i_cell + i_state * state_num_grid_cells >= self.__number_of_grid_cells:
-                        break
-                    concentrations[species].append(
-                        state_concentrations[i_species * species_stride + i_cell * cell_stride])
->>>>>>> 5d710dca
         return concentrations
 
     def get_user_defined_rate_parameters(self) -> Dict[str, List[float]]:
@@ -340,16 +273,8 @@
             for state in self.__states:
                 cell_stride, param_stride = state.user_defined_rate_parameter_strides()
                 state_user_defined_rate_parameters = state.user_defined_rate_parameters
-<<<<<<< HEAD
                 for i_cell in range(state.number_of_grid_cells()):
                     user_defined_rate_parameters[param].append(state_user_defined_rate_parameters[i_param * param_stride + i_cell * cell_stride])
-=======
-                for i_cell in range(state_num_grid_cells):
-                    if i_cell + i_state * state_num_grid_cells >= self.__number_of_grid_cells:
-                        break
-                    user_defined_rate_parameters[name].append(
-                        state_user_defined_rate_parameters[i_parameter * user_defined_rate_parameters_stride + i_cell * cell_stride])
->>>>>>> 5d710dca
         return user_defined_rate_parameters
 
     def get_conditions(self) -> Dict[str, List[float]]:
@@ -406,7 +331,7 @@
         if config_path is not None:
             self.__solver = _create_solver(config_path, solver_type)
         elif mechanism is not None:
-            self.__solver = _create_solver_from_mechanism(mechanism, solver_type)
+            self.__solver = _create_solver_from_mechanism(mechanism, solver_type, solver_grid_cells)
 
     def solver_type(self) -> SolverType:
         """
@@ -419,6 +344,7 @@
         """
         return self.__solver_type
 
+
     def create_state(self, number_of_grid_cells: int = 1) -> State:
         """
         Create a new state object.
@@ -428,7 +354,7 @@
         State
             A new state object.
         """
-        return State(self.__solver, number_of_grid_cells, self.__vector_size)
+        return State(self.__solver, self.__number_of_grid_cells, self.__vector_size)
 
     def solve(
             self,
