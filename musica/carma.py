--- conflicted
+++ resolved
@@ -925,74 +925,41 @@
 
     def __init__(self,
                  carma_pointer: c_void_p,
-<<<<<<< HEAD
-                 time: float = 0.0,
-=======
                  vertical_center: List[float],
                  vertical_levels: List[float],
-                 temperature: List[float],
                  pressure: List[float],
                  pressure_levels: List[float],
->>>>>>> d3686030
-                 time_step: float = 0.0,
+                 temperature: List[float],
+                 original_temperature: Optional[List[float]] = None,
+                 time: float = 0.0,
+                 time_step: float = 1.0,
                  latitude: float = 0.0,
                  longitude: float = 0.0,
                  coordinates: CarmaCoordinates = CarmaCoordinates.CARTESIAN,
-<<<<<<< HEAD
-                 zmin: float = 0.0,
-                 n_levels: int = 1,
-                 delta_z: float = 1000.0,
-                 temperature: Optional[List[float]] = None,
-                 original_temperature: Optional[List[float]] = None,
-                 pressure: Optional[List[float]] = None,
-                 pressure_levels: Optional[List[float]] = None,
-=======
->>>>>>> d3686030
                  ):
         """
         Initialize a CARMAState instance.
 
         Args:
             carma_pointer: Pointer to the CARMA C++ instance
-<<<<<<< HEAD
+            vertical_center: List of vertical center heights in meters
+            vertical_levels: List of vertical levels in meters
+            pressure: List of pressures at vertical centers in Pascals
+            pressure_levels: List of pressures at vertical levels in Pascals
+            temperature: List of temperatures at vertical centers in Kelvin
+            original_temperature: List of original temperatures at vertical centers in Kelvin (default: None) If None, will use temperature
             time: Simulation time in seconds (default: 0.0)
-=======
-            vertical_center: The vertical centers of the model [m]
-            vertical_levels: The vertical levels of the model [m]
-            temperature: The temperatures at vertical centers [K]
-            pressure: The pressures at vertical centers [Pa]
-            pressure_levels: The pressures at vertical levels [Pa]
->>>>>>> d3686030
-            time_step: Time step in seconds (default: 0.0)
+            time_step: Time step in seconds (default: 1.0)
             latitude: Latitude in degrees (default: 0.0)
             longitude: Longitude in degrees (default: 0.0)
             coordinates: Coordinate system for the simulation (default: Cartesian)
-<<<<<<< HEAD
-            zmin: Minimum altitude in meters (default: 0.0)
-            n_levels: Number of vertical levels (default: 1)
-            delta_z: Vertical grid spacing in meters (default: 1000.0)
-            temperature: Optional list of temperatures at vertical centers (default: None). If None, will be derived from the US Standard Atmosphere model.
-            original_temperature: Optional list of original temperatures at vertical centers (default: None). If None, will be set to the same as temperature.
-            pressure: Optional list of pressures at vertical centers (default: None). If None, will be derived from the US Standard Atmosphere model.
-            pressure_levels: Optional list of pressures at vertical levels (default: None). If None, will be derived from the US Standard Atmosphere model.
-        """
-        self.n_levels = n_levels
-        vertical_center = zmin + (np.arange(n_levels) + 0.5) * delta_z
-        vertical_levels = zmin + np.arange(n_levels + 1) * delta_z
-
-        centered_variables = ussa1976.compute(
-            z=vertical_center, variables=["t", "p", "rho"])
-        edge_variables = ussa1976.compute(z=vertical_levels, variables=["p"])
-
-        # Get standard atmosphere properties at these heights
-        if temperature is None:
-            temperature = centered_variables.t.values
+        """
+        self.longitude = longitude
+        self.latitude = latitude
+        self.coordinates = coordinates
+        self.n_levels = len(vertical_center)
         if original_temperature is None:
             original_temperature = temperature
-        if pressure is None:
-            pressure = centered_variables.p.values
-        if pressure_levels is None:
-            pressure_levels = edge_variables.p.values
 
         self._carma_state_instance = _backend._carma._create_carma_state(
             carma_pointer=carma_pointer,
@@ -1001,26 +968,12 @@
             latitude=latitude,
             longitude=longitude,
             coordinates=coordinates.value,
-=======
-        """
-        self.latitude = latitude
-        self.longitude = longitude
-        self.coordinates = coordinates
-        self.n_levels = len(vertical_center)
-
-        self._carma_state_instance = _backend._carma._create_carma_state(
-            carma_pointer=carma_pointer,
->>>>>>> d3686030
             temperature=temperature,
             original_temperature=original_temperature,
             pressure=pressure,
             pressure_levels=pressure_levels,
             vertical_center=vertical_center,
             vertical_levels=vertical_levels,
-            time_step=time_step,
-            latitude=latitude,
-            longitude=longitude,
-            coordinates=coordinates.value,
         )
 
     def __del__(self):
