--- conflicted
+++ resolved
@@ -1441,7 +1441,6 @@
         group = self.__parameters.groups[group_index - 1]
         props = _backend._carma._get_group(self._carma_instance, group_index)
         return (group, props)
-<<<<<<< HEAD
 
     def get_gas_properties(self, gas_index: int) -> CARMAGasConfig:
         """
@@ -1457,10 +1456,8 @@
             raise IndexError("Gas index out of range.")
         return self.__parameters.gases[gas_index - 1]
     
-=======
->>>>>>> 872d066c
-
-    def get_solute(self, solute_index: int) -> CARMASoluteConfig:
+
+    def get_solute_properties(self, solute_index: int) -> CARMASoluteConfig:
         """
         Get the solute properties for a specific solute index.
 
