cmake_minimum_required(VERSION 3.21)

project(
  musica-fortran
  VERSION ${PROJECT_VERSION}
  LANGUAGES Fortran
)

message (STATUS "CMake build configuration for ${PROJECT_NAME} (${CMAKE_BUILD_TYPE}) ${PROJECT_VERSION}")

set(CMAKE_RUNTIME_OUTPUT_DIRECTORY ${CMAKE_BINARY_DIR})

find_package(PkgConfig REQUIRED)
pkg_check_modules(netcdff IMPORTED_TARGET REQUIRED netcdf-fortran)

if(NOT TARGET musica)
  find_package(musica REQUIRED)
endif()

add_library(musica-fortran)
add_library(musica::musica-fortran ALIAS musica-fortran)

set_target_properties(musica-fortran
  PROPERTIES
    LIBRARY_OUTPUT_DIRECTORY ${MUSICA_LIB_DIR}
    Fortran_MODULE_DIRECTORY ${MUSICA_MOD_DIR}
    VERSION ${PROJECT_VERSION}
    SOVERSION ${PROJECT_VERSION_MAJOR}
)

target_include_directories(musica-fortran
  PUBLIC  
    $<BUILD_INTERFACE:${MUSICA_MOD_DIR}>
    $<INSTALL_INTERFACE:${INSTALL_INCLUDE_DIR}>
)

target_link_libraries(musica-fortran
  PUBLIC
    musica::musica
)

target_sources(musica-fortran
  PRIVATE
<<<<<<< HEAD
    micm.F90
    util.F90
=======
    micm_core.F90
    tuvx_core.F90
>>>>>>> a735c3e2
)

# Add flags for gfortran
if(${CMAKE_Fortran_COMPILER_ID} MATCHES "GNU")
  add_compile_options($<$<COMPILE_LANGUAGE:Fortran>:-ffree-line-length-none>)
endif()

################################################################################
# testing

if(MUSICA_ENABLE_TESTS)
  add_subdirectory(test)
endif()

################################################################################
# installation

if(MUSICA_ENABLE_INSTALL AND NOT MUSICA_ENABLE_PYTHON_LIBRARY)
  add_subdirectory(packaging)
endif()<|MERGE_RESOLUTION|>--- conflicted
+++ resolved
@@ -41,13 +41,8 @@
 
 target_sources(musica-fortran
   PRIVATE
-<<<<<<< HEAD
     micm.F90
-    util.F90
-=======
-    micm_core.F90
-    tuvx_core.F90
->>>>>>> a735c3e2
+    tuvx.F90
 )
 
 # Add flags for gfortran
