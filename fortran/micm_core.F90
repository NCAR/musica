<<<<<<< HEAD
module musica_micm_core

   use iso_c_binding, only: c_ptr, c_char, c_int, c_bool, c_double, c_null_char, c_size_t, c_f_pointer
=======
module micm_core
   use iso_c_binding, only: c_ptr, c_char, c_int, c_bool, c_double, c_null_char, &
                            c_size_t, c_f_pointer, c_funptr, c_null_ptr, c_associated
   use musica_util, only: error_t_c, is_success
>>>>>>> c833bdaf
   implicit none

   public :: micm_t, mapping_t
   private

   type, bind(c) :: mapping_t
      character(kind=c_char, len=1) :: name(256)
      integer(c_size_t) :: index
      integer(c_size_t) :: string_length
   end type mapping_t

   interface
      function create_micm_c(config_path, error) bind(C, name="create_micm")
         use musica_util, only: error_t_c
         import c_ptr, c_int, c_char
         character(kind=c_char), intent(in)    :: config_path(*)
         type(error_t_c),        intent(inout) :: error
         type(c_ptr)                           :: create_micm_c
      end function create_micm_c

      subroutine delete_micm_c(micm, error) bind(C, name="delete_micm")
         use musica_util, only: error_t_c
         import c_ptr
         type(c_ptr), value, intent(in)    :: micm
         type(error_t_c),    intent(inout) :: error
      end subroutine delete_micm_c

      subroutine micm_solve_c(micm, time_step, temperature, pressure, num_concentrations, concentrations, &
                              num_user_defined_reaction_rates, user_defined_reaction_rates, error) bind(C, name="micm_solve")
         use musica_util, only: error_t_c
         import c_ptr, c_double, c_int
         type(c_ptr), value, intent(in)         :: micm
         real(kind=c_double), value, intent(in) :: time_step
         real(kind=c_double), value, intent(in) :: temperature
         real(kind=c_double), value, intent(in) :: pressure
         integer(kind=c_int), value, intent(in) :: num_concentrations
         real(kind=c_double), intent(inout)     :: concentrations(num_concentrations)
         integer(kind=c_int), value, intent(in) :: num_user_defined_reaction_rates
         real(kind=c_double), intent(inout)     :: user_defined_reaction_rates(num_user_defined_reaction_rates)
         type(error_t_c), intent(inout)         :: error
      end subroutine micm_solve_c

      function get_species_property_string_c(micm, species_name, property_name, error) bind(c, name="get_species_property_string")
         use musica_util, only: error_t_c, string_t_c
         import :: c_ptr, c_char
         type(c_ptr), value, intent(in) :: micm
         character(len=1, kind=c_char), intent(in) :: species_name(*), property_name(*)
         type(error_t_c), intent(inout) :: error
         type(string_t_c) :: get_species_property_string_c
      end function get_species_property_string_c

      function get_species_property_double_c(micm, species_name, property_name, error) bind(c, name="get_species_property_double")
         use musica_util, only: error_t_c
         import :: c_ptr, c_char, c_double
         type(c_ptr), value, intent(in) :: micm
         character(len=1, kind=c_char), intent(in) :: species_name(*), property_name(*)
         type(error_t_c), intent(inout) :: error
         real(kind=c_double) :: get_species_property_double_c
      end function get_species_property_double_c

      function get_species_property_int_c(micm, species_name, property_name, error) bind(c, name="get_species_property_int")
         use musica_util, only: error_t_c
         import :: c_ptr, c_char, c_int
         type(c_ptr), value, intent(in) :: micm
         character(len=1, kind=c_char), intent(in) :: species_name(*), property_name(*)
         type(error_t_c), intent(inout) :: error
         integer(kind=c_int) :: get_species_property_int_c
      end function get_species_property_int_c

      function get_species_property_bool_c(micm, species_name, property_name, error) bind(c, name="get_species_property_bool")
         use musica_util, only: error_t_c
         import :: c_ptr, c_char, c_bool
         type(c_ptr), value, intent(in) :: micm
         character(len=1, kind=c_char), intent(in) :: species_name(*), property_name(*)
         type(error_t_c), intent(inout) :: error
         logical(kind=c_bool) :: get_species_property_bool_c
      end function get_species_property_bool_c      

      function get_species_ordering(micm, array_size, error) bind(c, name="get_species_ordering")
         use musica_util, only: error_t_c
         import :: c_ptr, c_size_t
         type(c_ptr), value, intent(in) :: micm
         integer(kind=c_size_t), intent(out) :: array_size
         type(error_t_c), intent(inout) :: error
         type(c_ptr)                         :: get_species_ordering
      end function get_species_ordering

      type(c_ptr) function get_user_defined_reaction_rates_ordering(micm, array_size, error) &
         bind(c, name="get_user_defined_reaction_rates_ordering")
         use musica_util, only: error_t_c
         import :: c_ptr, c_size_t
         type(c_ptr), value, intent(in) :: micm
         integer(kind=c_size_t), intent(out) :: array_size
         type(error_t_c), intent(inout) :: error
      end function get_user_defined_reaction_rates_ordering
   end interface

   type :: micm_t
      type(mapping_t), pointer :: species_ordering(:) => null()
      type(mapping_t), pointer :: user_defined_reaction_rates(:) => null()
      integer(kind=c_size_t) :: species_ordering_length, user_defined_reaction_rates_length
      type(c_ptr), private   :: ptr = c_null_ptr
   contains
      ! Solve the chemical system
      procedure :: solve
      ! Get species properties
      procedure :: get_species_property_string
      procedure :: get_species_property_double
      procedure :: get_species_property_int
      procedure :: get_species_property_bool
      ! Deallocate the micm instance
      final :: finalize
   end type micm_t

   interface micm_t
      procedure constructor
   end interface micm_t

contains

   function constructor(config_path, error)  result( this )
      type(micm_t), pointer          :: this
      character(len=*), intent(in)   :: config_path
      type(error_t_c), intent(inout) :: error
      character(len=1, kind=c_char)  :: c_config_path(len_trim(config_path)+1)
      integer                        :: n, i
      type(c_ptr) :: mappings_ptr

      allocate( this )

      n = len_trim(config_path)
      do i = 1, n
         c_config_path(i) = config_path(i:i)
      end do
      c_config_path(n+1) = c_null_char

      this%ptr = create_micm_c(c_config_path, error)
      if (.not. is_success(error)) then
         deallocate(this)
         nullify(this)
         return
      end if

      mappings_ptr = get_species_ordering(this%ptr, this%species_ordering_length, error)
      call c_f_pointer(mappings_ptr, this%species_ordering, [this%species_ordering_length])
      if (.not. is_success(error)) then
         deallocate(this)
         nullify(this)
         return
      end if

      mappings_ptr = get_user_defined_reaction_rates_ordering(this%ptr, this%user_defined_reaction_rates_length, error)
      call c_f_pointer(mappings_ptr, this%user_defined_reaction_rates, [this%user_defined_reaction_rates_length])
      if (.not. is_success(error)) then
         deallocate(this)
         nullify(this)
         return
      end if
   end function constructor

   subroutine solve(this, time_step, temperature, pressure, num_concentrations, concentrations, &
                     num_user_defined_reaction_rates, user_defined_reaction_rates, error)
      class(micm_t)                  :: this
      real(c_double),  intent(in)    :: time_step
      real(c_double),  intent(in)    :: temperature
      real(c_double),  intent(in)    :: pressure
      integer(c_int),  intent(in)    :: num_concentrations
      real(c_double),  intent(inout) :: concentrations(*)
      integer(c_int),  intent(in)    :: num_user_defined_reaction_rates
      real(c_double),  intent(inout) :: user_defined_reaction_rates(*)
      type(error_t_c), intent(inout) :: error
      call micm_solve_c(this%ptr, time_step, temperature, pressure, num_concentrations, concentrations, &
                        num_user_defined_reaction_rates, user_defined_reaction_rates, error)
   end subroutine solve

   function get_species_property_string(this, species_name, property_name, error) result(value)
      use musica_util,                 only: to_f_string, to_c_string
      class(micm_t)                  :: this
      character(len=*), intent(in)   :: species_name, property_name
      type(error_t_c), intent(inout) :: error
      character(len=:), allocatable  :: value
      value = to_f_string(get_species_property_string_c(this%ptr,  &
                to_c_string(species_name), to_c_string(property_name), error))
   end function get_species_property_string

   function get_species_property_double(this, species_name, property_name, error) result(value)
      use musica_util,                 only: to_c_string
      class(micm_t)                  :: this
      character(len=*), intent(in)   :: species_name, property_name
      type(error_t_c), intent(inout) :: error
      real(c_double)                 :: value
      value = get_species_property_double_c(this%ptr, &
                to_c_string(species_name), to_c_string(property_name), error)
   end function get_species_property_double

   function get_species_property_int(this, species_name, property_name, error) result(value)
      use musica_util,                 only: to_c_string
      class(micm_t)                  :: this
      character(len=*), intent(in)   :: species_name, property_name
      type(error_t_c), intent(inout) :: error
      integer(c_int)                 :: value
      value = get_species_property_int_c(this%ptr, &
                to_c_string(species_name), to_c_string(property_name), error)
   end function get_species_property_int

   function get_species_property_bool(this, species_name, property_name, error) result(value)
      use musica_util,                 only: to_c_string
      class(micm_t)                  :: this
      character(len=*), intent(in)   :: species_name, property_name
      type(error_t_c), intent(inout) :: error
      logical                        :: value
      value = get_species_property_bool_c(this%ptr, &
                to_c_string(species_name), to_c_string(property_name), error)
   end function get_species_property_bool

   subroutine finalize(this)
      type(micm_t), intent(inout) :: this
      type(error_t_c)             :: error
      call delete_micm_c(this%ptr, error)
      this%ptr = c_null_ptr
   end subroutine finalize

end module musica_micm_core<|MERGE_RESOLUTION|>--- conflicted
+++ resolved
@@ -1,13 +1,8 @@
-<<<<<<< HEAD
 module musica_micm_core
 
-   use iso_c_binding, only: c_ptr, c_char, c_int, c_bool, c_double, c_null_char, c_size_t, c_f_pointer
-=======
-module micm_core
    use iso_c_binding, only: c_ptr, c_char, c_int, c_bool, c_double, c_null_char, &
                             c_size_t, c_f_pointer, c_funptr, c_null_ptr, c_associated
    use musica_util, only: error_t_c, is_success
->>>>>>> c833bdaf
    implicit none
 
    public :: micm_t, mapping_t
