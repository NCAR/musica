cmake_minimum_required(VERSION 3.21)

project(
  test_musica_fortran
  LANGUAGES Fortran C CXX
)

set(CMAKE_RUNTIME_OUTPUT_DIRECTORY ${CMAKE_BINARY_DIR})

include(FetchContent)

FetchContent_Declare(musica-fortran
  GIT_REPOSITORY https://github.com/NCAR/musica.git
  GIT_TAG        main
)

set(MUSICA_BUILD_C_CXX_INTERFACE OFF)
set(MUSICA_BUILD_FORTRAN_INTERFACE ON)
set(MUSICA_ENABLE_MICM ON)
set(MUSICA_ENABLE_TUVX OFF)
set(MUSICA_ENABLE_TESTS OFF)

FetchContent_MakeAvailable(musica-fortran)

find_package(PkgConfig REQUIRED)
pkg_check_modules(netcdff IMPORTED_TARGET REQUIRED netcdf-fortran)

enable_testing()

# API Test
add_executable(test_micm_core_api test_micm_api.F90)

target_link_libraries(test_micm_fort_api
  PRIVATE
    musica::musica-fortran
)

set_target_properties(test_micm_fort_api
  PROPERTIES
    LINKER_LANGUAGE Fortran
)

add_test(
  NAME test_micm_fort_api
  COMMAND $<TARGET_FILE:test_micm_fort_api>
  WORKING_DIRECTORY ${CMAKE_RUNTIME_OUTPUT_DIRECTORY}
)

# API Test
add_executable(test_tuvx_core_api test_tuvx_api.F90)

target_link_libraries(test_tuvx_fort_api
  PRIVATE
    musica::musica-fortran
)

set_target_properties(test_tuvx_fort_api
  PROPERTIES
    LINKER_LANGUAGE Fortran
)

<<<<<<< HEAD
add_executable(test_util test_util.F90)

target_link_libraries(test_util
  PRIVATE
    musica::musica-fortran
)

add_test(
  NAME test_util
  COMMAND $<TARGET_FILE:test_util>
  WORKING_DIRECTORY ${CMAKE_RUNTIME_OUTPUT_DIRECTORY}
)

set_target_properties(test_util
  PROPERTIES
    LINKER_LANGUAGE Fortran
=======
add_test(
  NAME test_tuvx_fort_api
  COMMAND $<TARGET_FILE:test_tuvx_fort_api>
  WORKING_DIRECTORY ${CMAKE_RUNTIME_OUTPUT_DIRECTORY}
>>>>>>> a735c3e2
)<|MERGE_RESOLUTION|>--- conflicted
+++ resolved
@@ -28,58 +28,39 @@
 enable_testing()
 
 # API Test
-add_executable(test_micm_core_api test_micm_api.F90)
+add_executable(test_micm_api test_micm_api.F90)
 
-target_link_libraries(test_micm_fort_api
+target_link_libraries(test_micm_fortran_api
   PRIVATE
     musica::musica-fortran
 )
 
-set_target_properties(test_micm_fort_api
+set_target_properties(test_micm_fortran_api
   PROPERTIES
     LINKER_LANGUAGE Fortran
 )
 
 add_test(
-  NAME test_micm_fort_api
-  COMMAND $<TARGET_FILE:test_micm_fort_api>
+  NAME test_micm_fortran_api
+  COMMAND $<TARGET_FILE:test_micm_fortran_api>
   WORKING_DIRECTORY ${CMAKE_RUNTIME_OUTPUT_DIRECTORY}
 )
 
 # API Test
-add_executable(test_tuvx_core_api test_tuvx_api.F90)
+add_executable(test_tuvx_api test_tuvx_api.F90)
 
-target_link_libraries(test_tuvx_fort_api
+target_link_libraries(test_tuvx_fortran_api
   PRIVATE
     musica::musica-fortran
 )
 
-set_target_properties(test_tuvx_fort_api
+set_target_properties(test_tuvx_fortran_api
   PROPERTIES
     LINKER_LANGUAGE Fortran
 )
 
-<<<<<<< HEAD
-add_executable(test_util test_util.F90)
-
-target_link_libraries(test_util
-  PRIVATE
-    musica::musica-fortran
-)
-
 add_test(
-  NAME test_util
-  COMMAND $<TARGET_FILE:test_util>
+  NAME test_tuvx_fortran_api
+  COMMAND $<TARGET_FILE:test_tuvx_fortran_api>
   WORKING_DIRECTORY ${CMAKE_RUNTIME_OUTPUT_DIRECTORY}
-)
-
-set_target_properties(test_util
-  PROPERTIES
-    LINKER_LANGUAGE Fortran
-=======
-add_test(
-  NAME test_tuvx_fort_api
-  COMMAND $<TARGET_FILE:test_tuvx_fort_api>
-  WORKING_DIRECTORY ${CMAKE_RUNTIME_OUTPUT_DIRECTORY}
->>>>>>> a735c3e2
 )