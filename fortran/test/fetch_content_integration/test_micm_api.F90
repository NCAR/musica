! Copyright (C) 2023-2024 National Center for Atmospheric Research
! SPDX-License-Identifier: Apache-2.0
!
program test_micm_api

  use, intrinsic :: iso_c_binding
  use, intrinsic :: ieee_arithmetic
  use musica_micm, only: micm_t, solver_stats_t, get_micm_version
  use musica_micm, only: Rosenbrock, RosenbrockStandardOrder
  use musica_util, only: assert, error_t, mapping_t, string_t, find_mapping_index

#include "micm/util/error.hpp"

#define ASSERT( expr ) call assert( expr, __FILE__, __LINE__ )
#define ASSERT_EQ( a, b ) call assert( a == b, __FILE__, __LINE__ )
#define ASSERT_NE( a, b ) call assert( a /= b, __FILE__, __LINE__ )
#define ASSERT_NEAR( a, b, tol ) call assert( abs(a - b) < abs(a + b) * tol, __FILE__, __LINE__ )

  implicit none

  type :: ArrheniusReaction
    real(c_double) :: A_ = 1.0
    real(c_double) :: B_ = 0.0
    real(c_double) :: C_ = 0.0
    real(c_double) :: D_ = 300.0
    real(c_double) :: E_ = 0.0
  end type ArrheniusReaction

  call test_api()
  call test_multiple_grid_cell_vector_Rosenbrock()
  call test_multiple_grid_cell_standard_Rosenbrock()

contains

  function calculate_arrhenius( reaction, temperature, pressure ) result( rate )
    type(ArrheniusReaction), intent(in) :: reaction
    real(c_double), intent(in) :: temperature
    real(c_double), intent(in) :: pressure
    real(c_double) :: rate
    rate = reaction%A_ * exp( reaction%C_ / temperature ) &
           * (temperature / reaction%D_) ** reaction%B_ &
           * (1.0 + reaction%E_ * pressure)
  end function calculate_arrhenius

  subroutine test_api()

<<<<<<< HEAD
    type(string_t)                       :: micm_version
    type(micm_t), pointer                :: micm
    real(c_double)                       :: time_step
    real(c_double), target               :: temperature(1)
    real(c_double), target               :: pressure(1)
    real(c_double), target               :: air_density(1)
    real(c_double), target, dimension(4) :: concentrations 
    real(c_double), target, dimension(3) :: user_defined_reaction_rates 
    character(len=256)                   :: config_path
    integer(c_int)                       :: solver_type
    integer(c_int)                       :: num_grid_cells
    character(len=:), allocatable        :: string_value
    real(c_double)                       :: double_value
    integer(c_int)                       :: int_value
    logical(c_bool)                      :: bool_value
    type(string_t)                       :: solver_state
    type(solver_stats_t)                 :: solver_stats
    type(error_t)                        :: error
    real(c_double), parameter            :: GAS_CONSTANT = 8.31446261815324_c_double ! J mol-1 K-1
    integer                              :: i
    integer                              :: O2_index, O_index, O1D_index, O3_index
    integer                              :: jO2_index, jO3a_index, jO3b_index
    logical                              :: found
=======
    type(string_t)                :: micm_version
    type(micm_t), pointer         :: micm
    real(c_double)                :: time_step
    real(c_double)                :: temperature
    real(c_double)                :: pressure
    real(c_double)                :: air_density
    integer(c_int)                :: num_concentrations, num_user_defined_reaction_rates
    real(c_double), dimension(4)  :: concentrations 
    real(c_double), dimension(3)  :: user_defined_reaction_rates 
    character(len=256)            :: config_path
    integer(c_int)                :: solver_type
    integer(c_int)                :: num_grid_cells
    character(len=:), allocatable :: string_value
    real(c_double)                :: double_value
    integer(c_int)                :: int_value
    logical(c_bool)               :: bool_value
    type(string_t)                :: solver_state
    type(solver_stats_t)          :: solver_stats
    type(error_t)                 :: error
    real(c_double), parameter     :: GAS_CONSTANT = 8.31446261815324_c_double ! J mol-1 K-1
    integer                       :: i
>>>>>>> 92b3365c
    
    config_path = "configs/chapman"
    solver_type = Rosenbrock
    num_grid_cells = 1
    time_step = 200
<<<<<<< HEAD
=======
    temperature = 272.5
    pressure = 101253.4
    air_density = pressure / ( GAS_CONSTANT * temperature )
    num_concentrations = 4
    concentrations = (/ 0.4, 0.8, 0.01, 0.02 /)
    num_user_defined_reaction_rates = 3
    user_defined_reaction_rates = (/ 0.1, 0.2, 0.3 /)

    micm_version = get_micm_version()
    print *, "[test micm fort api] MICM version ", micm_version%get_char_array()
>>>>>>> 92b3365c

    write(*,*) "[test micm fort api] Creating MICM solver..."
    micm => micm_t(config_path, solver_type, num_grid_cells, error)
    ASSERT( error%is_success() )

    O2_index = find_mapping_index( micm%species_ordering, "O2", found )
    ASSERT( found )
    O_index = find_mapping_index( micm%species_ordering, "O", found )
    ASSERT( found )
    O1D_index = find_mapping_index( micm%species_ordering, "O1D", found )
    ASSERT( found )
    O3_index = find_mapping_index( micm%species_ordering, "O3", found )
    ASSERT( found )

    jO2_index = find_mapping_index( micm%user_defined_reaction_rates, "PHOTO.jO2", found )
    ASSERT( found )
    jO3a_index = find_mapping_index( micm%user_defined_reaction_rates, "PHOTO.jO3->O", found )
    ASSERT( found )
    jO3b_index = find_mapping_index( micm%user_defined_reaction_rates, "PHOTO.jO3->O1D", found )
    ASSERT( found )

    temperature(1) = 272.5
    pressure(1) = 101253.4
    air_density(:) = pressure(:) / ( GAS_CONSTANT * temperature(:) )

    concentrations(O2_index) = 0.75
    concentrations(O_index) = 0.0
    concentrations(O1D_index) = 0.0
    concentrations(O3_index) = 0.0000081
    user_defined_reaction_rates(jO2_index) = 2.7e-19
    user_defined_reaction_rates(jO3a_index) = 1.13e-9
    user_defined_reaction_rates(jO3b_index) = 5.8e-8
    
    micm_version = get_micm_version()
    print *, "[test micm fort api] MICM version ", micm_version%get_char_array()

    do i = 1, size( micm%species_ordering )
      associate(the_mapping => micm%species_ordering(i))
      print *, "Species Name:", the_mapping%name(), ", Index:", the_mapping%index()
      end associate
    end do
    do i = 1, size( micm%user_defined_reaction_rates )
      associate(the_mapping => micm%user_defined_reaction_rates(i))
      print *, "User Defined Reaction Rate Name:", the_mapping%name(), ", Index:", the_mapping%index()
      end associate
    end do

    write(*,*) "[test micm fort api] Initial concentrations", concentrations

    write(*,*) "[test micm fort api] Solving starts..."
    call micm%solve(time_step, temperature, pressure,  air_density, concentrations, &
        user_defined_reaction_rates, solver_state, solver_stats, error)
    ASSERT( error%is_success() )

    write(*,*) "[test micm fort api] After solving, concentrations: ", concentrations
    write(*,*) "[test micm fort api] Solver state: ", solver_state%get_char_array()
    ASSERT_EQ( solver_state%get_char_array(), "Converged" )
    write(*,*) "[test micm fort api] Function calls: ", solver_stats%function_calls()
    write(*,*) "[test micm fort api] Jacobian updates: ", solver_stats%jacobian_updates()
    write(*,*) "[test micm fort api] Number of steps: ", solver_stats%number_of_steps()
    write(*,*) "[test micm fort api] Accepted: ", solver_stats%accepted()
    write(*,*) "[test micm fort api] Rejected: ", solver_stats%rejected()
    write(*,*) "[test micm fort api] Decompositions: ", solver_stats%decompositions()
    write(*,*) "[test micm fort api] Solves: ", solver_stats%solves()
    write(*,*) "[test micm fort api] Singular: ", solver_stats%singular()
    write(*,*) "[test micm fort api] Final time: ", solver_stats%final_time()

    string_value = micm%get_species_property_string( "O3", "__long name", error )
    ASSERT( error%is_success() )
    ASSERT_EQ( string_value, "ozone" )
    deallocate( string_value )
    double_value = micm%get_species_property_double( "O3", "molecular weight [kg mol-1]", error )
    ASSERT( error%is_success() )
    ASSERT_EQ( double_value, 0.048_c_double )
    int_value = micm%get_species_property_int( "O3", "__atoms", error )
    ASSERT( error%is_success() )
    ASSERT_EQ( int_value, 3_c_int )
    bool_value = micm%get_species_property_bool( "O3", "__do advect", error )
    ASSERT( error%is_success() )
    ASSERT( logical( bool_value ) )

    string_value = micm%get_species_property_string( "O3", "missing property", error )
    ASSERT( error%is_error( MICM_ERROR_CATEGORY_SPECIES, MICM_SPECIES_ERROR_CODE_PROPERTY_NOT_FOUND ) )
    double_value = micm%get_species_property_double( "O3", "missing property", error )
    ASSERT( error%is_error( MICM_ERROR_CATEGORY_SPECIES, MICM_SPECIES_ERROR_CODE_PROPERTY_NOT_FOUND ) )
    int_value = micm%get_species_property_int( "O3", "missing property", error )
    ASSERT( error%is_error( MICM_ERROR_CATEGORY_SPECIES, MICM_SPECIES_ERROR_CODE_PROPERTY_NOT_FOUND ) )
    bool_value = micm%get_species_property_bool( "O3", "missing property", error )
    ASSERT( error%is_error( MICM_ERROR_CATEGORY_SPECIES, MICM_SPECIES_ERROR_CODE_PROPERTY_NOT_FOUND ) )
    deallocate( micm )
    micm => micm_t( "configs/invalid", solver_type, num_grid_cells, error )
    ASSERT( error%is_error( MICM_ERROR_CATEGORY_CONFIGURATION, MICM_CONFIGURATION_ERROR_CODE_INVALID_FILE_PATH ) )
    ASSERT( .not. associated( micm ) )

    write(*,*) "[test micm fort api] Finished."

  end subroutine test_api

  subroutine test_multiple_grid_cells(micm, NUM_GRID_CELLS)

    type(micm_t), pointer, intent(inout) :: micm
    integer,               intent(in)    :: NUM_GRID_CELLS

    integer, parameter        :: NUM_SPECIES = 6
    integer, parameter        :: NUM_USER_DEFINED_REACTION_RATES = 2
    real(c_double)            :: time_step
    real(c_double), target    :: temperature(NUM_GRID_CELLS)
    real(c_double), target    :: pressure(NUM_GRID_CELLS)
    real(c_double), target    :: air_density(NUM_GRID_CELLS)
    real(c_double), target    :: concentrations(NUM_GRID_CELLS * NUM_SPECIES)
    real(c_double), target    :: initial_concentrations(NUM_GRID_CELLS * NUM_SPECIES)
    real(c_double), target    :: user_defined_reaction_rates(NUM_GRID_CELLS * NUM_USER_DEFINED_REACTION_RATES)
    type(string_t)            :: solver_state
    type(solver_stats_t)      :: solver_stats
    integer(c_int)            :: solver_type
    type(error_t)             :: error
    real(c_double), parameter :: GAS_CONSTANT = 8.31446261815324_c_double ! J mol-1 K-1
    integer                   :: A_index, B_index, C_index, D_index, E_index, F_index
    integer                   :: R1_index, R2_index
    real(c_double)            :: initial_A, initial_C, initial_D, initial_F
    real(c_double)            :: k1, k2, k3, k4
    real(c_double)            :: A, B, C, D, E, F
    integer                   :: i_cell
    logical                   :: found
    real                      :: temp
    type(ArrheniusReaction)   :: r1, r2

    time_step = 200

    A_index = find_mapping_index( micm%species_ordering, "A", found )
    ASSERT( found )
    B_index = find_mapping_index( micm%species_ordering, "B", found )
    ASSERT( found )
    C_index = find_mapping_index( micm%species_ordering, "C", found )
    ASSERT( found )
    D_index = find_mapping_index( micm%species_ordering, "D", found )
    ASSERT( found )
    E_index = find_mapping_index( micm%species_ordering, "E", found )
    ASSERT( found )
    F_index = find_mapping_index( micm%species_ordering, "F", found )
    ASSERT( found )

    R1_index = find_mapping_index( micm%user_defined_reaction_rates, "USER.reaction 1", found )
    ASSERT( found )
    R2_index = find_mapping_index( micm%user_defined_reaction_rates, "USER.reaction 2", found )
    ASSERT( found )

    do i_cell = 1, NUM_GRID_CELLS
      call random_number( temp )
      temperature(i_cell) = 265.0 + temp * 20.0
      call random_number( temp )
      pressure(i_cell) = 100753.3 + temp * 1000.0
      air_density(i_cell) = pressure(i_cell) / ( GAS_CONSTANT * temperature(i_cell) )
      call random_number( temp )
      concentrations((i_cell-1)*NUM_SPECIES+A_index) = 0.7 + temp * 0.1
      concentrations((i_cell-1)*NUM_SPECIES+B_index) = 0.0
      call random_number( temp )
      concentrations((i_cell-1)*NUM_SPECIES+C_index) = 0.35 + temp * 0.1
      call random_number( temp )
      concentrations((i_cell-1)*NUM_SPECIES+D_index) = 0.75 + temp * 0.1
      concentrations((i_cell-1)*NUM_SPECIES+E_index) = 0.0
      call random_number( temp )
      concentrations((i_cell-1)*NUM_SPECIES+F_index) = 0.05 + temp * 0.1
      call random_number( temp )
      user_defined_reaction_rates((i_cell-1)*NUM_USER_DEFINED_REACTION_RATES+R1_index) = 0.0005 + temp * 0.0001
      call random_number( temp )
      user_defined_reaction_rates((i_cell-1)*NUM_USER_DEFINED_REACTION_RATES+R2_index) = 0.0015 + temp * 0.0001
    end do
    initial_concentrations(:) = concentrations(:)

    call micm%solve(time_step, temperature, pressure, air_density, concentrations, &
                    user_defined_reaction_rates, solver_state, solver_stats, error)
    ASSERT( error%is_success() )

    ASSERT_EQ(solver_state%get_char_array(), "Converged")

    r1%A_ = 0.004
    r1%C_ = 50.0
    r2%A_ = 0.012
    r2%B_ = -2.0
    r2%C_ = 75.0
    r2%D_ = 50.0
    r2%E_ = 1.0e-6

    do i_cell = 1, NUM_GRID_CELLS
      initial_A = initial_concentrations((i_cell-1)*NUM_SPECIES+A_index)
      initial_C = initial_concentrations((i_cell-1)*NUM_SPECIES+C_index)
      initial_D = initial_concentrations((i_cell-1)*NUM_SPECIES+D_index)
      initial_F = initial_concentrations((i_cell-1)*NUM_SPECIES+F_index)
      k1 = user_defined_reaction_rates((i_cell-1)*NUM_USER_DEFINED_REACTION_RATES+R1_index)
      k2 = user_defined_reaction_rates((i_cell-1)*NUM_USER_DEFINED_REACTION_RATES+R2_index)
      k3 = calculate_arrhenius( r1, temperature(i_cell), pressure(i_cell) )
      k4 = calculate_arrhenius( r2, temperature(i_cell), pressure(i_cell) )
      A = initial_A * exp( -k3 * time_step )
      B = initial_A * (k3 / (k4 - k3)) * (exp(-k3 * time_step) - exp(-k4 * time_step))
      C = initial_C + initial_A * (1.0 + (k3 * exp(-k4 * time_step) - k4 * exp(-k3 * time_step)) / (k4 - k3))
      D = initial_D * exp( -k1 * time_step )
      E = initial_D * (k1 / (k2 - k1)) * (exp(-k1 * time_step) - exp(-k2 * time_step))
      F = initial_F + initial_D * (1.0 + (k1 * exp(-k2 * time_step) - k2 * exp(-k1 * time_step)) / (k2 - k1))
      ASSERT_NEAR(concentrations((i_cell-1)*NUM_SPECIES+A_index), A, 5.0e-3)
      ASSERT_NEAR(concentrations((i_cell-1)*NUM_SPECIES+B_index), B, 5.0e-3)
      ASSERT_NEAR(concentrations((i_cell-1)*NUM_SPECIES+C_index), C, 5.0e-3)
      ASSERT_NEAR(concentrations((i_cell-1)*NUM_SPECIES+D_index), D, 5.0e-3)
      ASSERT_NEAR(concentrations((i_cell-1)*NUM_SPECIES+E_index), E, 5.0e-3)
      ASSERT_NEAR(concentrations((i_cell-1)*NUM_SPECIES+F_index), F, 5.0e-3)
    end do

  end subroutine test_multiple_grid_cells

  subroutine test_multiple_grid_cell_vector_Rosenbrock()

    type(micm_t), pointer :: micm
    integer               :: num_grid_cells
    type(error_t)         :: error

    num_grid_cells = 3
    micm => micm_t( "configs/analytical", Rosenbrock, num_grid_cells, error )
    ASSERT( error%is_success() )

    call test_multiple_grid_cells( micm, num_grid_cells )

    deallocate( micm )

  end subroutine test_multiple_grid_cell_vector_Rosenbrock

  subroutine test_multiple_grid_cell_standard_Rosenbrock()

    type(micm_t), pointer :: micm
    integer               :: num_grid_cells
    type(error_t)         :: error

    num_grid_cells = 3
    micm => micm_t( "configs/analytical", RosenbrockStandardOrder, num_grid_cells, error )
    ASSERT( error%is_success() )

    call test_multiple_grid_cells( micm, num_grid_cells )

    deallocate( micm )

  end subroutine test_multiple_grid_cell_standard_Rosenbrock

end program<|MERGE_RESOLUTION|>--- conflicted
+++ resolved
@@ -44,7 +44,6 @@
 
   subroutine test_api()
 
-<<<<<<< HEAD
     type(string_t)                       :: micm_version
     type(micm_t), pointer                :: micm
     real(c_double)                       :: time_step
@@ -68,47 +67,11 @@
     integer                              :: O2_index, O_index, O1D_index, O3_index
     integer                              :: jO2_index, jO3a_index, jO3b_index
     logical                              :: found
-=======
-    type(string_t)                :: micm_version
-    type(micm_t), pointer         :: micm
-    real(c_double)                :: time_step
-    real(c_double)                :: temperature
-    real(c_double)                :: pressure
-    real(c_double)                :: air_density
-    integer(c_int)                :: num_concentrations, num_user_defined_reaction_rates
-    real(c_double), dimension(4)  :: concentrations 
-    real(c_double), dimension(3)  :: user_defined_reaction_rates 
-    character(len=256)            :: config_path
-    integer(c_int)                :: solver_type
-    integer(c_int)                :: num_grid_cells
-    character(len=:), allocatable :: string_value
-    real(c_double)                :: double_value
-    integer(c_int)                :: int_value
-    logical(c_bool)               :: bool_value
-    type(string_t)                :: solver_state
-    type(solver_stats_t)          :: solver_stats
-    type(error_t)                 :: error
-    real(c_double), parameter     :: GAS_CONSTANT = 8.31446261815324_c_double ! J mol-1 K-1
-    integer                       :: i
->>>>>>> 92b3365c
     
     config_path = "configs/chapman"
     solver_type = Rosenbrock
     num_grid_cells = 1
     time_step = 200
-<<<<<<< HEAD
-=======
-    temperature = 272.5
-    pressure = 101253.4
-    air_density = pressure / ( GAS_CONSTANT * temperature )
-    num_concentrations = 4
-    concentrations = (/ 0.4, 0.8, 0.01, 0.02 /)
-    num_user_defined_reaction_rates = 3
-    user_defined_reaction_rates = (/ 0.1, 0.2, 0.3 /)
-
-    micm_version = get_micm_version()
-    print *, "[test micm fort api] MICM version ", micm_version%get_char_array()
->>>>>>> 92b3365c
 
     write(*,*) "[test micm fort api] Creating MICM solver..."
     micm => micm_t(config_path, solver_type, num_grid_cells, error)
