! Copyright (C) 2023-2025 National Center for Atmospheric Research
! SPDX-License-Identifier: Apache-2.0
!
program test_micm_api

  use, intrinsic :: iso_c_binding
  use, intrinsic :: ieee_arithmetic
  use iso_fortran_env, only: real64
  use musica_micm, only: micm_t, solver_stats_t, get_micm_version
  use musica_micm, only: Rosenbrock, RosenbrockStandardOrder, BackwardEuler, BackwardEulerStandardOrder
  use musica_util, only: assert, error_t, mapping_t, string_t, find_mapping_index

#include "micm/util/error.hpp"
#include "musica/error.hpp"

#define ASSERT( expr ) call assert( expr, __FILE__, __LINE__ )
#define ASSERT_EQ( a, b ) call assert( a == b, __FILE__, __LINE__ )
#define ASSERT_NE( a, b ) call assert( a /= b, __FILE__, __LINE__ )
#define ASSERT_NEAR( a, b, tol ) call assert( abs(a - b) < abs(a + b) * tol, __FILE__, __LINE__ )

#ifndef MICM_VECTOR_MATRIX_SIZE
  #define MICM_VECTOR_MATRIX_SIZE 4
#endif

  implicit none

  type :: ArrheniusReaction
    real(real64) :: A_ = 1.0
    real(real64) :: B_ = 0.0
    real(real64) :: C_ = 0.0
    real(real64) :: D_ = 300.0
    real(real64) :: E_ = 0.0
  end type ArrheniusReaction

<<<<<<< HEAD
  ! call test_api()
  ! call test_multiple_grid_cell_vector_Rosenbrock()
  ! call test_multiple_grid_cell_standard_Rosenbrock()
  ! call test_multiple_grid_cell_vector_BackwardEuler()
  ! call test_multiple_grid_cell_standard_BackwardEuler()
=======
  call test_api()
  call test_multiple_grid_cell_vector_Rosenbrock()
  call test_multiple_grid_cell_standard_Rosenbrock()
  call test_multiple_grid_cell_vector_BackwardEuler()
  call test_multiple_grid_cell_standard_BackwardEuler()
>>>>>>> 75f39d7e
  call test_api_v1_parser()

contains

  function calculate_arrhenius( reaction, temperature, pressure ) result( rate )
    type(ArrheniusReaction), intent(in) :: reaction
    real(real64), intent(in) :: temperature
    real(real64), intent(in) :: pressure
    real(real64) :: rate
    rate = reaction%A_ * exp( reaction%C_ / temperature ) &
           * (temperature / reaction%D_) ** reaction%B_ &
           * (1.0 + reaction%E_ * pressure)
  end function calculate_arrhenius

  subroutine test_api()

    type(string_t)                :: micm_version
    type(micm_t), pointer         :: micm
    real(real64)                  :: time_step
    real(real64)                  :: temperature(1)
    real(real64)                  :: pressure(1)
    real(real64)                  :: air_density(1)
    real(real64), dimension(4,1)  :: concentrations 
    real(real64), dimension(3,1)  :: user_defined_reaction_rates 
    character(len=256)            :: config_path
    integer                       :: solver_type
    integer                       :: num_grid_cells
    character(len=:), allocatable :: string_value
    real(real64)                  :: double_value
    integer(c_int)                :: int_value
    logical(c_bool)               :: bool_value
    type(string_t)                :: solver_state
    type(solver_stats_t)          :: solver_stats
    type(error_t)                 :: error
    real(real64), parameter       :: GAS_CONSTANT = 8.31446261815324_real64 ! J mol-1 K-1
    integer                       :: i
    integer                       :: O2_index, O_index, O1D_index, O3_index
    integer                       :: jO2_index, jO3a_index, jO3b_index
    
    config_path = "configs/chapman"
    solver_type = RosenbrockStandardOrder
    num_grid_cells = 1
    time_step = 200

    write(*,*) "[test micm fort api] Creating MICM solver..."
    micm => micm_t(config_path, solver_type, num_grid_cells, error)
    ASSERT( error%is_success() )

    O2_index = micm%species_ordering%index( "O2", error )
    ASSERT( error%is_success() )
    O_index = micm%species_ordering%index( "O", error )
    ASSERT( error%is_success() )
    O1D_index = micm%species_ordering%index( "O1D", error )
    ASSERT( error%is_success() )
    O3_index = micm%species_ordering%index( "O3", error )
    ASSERT( error%is_success() )

    jO2_index = micm%user_defined_reaction_rates%index( "PHOTO.jO2", error )
    ASSERT( error%is_success() )
    jO3a_index = micm%user_defined_reaction_rates%index( "PHOTO.jO3->O", error )
    ASSERT( error%is_success() )
    jO3b_index = micm%user_defined_reaction_rates%index( "PHOTO.jO3->O1D", error )
    ASSERT( error%is_success() )

    temperature(1) = 272.5
    pressure(1) = 101253.4
    air_density(:) = pressure(:) / ( GAS_CONSTANT * temperature(:) )

    concentrations(O2_index,1) = 0.75
    concentrations(O_index,1) = 0.0
    concentrations(O1D_index,1) = 0.0
    concentrations(O3_index,1) = 0.0000081
    user_defined_reaction_rates(jO2_index,1) = 2.7e-19
    user_defined_reaction_rates(jO3a_index,1) = 1.13e-9
    user_defined_reaction_rates(jO3b_index,1) = 5.8e-8
    
    micm_version = get_micm_version()
    print *, "[test micm fort api] MICM version ", micm_version%get_char_array()

    do i = 1, micm%species_ordering%size()
      print *, "Species Name:", micm%species_ordering%name(i), &
               ", Index:", micm%species_ordering%index(i)
    end do
    do i = 1, micm%user_defined_reaction_rates%size()
      print *, "User Defined Reaction Rate Name:", micm%user_defined_reaction_rates%name(i), &
               ", Index:", micm%user_defined_reaction_rates%index(i)
    end do

    write(*,*) "[test micm fort api] Initial concentrations", concentrations

    write(*,*) "[test micm fort api] Solving starts..."
    call micm%solve(time_step, temperature, pressure,  air_density, concentrations, &
        user_defined_reaction_rates, solver_state, solver_stats, error)
    ASSERT( error%is_success() )

    write(*,*) "[test micm fort api] After solving, concentrations: ", concentrations
    write(*,*) "[test micm fort api] Solver state: ", solver_state%get_char_array()
    ASSERT_EQ( solver_state%get_char_array(), "Converged" )
    write(*,*) "[test micm fort api] Function calls: ", solver_stats%function_calls()
    write(*,*) "[test micm fort api] Jacobian updates: ", solver_stats%jacobian_updates()
    write(*,*) "[test micm fort api] Number of steps: ", solver_stats%number_of_steps()
    write(*,*) "[test micm fort api] Accepted: ", solver_stats%accepted()
    write(*,*) "[test micm fort api] Rejected: ", solver_stats%rejected()
    write(*,*) "[test micm fort api] Decompositions: ", solver_stats%decompositions()
    write(*,*) "[test micm fort api] Solves: ", solver_stats%solves()
    write(*,*) "[test micm fort api] Final time: ", solver_stats%final_time()

    string_value = micm%get_species_property_string( "O3", "__long name", error )
    ASSERT( error%is_success() )
    ASSERT_EQ( string_value, "ozone" )
    deallocate( string_value )
    double_value = micm%get_species_property_double( "O3", "molecular weight [kg mol-1]", error )
    ASSERT( error%is_success() )
    ASSERT_EQ( double_value, 0.048_real64 )
    int_value = micm%get_species_property_int( "O3", "__atoms", error )
    ASSERT( error%is_success() )
    ASSERT_EQ( int_value, 3 )
    bool_value = micm%get_species_property_bool( "O3", "__do advect", error )
    ASSERT( error%is_success() )
    ASSERT( logical( bool_value ) )

    string_value = micm%get_species_property_string( "O3", "missing property", error )
    ASSERT( error%is_error( MICM_ERROR_CATEGORY_SPECIES, MICM_SPECIES_ERROR_CODE_PROPERTY_NOT_FOUND ) )
    double_value = micm%get_species_property_double( "O3", "missing property", error )
    ASSERT( error%is_error( MICM_ERROR_CATEGORY_SPECIES, MICM_SPECIES_ERROR_CODE_PROPERTY_NOT_FOUND ) )
    int_value = micm%get_species_property_int( "O3", "missing property", error )
    ASSERT( error%is_error( MICM_ERROR_CATEGORY_SPECIES, MICM_SPECIES_ERROR_CODE_PROPERTY_NOT_FOUND ) )
    bool_value = micm%get_species_property_bool( "O3", "missing property", error )
    ASSERT( error%is_error( MICM_ERROR_CATEGORY_SPECIES, MICM_SPECIES_ERROR_CODE_PROPERTY_NOT_FOUND ) )
    deallocate( micm )
    micm => micm_t( "configs/invalid", solver_type, num_grid_cells, error )
    ASSERT( error%is_error( MUSICA_ERROR_CATEGORY, MUSICA_ERROR_CODE_CONFIG_PARSE_FAILED ) )
    ASSERT( .not. associated( micm ) )

    write(*,*) "[test micm fort api] Finished."

  end subroutine test_api

  subroutine test_vector_multiple_grid_cells(micm, NUM_GRID_CELLS, time_step, test_accuracy)

    type(micm_t), pointer, intent(inout) :: micm
    integer,               intent(in)    :: NUM_GRID_CELLS
    real(real64),          intent(in)    :: time_step
    real,                  intent(in)    :: test_accuracy

    integer, parameter        :: NUM_SPECIES = 6
    integer, parameter        :: NUM_USER_DEFINED_REACTION_RATES = 2
    ! set up arrays to pass to MICM as slices to ensure contiguous memory is passed to c functions
    real(real64), target      :: temperature(2,NUM_GRID_CELLS)
    real(real64), target      :: temperature_c_ptrs(NUM_GRID_CELLS)
    real(real64), target      :: pressure(2,NUM_GRID_CELLS)
    real(real64), target      :: pressure_c_ptrs(NUM_GRID_CELLS)
    real(real64), target      :: air_density(3,NUM_GRID_CELLS)
    real(real64), target      :: air_density_c_ptrs(NUM_GRID_CELLS)
    real(real64), target      :: concentrations(4,NUM_GRID_CELLS,NUM_SPECIES)
    real(real64), target      :: concentrations_c_ptrs(NUM_GRID_CELLS,NUM_SPECIES)
    real(real64), target      :: initial_concentrations(4,NUM_GRID_CELLS,NUM_SPECIES)
    real(real64), target      :: user_defined_reaction_rates(3,NUM_GRID_CELLS,NUM_USER_DEFINED_REACTION_RATES)
    real(real64), target      :: user_defined_reaction_rates_c_ptrs(NUM_GRID_CELLS,NUM_USER_DEFINED_REACTION_RATES)
    type(string_t)            :: solver_state
    type(solver_stats_t)      :: solver_stats
    integer                   :: solver_type
    type(error_t)             :: error
    real(real64), parameter   :: GAS_CONSTANT = 8.31446261815324_real64 ! J mol-1 K-1
    integer                   :: A_index, B_index, C_index, D_index, E_index, F_index
    integer                   :: R1_index, R2_index
    real(real64)              :: initial_A, initial_C, initial_D, initial_F
    real(real64)              :: k1, k2, k3, k4
    real(real64)              :: A, B, C, D, E, F
    integer                   :: i_cell
    real                      :: temp
    type(ArrheniusReaction)   :: r1, r2

    A_index = micm%species_ordering%index( "A", error )
    ASSERT( error%is_success() )
    B_index = micm%species_ordering%index( "B", error )
    ASSERT( error%is_success() )
    C_index = micm%species_ordering%index( "C", error )
    ASSERT( error%is_success() )
    D_index = micm%species_ordering%index( "D", error )
    ASSERT( error%is_success() )
    E_index = micm%species_ordering%index( "E", error )
    ASSERT( error%is_success() )
    F_index = micm%species_ordering%index( "F", error )
    ASSERT( error%is_success() )

    R1_index = micm%user_defined_reaction_rates%index( "USER.reaction 1", error )
    ASSERT( error%is_success() )
    R2_index = micm%user_defined_reaction_rates%index( "USER.reaction 2", error )
    ASSERT( error%is_success() )

    temperature(:,:) = 1.0e300_real64
    pressure(:,:) = 1.0e300_real64
    air_density(:,:) = 1.0e300_real64
    concentrations(:,:,:) = 1.0e300_real64
    user_defined_reaction_rates(:,:,:) = 1.0e300_real64
    do i_cell = 1, NUM_GRID_CELLS
      call random_number( temp )
      temperature(2,i_cell) = 265.0 + temp * 20.0
      call random_number( temp )
      pressure(2,i_cell) = 100753.3 + temp * 1000.0
      air_density(2,i_cell) = pressure(2,i_cell) / ( GAS_CONSTANT * temperature(2,i_cell) )
      call random_number( temp )
      concentrations(2,i_cell,A_index) = 0.7 + temp * 0.1
      concentrations(2,i_cell,B_index) = 0.0
      call random_number( temp )
      concentrations(2,i_cell,C_index) = 0.35 + temp * 0.1
      call random_number( temp )
      concentrations(2,i_cell,D_index) = 0.75 + temp * 0.1
      concentrations(2,i_cell,E_index) = 0.0
      call random_number( temp )
      concentrations(2,i_cell,F_index) = 0.05 + temp * 0.1
      call random_number( temp )
      user_defined_reaction_rates(2,i_cell,R1_index) = 0.0005 + temp * 0.0001
      call random_number( temp )
      user_defined_reaction_rates(2,i_cell,R2_index) = 0.0015 + temp * 0.0001
    end do
    initial_concentrations(:,:,:) = concentrations(:,:,:)
    concentrations_c_ptrs(:,:) = concentrations(2,:,:)
    user_defined_reaction_rates_c_ptrs(:,:) = user_defined_reaction_rates(2,:,:)
    temperature_c_ptrs(:) = temperature(2,:)
    pressure_c_ptrs(:) = pressure(2,:)
    air_density_c_ptrs(:) = air_density(2,:)

    ! solve by passing fortran arrays
    call micm%solve(time_step, temperature(2,:), pressure(2,:), air_density(2,:), &
                    concentrations(2,:,:), user_defined_reaction_rates(2,:,:), &
                    solver_state, solver_stats, error)
    ASSERT( error%is_success() )
    ASSERT_EQ(solver_state%get_char_array(), "Converged")

    ! solve by passing C pointers
    call micm%solve(time_step, c_loc(temperature_c_ptrs), c_loc(pressure_c_ptrs), &
                    c_loc(air_density_c_ptrs), c_loc(concentrations_c_ptrs), &
                    c_loc(user_defined_reaction_rates_c_ptrs), &
                    solver_state, solver_stats, error)
    ASSERT( error%is_success() )
    ASSERT_EQ(solver_state%get_char_array(), "Converged")

    ! check concentrations
    do i_cell = 1, NUM_GRID_CELLS
      ASSERT_EQ(concentrations(2,i_cell,A_index), concentrations_c_ptrs(i_cell,A_index))
      ASSERT_EQ(concentrations(2,i_cell,B_index), concentrations_c_ptrs(i_cell,B_index))
      ASSERT_EQ(concentrations(2,i_cell,C_index), concentrations_c_ptrs(i_cell,C_index))
      ASSERT_EQ(concentrations(2,i_cell,D_index), concentrations_c_ptrs(i_cell,D_index))
      ASSERT_EQ(concentrations(2,i_cell,E_index), concentrations_c_ptrs(i_cell,E_index))
      ASSERT_EQ(concentrations(2,i_cell,F_index), concentrations_c_ptrs(i_cell,F_index))
    end do

    r1%A_ = 0.004
    r1%C_ = 50.0
    r2%A_ = 0.012
    r2%B_ = -2.0
    r2%C_ = 75.0
    r2%D_ = 50.0
    r2%E_ = 1.0e-6

    do i_cell = 1, NUM_GRID_CELLS
      initial_A = initial_concentrations(2,i_cell,A_index)
      initial_C = initial_concentrations(2,i_cell,C_index)
      initial_D = initial_concentrations(2,i_cell,D_index)
      initial_F = initial_concentrations(2,i_cell,F_index)
      k1 = user_defined_reaction_rates(2,i_cell,R1_index)
      k2 = user_defined_reaction_rates(2,i_cell,R2_index)
      k3 = calculate_arrhenius( r1, temperature(2,i_cell), pressure(2,i_cell) )
      k4 = calculate_arrhenius( r2, temperature(2,i_cell), pressure(2,i_cell) )
      A = initial_A * exp( -k3 * time_step )
      B = initial_A * (k3 / (k4 - k3)) * (exp(-k3 * time_step) - exp(-k4 * time_step))
      C = initial_C + initial_A * (1.0 + (k3 * exp(-k4 * time_step) - k4 * exp(-k3 * time_step)) / (k4 - k3))
      D = initial_D * exp( -k1 * time_step )
      E = initial_D * (k1 / (k2 - k1)) * (exp(-k1 * time_step) - exp(-k2 * time_step))
      F = initial_F + initial_D * (1.0 + (k1 * exp(-k2 * time_step) - k2 * exp(-k1 * time_step)) / (k2 - k1))
      ASSERT_NEAR(concentrations(2,i_cell,A_index), A, test_accuracy)
      ASSERT_NEAR(concentrations(2,i_cell,B_index), B, test_accuracy)
      ASSERT_NEAR(concentrations(2,i_cell,C_index), C, test_accuracy)
      ASSERT_NEAR(concentrations(2,i_cell,D_index), D, test_accuracy)
      ASSERT_NEAR(concentrations(2,i_cell,E_index), E, test_accuracy)
      ASSERT_NEAR(concentrations(2,i_cell,F_index), F, test_accuracy)
    end do

  end subroutine test_vector_multiple_grid_cells

  subroutine test_standard_multiple_grid_cells(micm, NUM_GRID_CELLS, time_step, test_accuracy)

    type(micm_t), pointer, intent(inout) :: micm
    integer,               intent(in)    :: NUM_GRID_CELLS
    real(real64),          intent(in)    :: time_step
    real,                  intent(in)    :: test_accuracy

    integer, parameter        :: NUM_SPECIES = 6
    integer, parameter        :: NUM_USER_DEFINED_REACTION_RATES = 2
    real(real64), target      :: temperature(NUM_GRID_CELLS)
    real(real64), target      :: pressure(NUM_GRID_CELLS)
    real(real64), target      :: air_density(NUM_GRID_CELLS)
    real(real64), target      :: concentrations(NUM_SPECIES, NUM_GRID_CELLS)
    real(real64), target      :: concentrations_c_ptrs(NUM_SPECIES, NUM_GRID_CELLS)
    real(real64), target      :: initial_concentrations(NUM_SPECIES, NUM_GRID_CELLS)
    real(real64), target      :: user_defined_reaction_rates(NUM_USER_DEFINED_REACTION_RATES, NUM_GRID_CELLS)
    type(string_t)            :: solver_state
    type(solver_stats_t)      :: solver_stats
    integer(c_int)            :: solver_type
    type(error_t)             :: error
    real(real64), parameter   :: GAS_CONSTANT = 8.31446261815324_real64 ! J mol-1 K-1
    integer                   :: A_index, B_index, C_index, D_index, E_index, F_index
    integer                   :: R1_index, R2_index
    real(real64)              :: initial_A, initial_C, initial_D, initial_F
    real(real64)              :: k1, k2, k3, k4
    real(real64)              :: A, B, C, D, E, F
    integer                   :: i_cell
    real                      :: temp
    type(ArrheniusReaction)   :: r1, r2

    A_index = micm%species_ordering%index( "A", error )
    ASSERT( error%is_success() )
    B_index = micm%species_ordering%index( "B", error )
    ASSERT( error%is_success() )
    C_index = micm%species_ordering%index( "C", error )
    ASSERT( error%is_success() )
    D_index = micm%species_ordering%index( "D", error )
    ASSERT( error%is_success() )
    E_index = micm%species_ordering%index( "E", error )
    ASSERT( error%is_success() )
    F_index = micm%species_ordering%index( "F", error )
    ASSERT( error%is_success() )

    R1_index = micm%user_defined_reaction_rates%index( "USER.reaction 1", error )
    ASSERT( error%is_success() )
    R2_index = micm%user_defined_reaction_rates%index( "USER.reaction 2", error )
    ASSERT( error%is_success() )

    do i_cell = 1, NUM_GRID_CELLS
      call random_number( temp )
      temperature(i_cell) = 265.0 + temp * 20.0
      call random_number( temp )
      pressure(i_cell) = 100753.3 + temp * 1000.0
      air_density(i_cell) = pressure(i_cell) / ( GAS_CONSTANT * temperature(i_cell) )
      call random_number( temp )
      concentrations(A_index, i_cell) = 0.7 + temp * 0.1
      concentrations(B_index, i_cell) = 0.0
      call random_number( temp )
      concentrations(C_index, i_cell) = 0.35 + temp * 0.1
      call random_number( temp )
      concentrations(D_index, i_cell) = 0.75 + temp * 0.1
      concentrations(E_index, i_cell) = 0.0
      call random_number( temp )
      concentrations(F_index, i_cell) = 0.05 + temp * 0.1
      call random_number( temp )
      user_defined_reaction_rates(R1_index, i_cell) = 0.0005 + temp * 0.0001
      call random_number( temp )
      user_defined_reaction_rates(R2_index, i_cell) = 0.0015 + temp * 0.0001
    end do
    initial_concentrations(:,:) = concentrations(:,:)
    concentrations_c_ptrs(:,:) = concentrations(:,:)

    ! solve by passing fortran arrays
    call micm%solve(time_step, temperature, pressure, air_density, concentrations, &
                    user_defined_reaction_rates, solver_state, solver_stats, error)
    ASSERT( error%is_success() )
    ASSERT_EQ(solver_state%get_char_array(), "Converged")

    ! solve by passing C pointers
    call micm%solve(time_step, c_loc(temperature), c_loc(pressure), c_loc(air_density), &
                    c_loc(concentrations_c_ptrs), c_loc(user_defined_reaction_rates), &
                    solver_state, solver_stats, error)
    ASSERT( error%is_success() )
    ASSERT_EQ(solver_state%get_char_array(), "Converged")

    ! check concentrations
    do i_cell = 1, NUM_GRID_CELLS
      ASSERT_EQ(concentrations(A_index, i_cell), concentrations_c_ptrs(A_index, i_cell))
      ASSERT_EQ(concentrations(B_index, i_cell), concentrations_c_ptrs(B_index, i_cell))
      ASSERT_EQ(concentrations(C_index, i_cell), concentrations_c_ptrs(C_index, i_cell))
      ASSERT_EQ(concentrations(D_index, i_cell), concentrations_c_ptrs(D_index, i_cell))
      ASSERT_EQ(concentrations(E_index, i_cell), concentrations_c_ptrs(E_index, i_cell))
      ASSERT_EQ(concentrations(F_index, i_cell), concentrations_c_ptrs(F_index, i_cell))
    end do

    r1%A_ = 0.004
    r1%C_ = 50.0
    r2%A_ = 0.012
    r2%B_ = -2.0
    r2%C_ = 75.0
    r2%D_ = 50.0
    r2%E_ = 1.0e-6

    do i_cell = 1, NUM_GRID_CELLS
      initial_A = initial_concentrations(A_index, i_cell)
      initial_C = initial_concentrations(C_index, i_cell)
      initial_D = initial_concentrations(D_index, i_cell)
      initial_F = initial_concentrations(F_index, i_cell)
      k1 = user_defined_reaction_rates(R1_index, i_cell)
      k2 = user_defined_reaction_rates(R2_index, i_cell)
      k3 = calculate_arrhenius( r1, temperature(i_cell), pressure(i_cell) )
      k4 = calculate_arrhenius( r2, temperature(i_cell), pressure(i_cell) )
      A = initial_A * exp( -k3 * time_step )
      B = initial_A * (k3 / (k4 - k3)) * (exp(-k3 * time_step) - exp(-k4 * time_step))
      C = initial_C + initial_A * (1.0 + (k3 * exp(-k4 * time_step) - k4 * exp(-k3 * time_step)) / (k4 - k3))
      D = initial_D * exp( -k1 * time_step )
      E = initial_D * (k1 / (k2 - k1)) * (exp(-k1 * time_step) - exp(-k2 * time_step))
      F = initial_F + initial_D * (1.0 + (k1 * exp(-k2 * time_step) - k2 * exp(-k1 * time_step)) / (k2 - k1))
      ASSERT_NEAR(concentrations(A_index, i_cell), A, test_accuracy)
      ASSERT_NEAR(concentrations(B_index, i_cell), B, test_accuracy)
      ASSERT_NEAR(concentrations(C_index, i_cell), C, test_accuracy)
      ASSERT_NEAR(concentrations(D_index, i_cell), D, test_accuracy)
      ASSERT_NEAR(concentrations(E_index, i_cell), E, test_accuracy)
      ASSERT_NEAR(concentrations(F_index, i_cell), F, test_accuracy)
    end do

  end subroutine test_standard_multiple_grid_cells

  subroutine test_multiple_grid_cell_vector_Rosenbrock()

    type(micm_t), pointer :: micm
    integer               :: num_grid_cells
    type(error_t)         :: error

    real(real64), parameter :: time_step = 200
    real, parameter           :: test_accuracy = 5.0e-3

    num_grid_cells = MICM_VECTOR_MATRIX_SIZE
    micm => micm_t( "configs/analytical", Rosenbrock, num_grid_cells, error )
    ASSERT( error%is_success() )

    call test_vector_multiple_grid_cells( micm, num_grid_cells, time_step, test_accuracy )

    deallocate( micm )

  end subroutine test_multiple_grid_cell_vector_Rosenbrock

  subroutine test_multiple_grid_cell_standard_Rosenbrock()

    type(micm_t), pointer :: micm
    integer               :: num_grid_cells
    type(error_t)         :: error

    real(real64), parameter :: time_step = 200
    real,         parameter :: test_accuracy = 5.0e-3

    num_grid_cells = 3
    micm => micm_t( "configs/analytical", RosenbrockStandardOrder, num_grid_cells, error )
    ASSERT( error%is_success() )

    call test_standard_multiple_grid_cells( micm, num_grid_cells, time_step, test_accuracy )

    deallocate( micm )

  end subroutine test_multiple_grid_cell_standard_Rosenbrock

  subroutine test_multiple_grid_cell_vector_BackwardEuler()

    type(micm_t), pointer :: micm
    integer               :: num_grid_cells
    type(error_t)         :: error

    real(real64), parameter :: time_step = 10
    real,         parameter :: test_accuracy = 0.1

    num_grid_cells = MICM_VECTOR_MATRIX_SIZE
    micm => micm_t( "configs/analytical", BackwardEuler, num_grid_cells, error )
    ASSERT( error%is_success() )

    call test_vector_multiple_grid_cells( micm, num_grid_cells, time_step, test_accuracy )

    deallocate( micm )

  end subroutine test_multiple_grid_cell_vector_BackwardEuler

  subroutine test_multiple_grid_cell_standard_BackwardEuler()

    type(micm_t), pointer :: micm
    integer               :: num_grid_cells
    type(error_t)         :: error

    real(real64), parameter :: time_step = 10
    real,         parameter :: test_accuracy = 0.1

    num_grid_cells = 3
    micm => micm_t( "configs/analytical", BackwardEulerStandardOrder, num_grid_cells, error )
    ASSERT( error%is_success() )

    call test_standard_multiple_grid_cells( micm, num_grid_cells, time_step, test_accuracy )

    deallocate( micm )

  end subroutine test_multiple_grid_cell_standard_BackwardEuler

  subroutine test_api_v1_parser()

    type(string_t)                :: micm_version
    type(micm_t), pointer         :: micm
    real(real64)                  :: time_step
    real(real64)                  :: temperature(1)
    real(real64)                  :: pressure(1)
    real(real64)                  :: air_density(1)
    real(real64), dimension(4,1)  :: concentrations 
    real(real64), dimension(3,1)  :: user_defined_reaction_rates 
    character(len=256)            :: config_path
    integer                       :: solver_type
    integer                       :: num_grid_cells
    character(len=:), allocatable :: string_value
    real(real64)                  :: double_value
    integer(c_int)                :: int_value
    logical(c_bool)               :: bool_value
    type(string_t)                :: solver_state
    type(solver_stats_t)          :: solver_stats
    type(error_t)                 :: error
    real(real64), parameter       :: GAS_CONSTANT = 8.31446261815324_real64 ! J mol-1 K-1
    integer                       :: i
    integer                       :: O2_index, O_index, O1D_index, O3_index
    integer                       :: jO2_index, jO3a_index, jO3b_index
    
    config_path = "configs/v1/chapman/config.json"
    solver_type = RosenbrockStandardOrder
    num_grid_cells = 1
    time_step = 200

    write(*,*) "[test micm fort api] Creating MICM solver..."
    micm => micm_t(config_path, solver_type, num_grid_cells, error)
    ASSERT( error%is_success() )

    O2_index = micm%species_ordering%index( "O2", error )
    ASSERT( error%is_success() )
    O_index = micm%species_ordering%index( "O", error )
    ASSERT( error%is_success() )
    O1D_index = micm%species_ordering%index( "O1D", error )
    ASSERT( error%is_success() )
    O3_index = micm%species_ordering%index( "O3", error )
    ASSERT( error%is_success() )

    jO2_index = micm%user_defined_reaction_rates%index( "PHOTO.jO2", error )
    ASSERT( error%is_success() )
    jO3a_index = micm%user_defined_reaction_rates%index( "PHOTO.jO3->O", error )
    ASSERT( error%is_success() )
    jO3b_index = micm%user_defined_reaction_rates%index( "PHOTO.jO3->O1D", error )
    ASSERT( error%is_success() )

    temperature(1) = 272.5
    pressure(1) = 101253.4
    air_density(:) = pressure(:) / ( GAS_CONSTANT * temperature(:) )

    concentrations(O2_index,1) = 0.75
    concentrations(O_index,1) = 0.0
    concentrations(O1D_index,1) = 0.0
    concentrations(O3_index,1) = 0.0000081
    user_defined_reaction_rates(jO2_index,1) = 2.7e-19
    user_defined_reaction_rates(jO3a_index,1) = 1.13e-9
    user_defined_reaction_rates(jO3b_index,1) = 5.8e-8
    
    micm_version = get_micm_version()
    print *, "[test micm fort api] MICM version ", micm_version%get_char_array()

    do i = 1, micm%species_ordering%size()
      print *, "Species Name:", micm%species_ordering%name(i), &
               ", Index:", micm%species_ordering%index(i)
    end do
    do i = 1, micm%user_defined_reaction_rates%size()
      print *, "User Defined Reaction Rate Name:", micm%user_defined_reaction_rates%name(i), &
               ", Index:", micm%user_defined_reaction_rates%index(i)
    end do

    write(*,*) "[test micm fort api] Initial concentrations", concentrations

    write(*,*) "[test micm fort api] Solving starts..."
    call micm%solve(time_step, temperature, pressure,  air_density, concentrations, &
        user_defined_reaction_rates, solver_state, solver_stats, error)
    ASSERT( error%is_success() )

    write(*,*) "[test micm fort api] After solving, concentrations: ", concentrations
    write(*,*) "[test micm fort api] Solver state: ", solver_state%get_char_array()
    ASSERT_EQ( solver_state%get_char_array(), "Converged" )
    write(*,*) "[test micm fort api] Function calls: ", solver_stats%function_calls()
    write(*,*) "[test micm fort api] Jacobian updates: ", solver_stats%jacobian_updates()
    write(*,*) "[test micm fort api] Number of steps: ", solver_stats%number_of_steps()
    write(*,*) "[test micm fort api] Accepted: ", solver_stats%accepted()
    write(*,*) "[test micm fort api] Rejected: ", solver_stats%rejected()
    write(*,*) "[test micm fort api] Decompositions: ", solver_stats%decompositions()
    write(*,*) "[test micm fort api] Solves: ", solver_stats%solves()
    write(*,*) "[test micm fort api] Final time: ", solver_stats%final_time()

    string_value = micm%get_species_property_string( "O3", "__long name", error )
    ASSERT( error%is_success() )
    ASSERT_EQ( string_value, "ozone" )
    deallocate( string_value )
    double_value = micm%get_species_property_double( "O3", "molecular weight [kg mol-1]", error )
    ASSERT( error%is_success() )
    ASSERT_EQ( double_value, 0.048_real64 )
    int_value = micm%get_species_property_int( "O3", "__atoms", error )
    ASSERT( error%is_success() )
    ASSERT_EQ( int_value, 3 )
    bool_value = micm%get_species_property_bool( "O3", "__do advect", error )
    ASSERT( error%is_success() )
    ASSERT( logical( bool_value ) )

    string_value = micm%get_species_property_string( "O3", "missing property", error )
    ASSERT( error%is_error( MICM_ERROR_CATEGORY_SPECIES, MICM_SPECIES_ERROR_CODE_PROPERTY_NOT_FOUND ) )
    double_value = micm%get_species_property_double( "O3", "missing property", error )
    ASSERT( error%is_error( MICM_ERROR_CATEGORY_SPECIES, MICM_SPECIES_ERROR_CODE_PROPERTY_NOT_FOUND ) )
    int_value = micm%get_species_property_int( "O3", "missing property", error )
    ASSERT( error%is_error( MICM_ERROR_CATEGORY_SPECIES, MICM_SPECIES_ERROR_CODE_PROPERTY_NOT_FOUND ) )
    bool_value = micm%get_species_property_bool( "O3", "missing property", error )
    ASSERT( error%is_error( MICM_ERROR_CATEGORY_SPECIES, MICM_SPECIES_ERROR_CODE_PROPERTY_NOT_FOUND ) )
    deallocate( micm )
    micm => micm_t( "configs/invalid", solver_type, num_grid_cells, error )
    ASSERT( error%is_error( MUSICA_ERROR_CATEGORY, MUSICA_ERROR_CODE_CONFIG_PARSE_FAILED ) )
    ASSERT( .not. associated( micm ) )

    write(*,*) "[test micm fort api] Finished."

  end subroutine test_api_v1_parser

end program<|MERGE_RESOLUTION|>--- conflicted
+++ resolved
@@ -32,19 +32,11 @@
     real(real64) :: E_ = 0.0
   end type ArrheniusReaction
 
-<<<<<<< HEAD
-  ! call test_api()
-  ! call test_multiple_grid_cell_vector_Rosenbrock()
-  ! call test_multiple_grid_cell_standard_Rosenbrock()
-  ! call test_multiple_grid_cell_vector_BackwardEuler()
-  ! call test_multiple_grid_cell_standard_BackwardEuler()
-=======
   call test_api()
   call test_multiple_grid_cell_vector_Rosenbrock()
   call test_multiple_grid_cell_standard_Rosenbrock()
   call test_multiple_grid_cell_vector_BackwardEuler()
   call test_multiple_grid_cell_standard_BackwardEuler()
->>>>>>> 75f39d7e
   call test_api_v1_parser()
 
 contains
