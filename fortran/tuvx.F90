! Copyright (C) 2023-2024 National Center for Atmospheric Research
! SPDX-License-Identifier: Apache-2.0
!
module musica_tuvx
   use iso_c_binding, only: c_ptr, c_char, c_int, c_bool, c_double, c_null_char, c_size_t, c_f_pointer, c_null_ptr
   use musica_util, only: assert

<<<<<<< HEAD
   implicit none

#define ASSERT( expr ) call assert( expr, __FILE__, __LINE__ )

   public :: tuvx_t, grid_map_t, grid_t
   private

   !!!!!!!!!!!!!!!!!!!!!!!!!!!!!!!!!!!!!!!!!!!!!!!!!!!!!!!!!!!!!!!!!!!!!!!!!!!!!!

   interface
      function create_tuvx_c(config_path, error) bind(C, name="create_tuvx")
         use musica_util, only: error_t_c
         import c_ptr, c_int, c_char
         character(kind=c_char), intent(in) :: config_path(*)
         type(error_t_c), intent(inout)     :: error
         type(c_ptr)                        :: create_tuvx_c
      end function create_tuvx_c

      subroutine delete_tuvx_c(tuvx, error) bind(C, name="delete_tuvx")
         use musica_util, only: error_t_c
         import c_ptr
         type(c_ptr), value, intent(in) :: tuvx
         type(error_t_c), intent(inout) :: error
      end subroutine delete_tuvx_c

      function get_grid_map_c(tuvx, error) bind(C, name="get_grid_map")
         use musica_util, only: error_t_c
         import c_ptr
         type(c_ptr), value, intent(in) :: tuvx
         type(error_t_c), intent(inout) :: error
         type(c_ptr)                    :: get_grid_map_c
      end function get_grid_map_c

      subroutine delete_grid_map_c(grid_map, error) bind(C, name="delete_grid_map")
         use musica_util, only: error_t_c
         import c_ptr
         type(c_ptr), value, intent(in) :: grid_map
         type(error_t_c), intent(inout) :: error
      end subroutine delete_grid_map_c

      function get_grid_c(grid_map, grid_name, grid_units, error) bind(C, name="get_grid")
         use musica_util, only: error_t_c
         import c_ptr, c_char
         type(c_ptr), value, intent(in)            :: grid_map
         character(len=1, kind=c_char), intent(in) :: grid_name(*), grid_units(*)
         type(error_t_c), intent(inout)            :: error
         type(c_ptr)                               :: get_grid_c
      end function get_grid_c

      subroutine delete_grid_c(grid, error) bind(C, name="delete_grid")
         use musica_util, only: error_t_c
         import c_ptr
         type(c_ptr), value, intent(in) :: grid
         type(error_t_c), intent(inout) :: error
      end subroutine delete_grid_c

      subroutine set_edges_c(grid, edges, n_edges, error) bind(C, name="set_edges")
         use musica_util, only: error_t_c
         import c_ptr, c_double, c_size_t
         type(c_ptr), value, intent(in) :: grid
         real(c_double), dimension(*), intent(in) :: edges
         integer(c_size_t), intent(in) :: n_edges
         type(error_t_c), intent(inout) :: error
      end subroutine set_edges_c

      subroutine set_midpoints_c(grid, midpoints, n_midpoints, error) bind(C, name="set_midpoints")
         use musica_util, only: error_t_c
         import c_ptr, c_double, c_size_t
         type(c_ptr), value, intent(in) :: grid
         real(c_double), dimension(*), intent(in) :: midpoints
         integer(c_size_t), intent(in) :: n_midpoints
         type(error_t_c), intent(inout) :: error
      end subroutine set_midpoints_c

   end interface

   !!!!!!!!!!!!!!!!!!!!!!!!!!!!!!!!!!!!!!!!!!!!!!!!!!!!!!!!!!!!!!!!!!!!!!!!!!!!!!
   ! Data types

   type :: tuvx_t
      type(c_ptr), private :: ptr = c_null_ptr
   contains
      ! Create a grid map
      procedure :: get_grids
      ! Deallocate the tuvx instance
      final :: finalize
   end type tuvx_t

   interface tuvx_t
      procedure constructor
   end interface tuvx_t

   !!!!!!!!!!!!!!!!!!!!!!!!!!!!!!!!!!!!!!!!!!!!!!!!!!!!!!!!!!!!!!!!!!!!!!!!!!!!!!

   type :: grid_map_t
      type(c_ptr) :: ptr = c_null_ptr
   contains
      procedure :: get
      ! Deallocate the tuvx instance
      final :: finalize_grid_map_t
   end type grid_map_t

   interface grid_map_t
      procedure grid_map_t_constructor
   end interface grid_map_t

   !!!!!!!!!!!!!!!!!!!!!!!!!!!!!!!!!!!!!!!!!!!!!!!!!!!!!!!!!!!!!!!!!!!!!!!!!!!!!!

   type :: grid_t
      type(c_ptr), private :: ptr = c_null_ptr
   contains
      ! Set grid edges
      procedure :: set_edges
      ! Set the grid midpoints
      procedure :: set_midpoints
      ! Deallocate the tuvx instance
      final :: finalize_grid_t
   end type grid_t

   interface grid_t
      procedure grid_t_constructor
   end interface grid_t

   !!!!!!!!!!!!!!!!!!!!!!!!!!!!!!!!!!!!!!!!!!!!!!!!!!!!!!!!!!!!!!!!!!!!!!!!!!!!!!
=======
  use iso_c_binding, only: c_ptr, c_char, c_int, c_bool, c_double, c_null_char, c_size_t, c_f_pointer
  implicit none

  public :: tuvx_t
  private

  interface
     function create_tuvx_c(config_path, error_code) bind(C, name="CreateTuvx")
        import c_ptr, c_int, c_char
        character(kind=c_char), intent(in) :: config_path(*)
        integer(kind=c_int), intent(out)   :: error_code
        type(c_ptr)                        :: create_tuvx_c
     end function create_tuvx_c

     subroutine delete_tuvx_c(tuvx) bind(C, name="DeleteTuvx")
        import c_ptr
        type(c_ptr), intent(in) :: tuvx
     end subroutine delete_tuvx_c
  end interface

  type :: tuvx_t
     type(c_ptr), private :: ptr
  contains
     ! Deallocate the tuvx instance
     final :: finalize
  end type tuvx_t

  interface tuvx_t
     procedure constructor
  end interface tuvx_t
>>>>>>> dad72256

contains

   !!!!!!!!!!!!!!!!!!!!!!!!!!!!!!!!!!!!!!!!!!!!!!!!!!!!!!!!!!!!!!!!!!!!!!!!!!!!!!
   ! Grid map type
   !!!!!!!!!!!!!!!!!!!!!!!!!!!!!!!!!!!!!!!!!!!!!!!!!!!!!!!!!!!!!!!!!!!!!!!!!!!!!!

   !> Construct a grid map instance
   function grid_map_t_constructor() result(this)
      ! Return value
      type(grid_map_t), pointer :: this

      allocate( this )

      this%ptr = c_null_ptr
   end function grid_map_t_constructor

   !!!!!!!!!!!!!!!!!!!!!!!!!!!!!!!!!!!!!!!!!!!!!!!!!!!!!!!!!!!!!!!!!!!!!!!!!!!!!!

   !> Get a grid given its name and units
   function get(this, grid_name, grid_units, error) result(grid)
      use musica_util, only: error_t, error_t_c, to_c_string

      ! Arguments
      class(grid_map_t), intent(in) :: this
      character(len=*), intent(in)  :: grid_name
      character(len=*), intent(in)  :: grid_units
      type(error_t), intent(inout)  :: error

      ! Local variables
      type(error_t_c)               :: error_c
      character(len=1, kind=c_char) :: c_grid_name(len_trim(grid_name)+1)
      character(len=1, kind=c_char) :: c_grid_units(len_trim(grid_name)+1)

      ! Return value
      type(grid_t), pointer :: grid

      grid => grid_t()
      grid%ptr = get_grid_c(this%ptr, to_c_string(grid_name), to_c_string(grid_units), error_c)

      error = error_t(error_c)

   end function get

   !!!!!!!!!!!!!!!!!!!!!!!!!!!!!!!!!!!!!!!!!!!!!!!!!!!!!!!!!!!!!!!!!!!!!!!!!!!!!!

   !> Deallocate the grid map instance
   subroutine finalize_grid_map_t(this)
      use musica_util, only: error_t, error_t_c

      ! Arguments
      type(grid_map_t), intent(inout) :: this

      ! Local variables
      type(error_t_c) :: error_c
      type(error_t)   :: error

      call delete_grid_map_c(this%ptr, error_c)
      this%ptr = c_null_ptr
      error = error_t(error_c)
      ASSERT(error%is_success())

   end subroutine finalize_grid_map_t

   !!!!!!!!!!!!!!!!!!!!!!!!!!!!!!!!!!!!!!!!!!!!!!!!!!!!!!!!!!!!!!!!!!!!!!!!!!!!!!
   ! Grid type
   !!!!!!!!!!!!!!!!!!!!!!!!!!!!!!!!!!!!!!!!!!!!!!!!!!!!!!!!!!!!!!!!!!!!!!!!!!!!!!

   !> Construct a grid map instance
   function grid_t_constructor() result(this)
      ! Return value
      type(grid_t), pointer :: this

      allocate( this )

   end function grid_t_constructor

   !!!!!!!!!!!!!!!!!!!!!!!!!!!!!!!!!!!!!!!!!!!!!!!!!!!!!!!!!!!!!!!!!!!!!!!!!!!!!!

   subroutine set_edges(this, edges, error)
      use musica_util, only: error_t, error_t_c

      ! Arguments
      class(grid_t), intent(inout) :: this
      real(c_double), dimension(:), intent(in) :: edges
      type(error_t), intent(inout) :: error

      ! Local variables
      type(error_t_c) :: error_c
      integer(kind=c_size_t) :: n_edges

      n_edges = size(edges)

      call set_edges_c(this%ptr, edges, n_edges, error_c)
      error = error_t(error_c)

   end subroutine set_edges

   !!!!!!!!!!!!!!!!!!!!!!!!!!!!!!!!!!!!!!!!!!!!!!!!!!!!!!!!!!!!!!!!!!!!!!!!!!!!!!

   subroutine set_midpoints(this, midpoints, error)
      use musica_util, only: error_t, error_t_c

      ! Arguments
      class(grid_t), intent(inout) :: this
      real(c_double), dimension(:), intent(in) :: midpoints
      type(error_t), intent(inout) :: error

      ! Local variables
      type(error_t_c) :: error_c
      integer(kind=c_size_t) :: n_midpoints

      n_midpoints = size(midpoints)

      call set_midpoints_c(this%ptr, midpoints, n_midpoints, error_c)
      error = error_t(error_c)

   end subroutine set_midpoints

   !!!!!!!!!!!!!!!!!!!!!!!!!!!!!!!!!!!!!!!!!!!!!!!!!!!!!!!!!!!!!!!!!!!!!!!!!!!!!!

   !> Deallocate the grid instance
   subroutine finalize_grid_t(this)
      use musica_util, only: error_t, error_t_c

      ! Arguments
      type(grid_t), intent(inout) :: this

      ! Local variables
      type(error_t_c) :: error_c
      type(error_t)   :: error

      call delete_grid_c(this%ptr, error_c)
      this%ptr = c_null_ptr
      error = error_t(error_c)
      ASSERT(error%is_success())
   end subroutine finalize_grid_t

   !!!!!!!!!!!!!!!!!!!!!!!!!!!!!!!!!!!!!!!!!!!!!!!!!!!!!!!!!!!!!!!!!!!!!!!!!!!!!!
   ! tuvx type
   !!!!!!!!!!!!!!!!!!!!!!!!!!!!!!!!!!!!!!!!!!!!!!!!!!!!!!!!!!!!!!!!!!!!!!!!!!!!!!

   !> Construct a tuvx instance
   function constructor(config_path, error)  result( this )
      use musica_util, only: error_t_c, error_t

      ! Arguments
      type(error_t), intent(inout)  :: error
      character(len=*), intent(in)  :: config_path

      ! Local variables
      character(len=1, kind=c_char) :: c_config_path(len_trim(config_path)+1)
      integer                       :: n, i
      type(c_ptr)                   :: mappings_ptr
      type(error_t_c)               :: error_c

      ! Return value
      type(tuvx_t), pointer         :: this

      allocate( this )

      n = len_trim(config_path)
      do i = 1, n
         c_config_path(i) = config_path(i:i)
      end do
      c_config_path(n+1) = c_null_char

      this%ptr = create_tuvx_c(c_config_path, error_c)

      error = error_t(error_c)
      if (.not. error%is_success()) then
         deallocate(this)
         nullify(this)
         return
      end if
   end function constructor

   !!!!!!!!!!!!!!!!!!!!!!!!!!!!!!!!!!!!!!!!!!!!!!!!!!!!!!!!!!!!!!!!!!!!!!!!!!!!!!

   !> Get the grid map
   function get_grids(this, error) result(grid_map)
      use musica_util, only: error_t, error_t_c

      ! Arguments
      class(tuvx_t), intent(inout) :: this
      type(error_t), intent(inout) :: error

      ! Local variables
      type(error_t_c)              :: error_c

      ! Return value
      type(grid_map_t), pointer    :: grid_map

      grid_map => grid_map_t()
      grid_map%ptr = get_grid_map_c(this%ptr, error_c)
      
      error = error_t(error_c)

   end function get_grids

   !!!!!!!!!!!!!!!!!!!!!!!!!!!!!!!!!!!!!!!!!!!!!!!!!!!!!!!!!!!!!!!!!!!!!!!!!!!!!!

   !> Deallocate the tuvx instance
   subroutine finalize(this)
      use musica_util, only: error_t, error_t_c

      ! Arguments
      type(tuvx_t), intent(inout) :: this

      ! Local variables
      type(error_t_c)             :: error_c
      type(error_t)               :: error

      call delete_tuvx_c(this%ptr, error_c)
      this%ptr = c_null_ptr
      error = error_t(error_c)
      ASSERT(error%is_success())

   end subroutine finalize

   !!!!!!!!!!!!!!!!!!!!!!!!!!!!!!!!!!!!!!!!!!!!!!!!!!!!!!!!!!!!!!!!!!!!!!!!!!!!!!

end module musica_tuvx<|MERGE_RESOLUTION|>--- conflicted
+++ resolved
@@ -5,7 +5,6 @@
    use iso_c_binding, only: c_ptr, c_char, c_int, c_bool, c_double, c_null_char, c_size_t, c_f_pointer, c_null_ptr
    use musica_util, only: assert
 
-<<<<<<< HEAD
    implicit none
 
 #define ASSERT( expr ) call assert( expr, __FILE__, __LINE__ )
@@ -16,7 +15,7 @@
    !!!!!!!!!!!!!!!!!!!!!!!!!!!!!!!!!!!!!!!!!!!!!!!!!!!!!!!!!!!!!!!!!!!!!!!!!!!!!!
 
    interface
-      function create_tuvx_c(config_path, error) bind(C, name="create_tuvx")
+      function create_tuvx_c(config_path, error) bind(C, name="CreateTuvx")
          use musica_util, only: error_t_c
          import c_ptr, c_int, c_char
          character(kind=c_char), intent(in) :: config_path(*)
@@ -24,7 +23,7 @@
          type(c_ptr)                        :: create_tuvx_c
       end function create_tuvx_c
 
-      subroutine delete_tuvx_c(tuvx, error) bind(C, name="delete_tuvx")
+      subroutine delete_tuvx_c(tuvx, error) bind(C, name="DeleteTuvx")
          use musica_util, only: error_t_c
          import c_ptr
          type(c_ptr), value, intent(in) :: tuvx
@@ -130,38 +129,6 @@
    end interface grid_t
 
    !!!!!!!!!!!!!!!!!!!!!!!!!!!!!!!!!!!!!!!!!!!!!!!!!!!!!!!!!!!!!!!!!!!!!!!!!!!!!!
-=======
-  use iso_c_binding, only: c_ptr, c_char, c_int, c_bool, c_double, c_null_char, c_size_t, c_f_pointer
-  implicit none
-
-  public :: tuvx_t
-  private
-
-  interface
-     function create_tuvx_c(config_path, error_code) bind(C, name="CreateTuvx")
-        import c_ptr, c_int, c_char
-        character(kind=c_char), intent(in) :: config_path(*)
-        integer(kind=c_int), intent(out)   :: error_code
-        type(c_ptr)                        :: create_tuvx_c
-     end function create_tuvx_c
-
-     subroutine delete_tuvx_c(tuvx) bind(C, name="DeleteTuvx")
-        import c_ptr
-        type(c_ptr), intent(in) :: tuvx
-     end subroutine delete_tuvx_c
-  end interface
-
-  type :: tuvx_t
-     type(c_ptr), private :: ptr
-  contains
-     ! Deallocate the tuvx instance
-     final :: finalize
-  end type tuvx_t
-
-  interface tuvx_t
-     procedure constructor
-  end interface tuvx_t
->>>>>>> dad72256
 
 contains
 
