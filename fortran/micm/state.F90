! Copyright (C) 2023-2025 National Center for Atmospheric Research
! SPDX-License-Identifier: Apache-2.0
!
module musica_state
#define ASSERT( expr ) call assert( expr, __FILE__, __LINE__ )
  use iso_c_binding
  use iso_fortran_env, only: real64
  use musica_util, only: assert, error_t, error_t_c, mappings_t

  implicit none

  public :: conditions_t, state_t
  private

  !> Fortran wrappers for the C interface to the state object
  interface
    function create_state_c(micm, error) &
        bind(C, name="CreateMicmState")
      import c_ptr, error_t_c
      type(c_ptr), value,   intent(in)    :: micm
      type(error_t_c),      intent(inout) :: error
      type(c_ptr)                         :: create_state_c
    end function create_state_c

    function get_conditions_pointer (state, number_of_grid_cells, error) &
      bind(C, name="GetConditionsToStateFortran")
      import c_int, c_ptr, error_t_c
      type(c_ptr), value,   intent(in)    :: state
      integer(c_int),       intent(out)   :: number_of_grid_cells
      type(error_t_c),      intent(inout) :: error
      type(c_ptr)                         :: get_conditions_pointer
    end function get_conditions_pointer

    function get_concentrations_pointer(state, number_of_species, number_of_grid_cells, error) & !(this is correct)
      bind(C, name="GetOrderedConcentrationsToStateFortran")
      import c_int, c_ptr, error_t_c
      type(c_ptr), value,   intent(in)    :: state
      integer(c_int),       intent(out)   :: number_of_species
      integer(c_int),       intent(out)   :: number_of_grid_cells
      type(error_t_c),      intent(inout) :: error
      type(c_ptr)                         :: get_concentrations_pointer
    end function get_concentrations_pointer

    function get_ordered_rate_constants_pointer(state, number_of_rate_constants, number_of_grid_cells, error) & !(this is correct)
      bind(C, name="GetOrderedRateConstantsToStateFortran")
      import c_int, c_ptr, error_t_c
      type(c_ptr), value,   intent(in)    :: state
      integer(c_int),       intent(out)   :: number_of_rate_constants
      integer(c_int),       intent(out)   :: number_of_grid_cells
      type(error_t_c),      intent(inout) :: error
      type(c_ptr)                         :: get_ordered_rate_constants_pointer
    end function get_ordered_rate_constants_pointer  

    subroutine delete_state_c(state, error) &
      bind(C, name="DeleteState")
      import c_ptr, error_t_c
      type(c_ptr), value, intent(in)    :: state
      type(error_t_c), intent(inout)    :: error
    end subroutine delete_state_c

    type(mappings_t_c) function get_species_ordering_c(micm, state, error) &
        bind(c, name="GetSpeciesOrdering")
      use musica_util, only: error_t_c, mappings_t_c
      import c_ptr, c_size_t
      type(c_ptr), value, intent(in)      :: micm
      type(c_ptr), value, intent(in)      :: state
      type(error_t_c), intent(inout)      :: error
    end function get_species_ordering_c

    type(mappings_t_c) function get_user_defined_reaction_rates_ordering_c(micm, state, error) &
      bind(c, name="GetUserDefinedReactionRatesOrdering")
      use musica_util, only: error_t_c, mappings_t_c
      import c_ptr, c_size_t
      type(c_ptr), value, intent(in)      :: micm
      type(c_ptr), value, intent(in)      :: state
      type(error_t_c), intent(inout)      :: error
    end function get_user_defined_reaction_rates_ordering_c    
  end interface

  type, bind(C) :: conditions_t
    real(c_double) :: temperature
    real(c_double) :: pressure
    real(c_double) :: air_density
  end type conditions_t

  type :: state_t
    type(c_ptr) :: ptr = c_null_ptr
    type(mappings_t), pointer :: species_ordering => null()
    type(c_ptr) :: array_pointer_conditions = c_null_ptr
    type(c_ptr) :: double_array_pointer_concentration = c_null_ptr
    type(c_ptr) :: double_array_pointer_rates = c_null_ptr
    type(conditions_t), pointer :: conditions(:) => null()
    real(kind=real64), pointer :: concentrations(:,:) => null()
    real(kind=real64), pointer :: rates(:,:) => null()
    type(mappings_t), pointer :: user_defined_reaction_rates => null()
  contains
    procedure :: update_references
<<<<<<< HEAD
    procedure :: what
=======
>>>>>>> 23c288cd
    final :: finalize
  end type state_t

  interface state_t
    procedure constructor
  end interface state_t

contains

  function constructor(micm, error)  result( this )
    use iso_c_binding, only : c_f_pointer
    use musica_util, only: error_t_c, error_t, copy_mappings
    type(state_t), pointer :: this
    type(c_ptr)            :: micm
    type(error_t)          :: error

    ! local variables
    type(error_t_c)        :: error_c
    type(c_ptr)            :: array_pointer_conditions
    type(c_ptr)            :: double_array_pointer_concentration
    type(c_ptr)            :: double_array_pointer_rates
    integer                :: n_species, n_grid_cells

    allocate( this )

    this%ptr = create_state_c(micm, error_c)    
    error = error_t(error_c)

    if (.not. error%is_success()) then
        deallocate(this)
        nullify(this)
        return
    end if

    array_pointer_conditions = get_conditions_pointer(this%ptr, n_grid_cells, error_c)
    call c_f_pointer( array_pointer_conditions, this%conditions, [ n_grid_cells ] )
    error = error_t(error_c)

    if (.not. error%is_success()) then
      deallocate(this)
      nullify(this)
      return
    end if

    double_array_pointer_concentration = get_concentrations_pointer(this%ptr, n_species, n_grid_cells, error_c)
    call c_f_pointer( double_array_pointer_concentration, this%concentrations, [ n_species, n_grid_cells ] )
    error = error_t(error_c)

    if (.not. error%is_success()) then
        deallocate(this)
        nullify(this)
        return
    end if

    double_array_pointer_rates = get_ordered_rate_constants_pointer(this%ptr, n_species, n_grid_cells, error_c)
    call c_f_pointer( double_array_pointer_rates, this%rates, [ n_species, n_grid_cells ] )        
    error = error_t(error_c)

    if (.not. error%is_success()) then
        deallocate(this)
        nullify(this)
        return
    end if

    this%species_ordering => mappings_t( get_species_ordering_c(micm, this%ptr, error_c) )
    error = error_t(error_c)
    if (.not. error%is_success()) then
        deallocate(this)
        nullify(this)
        return
    end if

    this%user_defined_reaction_rates => &
        mappings_t( get_user_defined_reaction_rates_ordering_c(micm, this%ptr, error_c) )
    error = error_t(error_c)
    if (.not. error%is_success()) then
      deallocate(this)
      nullify(this)
      return
  end if
  end function constructor
  
<<<<<<< HEAD

   !> Update the references to the concentrations and rates arrays
   !> in the state object. This is necessary because C++ may swap the
   !> pointers to the arrays when the state is updated.
   subroutine update_references(this, error)
      use iso_c_binding, only : c_f_pointer
      use musica_util, only: error_t, error_t_c
      class(state_t), intent(inout) :: this
      type(error_t),  intent(out)   :: error

      type(error_t_c) :: error_c
      integer         :: n_species, n_grid_cells


      this%double_array_pointer_concentration = get_concentrations_pointer(this%ptr, n_species, n_grid_cells, error_c)
      call c_f_pointer( this%double_array_pointer_concentration, this%concentrations, [ n_species, n_grid_cells ] )
      error = error_t(error_c)

      if (.not. error%is_success()) then
         return
      end if
   end subroutine update_references
=======
  subroutine update_references(this, error)
    use iso_c_binding, only : c_f_pointer
    use musica_util, only: error_t, error_t_c
    class(state_t), intent(inout) :: this
    type(error_t),  intent(out)   :: error

    type(error_t_c) :: error_c
    integer         :: n_species, n_grid_cells

    this%double_array_pointer_concentration = get_concentrations_pointer(this%ptr, n_species, n_grid_cells, error_c)
    call c_f_pointer( this%double_array_pointer_concentration, this%concentrations, [ n_species, n_grid_cells ] )
    error = error_t(error_c) 
  end subroutine update_references
>>>>>>> 23c288cd

  subroutine finalize(this)
    use musica_util, only: error_t, error_t_c
    type(state_t), intent(inout) :: this
  
    type(error_t_c) :: error_c
    type(error_t)               :: error
  
    if (associated(this%species_ordering)) then
      deallocate(this%species_ordering)
    end if
  
    if (associated(this%user_defined_reaction_rates)) then
      deallocate(this%user_defined_reaction_rates)
    end if
  
    if (c_associated(this%ptr)) then
      call delete_state_c(this%ptr, error_c)
      this%ptr = c_null_ptr
      error = error_t(error_c)
      ASSERT(error%is_success())
    end if
  end subroutine finalize

  subroutine what (this)
    use iso_c_binding, only : c_f_pointer
    class(state_t), intent(in) :: this

    write(*,*) "State object:"
  end subroutine what

end module musica_state<|MERGE_RESOLUTION|>--- conflicted
+++ resolved
@@ -95,10 +95,6 @@
     type(mappings_t), pointer :: user_defined_reaction_rates => null()
   contains
     procedure :: update_references
-<<<<<<< HEAD
-    procedure :: what
-=======
->>>>>>> 23c288cd
     final :: finalize
   end type state_t
 
@@ -181,30 +177,9 @@
   end if
   end function constructor
   
-<<<<<<< HEAD
-
-   !> Update the references to the concentrations and rates arrays
-   !> in the state object. This is necessary because C++ may swap the
-   !> pointers to the arrays when the state is updated.
-   subroutine update_references(this, error)
-      use iso_c_binding, only : c_f_pointer
-      use musica_util, only: error_t, error_t_c
-      class(state_t), intent(inout) :: this
-      type(error_t),  intent(out)   :: error
-
-      type(error_t_c) :: error_c
-      integer         :: n_species, n_grid_cells
-
-
-      this%double_array_pointer_concentration = get_concentrations_pointer(this%ptr, n_species, n_grid_cells, error_c)
-      call c_f_pointer( this%double_array_pointer_concentration, this%concentrations, [ n_species, n_grid_cells ] )
-      error = error_t(error_c)
-
-      if (.not. error%is_success()) then
-         return
-      end if
-   end subroutine update_references
-=======
+  !> Update the references to the concentrations and rates arrays
+  !> in the state object. This is necessary because C++ may swap the
+  !> pointers to the arrays when the state is updated.
   subroutine update_references(this, error)
     use iso_c_binding, only : c_f_pointer
     use musica_util, only: error_t, error_t_c
@@ -218,7 +193,6 @@
     call c_f_pointer( this%double_array_pointer_concentration, this%concentrations, [ n_species, n_grid_cells ] )
     error = error_t(error_c) 
   end subroutine update_references
->>>>>>> 23c288cd
 
   subroutine finalize(this)
     use musica_util, only: error_t, error_t_c
