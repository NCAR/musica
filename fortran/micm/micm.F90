! Copyright (C) 2023-2025 National Center for Atmospheric Research
! SPDX-License-Identifier: Apache-2.0
!
module musica_micm
#define ASSERT( expr ) call assert( expr, __FILE__, __LINE__ )
  use iso_c_binding, only: c_ptr, c_char, c_int, c_int64_t, c_bool, c_double, c_null_char, &
                          c_size_t, c_f_pointer, c_funptr, c_null_ptr, c_associated
  use iso_fortran_env, only: int64
  use musica_state, only: state_t
  use musica_util, only: assert, mappings_t, string_t, string_t_c, error_t_c
  implicit none

  public :: micm_t, solver_stats_t, get_micm_version
  public :: UndefinedSolver, Rosenbrock, RosenbrockStandardOrder, BackwardEuler, BackwardEulerStandardOrder
  private

  !> Wrapper for c solver stats
  type, bind(c) :: solver_stats_t_c
    integer(c_int64_t) :: function_calls_ = 0_c_int64_t
    integer(c_int64_t) :: jacobian_updates_ = 0_c_int64_t
    integer(c_int64_t) :: number_of_steps_ = 0_c_int64_t
    integer(c_int64_t) :: accepted_ = 0_c_int64_t
    integer(c_int64_t) :: rejected_ = 0_c_int64_t
    integer(c_int64_t) :: decompositions_ = 0_c_int64_t
    integer(c_int64_t) :: solves_ = 0_c_int64_t
    real(c_double)     :: final_time_ = 0._c_double
  end type solver_stats_t_c

  ! We could use Fortran 2023 enum type feature if Fortran 2023 is supported
  ! https://fortran-lang.discourse.group/t/enumerator-type-in-bind-c-derived-type-best-practice/5947/2
  enum, bind(c)
    enumerator :: UndefinedSolver            = 0
    enumerator :: Rosenbrock                 = 1
    enumerator :: RosenbrockStandardOrder    = 2
    enumerator :: BackwardEuler              = 3
    enumerator :: BackwardEulerStandardOrder = 4
  end enum

  interface
    function create_micm_c(config_path, solver_type, num_grid_cells, error) &
        bind(C, name="CreateMicm")
      use musica_util, only: error_t_c
      import c_ptr, c_int, c_char
      character(kind=c_char), intent(in)     :: config_path(*)
      integer(kind=c_int), value, intent(in) :: solver_type
      integer(kind=c_int), value, intent(in) :: num_grid_cells
      type(error_t_c),        intent(inout)  :: error
      type(c_ptr)                            :: create_micm_c
    end function create_micm_c

    subroutine delete_micm_c(micm, error) bind(C, name="DeleteMicm")
      use musica_util, only: error_t_c
      import c_ptr
      type(c_ptr), value, intent(in)    :: micm
      type(error_t_c),    intent(inout) :: error
    end subroutine delete_micm_c

    subroutine micm_solve_c(micm, state, time_step, solver_state, solver_stats, error) &
                bind(C, name="MicmSolve")
      use musica_util, only: string_t_c, error_t_c
      import c_ptr, c_double, c_int, solver_stats_t_c
      type(c_ptr),         value, intent(in)    :: micm
      type(c_ptr),         value, intent(in)    :: state
      real(kind=c_double), value, intent(in)    :: time_step
      type(string_t_c),           intent(out)   :: solver_state
      type(solver_stats_t_c),     intent(out)   :: solver_stats
      type(error_t_c),            intent(inout) :: error
    end subroutine micm_solve_c

    function get_micm_version_c() bind(C, name="MicmVersion")
      use musica_util, only: string_t_c
      type(string_t_c) :: get_micm_version_c
    end function get_micm_version_c

    function get_species_property_string_c(micm, species_name, property_name, error) &
        bind(c, name="GetSpeciesPropertyString")
      use musica_util, only: error_t_c, string_t_c
      import c_ptr, c_char
      type(c_ptr), value, intent(in)            :: micm
      character(len=1, kind=c_char), intent(in) :: species_name(*), property_name(*)
      type(error_t_c), intent(inout)            :: error
      type(string_t_c)                          :: get_species_property_string_c
    end function get_species_property_string_c

    function get_species_property_double_c(micm, species_name, property_name, error) &
        bind(c, name="GetSpeciesPropertyDouble")
      use musica_util, only: error_t_c
      import c_ptr, c_char, c_double
      type(c_ptr), value, intent(in)            :: micm
      character(len=1, kind=c_char), intent(in) :: species_name(*), property_name(*)
      type(error_t_c), intent(inout)            :: error
      real(kind=c_double)                       :: get_species_property_double_c
    end function get_species_property_double_c

    function get_species_property_int_c(micm, species_name, property_name, error) &
        bind(c, name="GetSpeciesPropertyInt")
      use musica_util, only: error_t_c
      import c_ptr, c_char, c_int
      type(c_ptr), value, intent(in)            :: micm
      character(len=1, kind=c_char), intent(in) :: species_name(*), property_name(*)
      type(error_t_c), intent(inout)            :: error
      integer(kind=c_int)                       :: get_species_property_int_c
    end function get_species_property_int_c

    function get_species_property_bool_c(micm, species_name, property_name, error) &
        bind(c, name="GetSpeciesPropertyBool")
      use musica_util, only: error_t_c
      import c_ptr, c_char, c_bool
      type(c_ptr), value, intent(in)            :: micm
      character(len=1, kind=c_char), intent(in) :: species_name(*), property_name(*)
      type(error_t_c), intent(inout)            :: error
      logical(kind=c_bool)                      :: get_species_property_bool_c
    end function get_species_property_bool_c      
  end interface

  type :: micm_t
    type(c_ptr), private      :: ptr = c_null_ptr
    integer,     private      :: number_of_grid_cells = 0
    integer,     private      :: solver_type = UndefinedSolver
  contains
    ! Solve the chemical system
    procedure :: solve
    procedure :: get_state
    ! Get species properties
    procedure :: get_species_property_string
    procedure :: get_species_property_double
    procedure :: get_species_property_int
    procedure :: get_species_property_bool
    ! Deallocate the micm instance
    final :: finalize
  end type micm_t

  interface micm_t
    procedure constructor
  end interface micm_t

  !> Solver stats type
  type :: solver_stats_t
    integer(int64) :: function_calls_
    integer(int64) :: jacobian_updates_
    integer(int64) :: number_of_steps_
    integer(int64) :: accepted_
    integer(int64) :: rejected_
    integer(int64) :: decompositions_
    integer(int64) :: solves_
    real           :: final_time_
  contains
    procedure :: function_calls => solver_stats_t_function_calls
    procedure :: jacobian_updates => solver_stats_t_jacobian_updates
    procedure :: number_of_steps => solver_stats_t_number_of_steps
    procedure :: accepted => solver_stats_t_accepted
    procedure :: rejected => solver_stats_t_rejected
    procedure :: decompositions => solver_stats_t_decompositions
    procedure :: solves => solver_stats_t_solves
    procedure :: final_time => solver_stats_t_final_time
  end type solver_stats_t

  interface solver_stats_t
    procedure solver_stats_t_constructor
  end interface solver_stats_t

contains

  function get_micm_version() result(value)
    use musica_util, only: string_t, string_t_c
    type(string_t)   :: value
    type(string_t_c) :: string_c
    string_c = get_micm_version_c()
    value = string_t(string_c)        
  end function get_micm_version

  function constructor(config_path, solver_type, num_grid_cells, error)  result( this )
    use musica_util, only: error_t_c, error_t, copy_mappings
    type(micm_t), pointer         :: this
    character(len=*), intent(in)  :: config_path
    integer, intent(in)           :: solver_type
    integer, intent(in)           :: num_grid_cells
    type(error_t), intent(inout)  :: error

    ! local variables
    character(len=1, kind=c_char) :: c_config_path(len_trim(config_path)+1)
    integer                       :: n, i
    type(error_t_c)               :: error_c

    allocate( this )

    n = len_trim(config_path)
    do i = 1, n
        c_config_path(i) = config_path(i:i)
    end do
    c_config_path(n+1) = c_null_char

    this%number_of_grid_cells = num_grid_cells
    this%solver_type = solver_type
    this%ptr = create_micm_c( c_config_path, int(solver_type, kind=c_int), &
                              int(num_grid_cells, kind=c_int), error_c )
    error = error_t(error_c)
    if (.not. error%is_success()) then
        deallocate(this)
        nullify(this)
        return
    end if
  end function constructor

  subroutine solve(this, time_step, state, solver_state, solver_stats, error)
    use iso_fortran_env, only: real64
    use musica_util, only: string_t, error_t, string_t_c, error_t_c
    class(micm_t),          intent(in)    :: this
    type(state_t),          intent(inout) :: state
    real(real64),           intent(in)    :: time_step    
    type(string_t),         intent(out)   :: solver_state
    type(solver_stats_t),   intent(out)   :: solver_stats
    type(error_t),          intent(out)   :: error
    type(string_t_c)                      :: solver_state_c
    type(solver_stats_t_c)                :: solver_stats_c    
    type(error_t_c)                       :: error_c
    
    call micm_solve_c(this%ptr, state%ptr, time_step, solver_state_c, solver_stats_c, error_c)
    call state%update_references(error)
<<<<<<< HEAD
    call state%what()
=======
    if (.not. error%is_success()) return
>>>>>>> 23c288cd
    solver_state = string_t(solver_state_c)
    solver_stats = solver_stats_t(solver_stats_c)
    error = error_t(error_c)
  end subroutine solve

  function get_state(this, error) result(state)
    use musica_util, only: error_t, to_c_string
    class(micm_t)                :: this
    type(error_t), intent(inout) :: error
    type(state_t), pointer       :: state
    type(error_t_c)              :: error_c

    state => state_t(this%ptr, error)
    error = error_t(error_c)
  end function get_state

  !> Constructor for solver_stats_t object that takes ownership of solver_stats_t_c
  function solver_stats_t_constructor( c_solver_stats ) result( new_solver_stats )
    use iso_fortran_env, only: int64
    use musica_util, only: string_t
    type(solver_stats_t_c), intent(inout) :: c_solver_stats
    type(solver_stats_t)                  :: new_solver_stats

    new_solver_stats%function_calls_ = c_solver_stats%function_calls_
    new_solver_stats%jacobian_updates_ = c_solver_stats%jacobian_updates_
    new_solver_stats%number_of_steps_ = c_solver_stats%number_of_steps_
    new_solver_stats%accepted_ = c_solver_stats%accepted_
    new_solver_stats%rejected_ = c_solver_stats%rejected_
    new_solver_stats%decompositions_ = c_solver_stats%decompositions_
    new_solver_stats%solves_ = c_solver_stats%solves_
    new_solver_stats%final_time_ = real( c_solver_stats%final_time_ )
  end function solver_stats_t_constructor

  !> Get the number of forcing function calls
  function solver_stats_t_function_calls( this ) result( function_calls )
    use iso_fortran_env, only: int64
    class(solver_stats_t), intent(in) :: this
    integer(int64)                    :: function_calls

    function_calls = this%function_calls_
  end function solver_stats_t_function_calls

  !> Get the number of jacobian function calls
  function solver_stats_t_jacobian_updates( this ) result( jacobian_updates )
    use iso_fortran_env, only: int64
    class(solver_stats_t), intent(in) :: this
    integer(int64)                    :: jacobian_updates

    jacobian_updates = this%jacobian_updates_
  end function solver_stats_t_jacobian_updates

  !> Get the total number of internal time steps taken
  function solver_stats_t_number_of_steps( this ) result( number_of_steps )
    use iso_fortran_env, only: int64
    class(solver_stats_t), intent(in) :: this
    integer(int64)                    :: number_of_steps

    number_of_steps = this%number_of_steps_
  end function solver_stats_t_number_of_steps

  !> Get the number of accepted integrations
  function solver_stats_t_accepted( this ) result( accepted )
    use iso_fortran_env, only: int64
    class(solver_stats_t), intent(in) :: this
    integer(int64)                    :: accepted

    accepted = this%accepted_
  end function solver_stats_t_accepted

  !> Get the number of rejected integrations
  function solver_stats_t_rejected( this ) result( rejected )
    use iso_fortran_env, only: int64
    class(solver_stats_t), intent(in) :: this
    integer(int64)                    :: rejected

    rejected = this%rejected_
  end function solver_stats_t_rejected

  !> Get the number of LU decompositions
  function solver_stats_t_decompositions( this ) result( decompositions )
    use iso_fortran_env, only: int64
    class(solver_stats_t), intent(in) :: this
    integer(int64)                    :: decompositions

    decompositions = this%decompositions_
  end function solver_stats_t_decompositions

  !> Get the number of linear solves
  function solver_stats_t_solves( this ) result( solves )
    use iso_fortran_env, only: int64
    class(solver_stats_t), intent(in) :: this
    integer(int64)                    :: solves

    solves = this%solves_
  end function solver_stats_t_solves

  !> Get the final time the solver iterated to
  function solver_stats_t_final_time( this ) result( final_time )
    use iso_fortran_env, only: real64
    class(solver_stats_t), intent(in) :: this
    real(real64)                      :: final_time

    final_time = this%final_time_
  end function solver_stats_t_final_time

  function get_species_property_string(this, species_name, property_name, error) result(value)
    use musica_util, only: error_t_c, error_t, string_t, string_t_c, to_c_string
    class(micm_t), intent(inout) :: this
    character(len=*), intent(in) :: species_name, property_name
    type(error_t), intent(inout) :: error
    type(string_t)               :: value

    type(error_t_c)              :: error_c
    type(string_t_c)             :: string_c
    string_c = get_species_property_string_c(this%ptr,  &
              to_c_string(species_name), to_c_string(property_name), error_c)
    value = string_t(string_c)
    error = error_t(error_c)
  end function get_species_property_string

  function get_species_property_double(this, species_name, property_name, error) result(value)
    use iso_fortran_env, only: real64
    use musica_util, only: error_t_c, error_t, to_c_string
    class(micm_t)                :: this
    character(len=*), intent(in) :: species_name, property_name
    type(error_t), intent(inout) :: error
    real(real64)                 :: value

    type(error_t_c)              :: error_c
    value = real( get_species_property_double_c( this%ptr, to_c_string(species_name), &
                  to_c_string(property_name), error_c ), kind=real64 )
    error = error_t(error_c)
  end function get_species_property_double

  function get_species_property_int(this, species_name, property_name, error) result(value)
    use musica_util, only: error_t_c, error_t, to_c_string
    class(micm_t)                :: this
    character(len=*), intent(in) :: species_name, property_name
    type(error_t), intent(inout) :: error
    integer                      :: value

    type(error_t_c)              :: error_c
    value = int( get_species_property_int_c(this%ptr, &
                 to_c_string(species_name), to_c_string(property_name), error_c) )
    error = error_t(error_c)
  end function get_species_property_int

  function get_species_property_bool(this, species_name, property_name, error) result(value)
    use musica_util, only: error_t_c, error_t, to_c_string
    class(micm_t)                :: this
    character(len=*), intent(in) :: species_name, property_name
    type(error_t), intent(inout) :: error
    logical                      :: value
    type(error_t_c)              :: error_c
    value = get_species_property_bool_c(this%ptr, &
              to_c_string(species_name), to_c_string(property_name), error_c)
    error = error_t(error_c)
  end function get_species_property_bool

  subroutine finalize(this)
    use musica_util, only: error_t, error_t_c
    type(micm_t), intent(inout) :: this

    type(error_t_c)             :: error_c
    type(error_t)               :: error

    call delete_micm_c(this%ptr, error_c)
    this%ptr = c_null_ptr
    error = error_t(error_c)
    ASSERT(error%is_success())
  end subroutine finalize
  
end module musica_micm<|MERGE_RESOLUTION|>--- conflicted
+++ resolved
@@ -217,11 +217,7 @@
     
     call micm_solve_c(this%ptr, state%ptr, time_step, solver_state_c, solver_stats_c, error_c)
     call state%update_references(error)
-<<<<<<< HEAD
-    call state%what()
-=======
     if (.not. error%is_success()) return
->>>>>>> 23c288cd
     solver_state = string_t(solver_state_c)
     solver_stats = solver_stats_t(solver_stats_c)
     error = error_t(error_c)
